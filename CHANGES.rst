--- conflicted
+++ resolved
@@ -1,20 +1,11 @@
 
-<<<<<<< HEAD
 0.0.15.1
 ------------
-=======
-0.0.14.8
------------
-Since last release
-    - bugfix pseudo_pipe (space); pp plot puff enforces mc range; OSG updates (option to copy frames, not cvmfs; local workers; requirements avoid blackhole nodes; minor fixes); 
-     workflow generation test; bugfix NR script restructure; TROUBLESHOOTING (rc1)
-
-0.0.14.7
------------
->>>>>>> 1d2a6458
 Since last release
    -  ``*NR*`` scripts : fixes for py3/restructure  (rc1)
      another NR fix (not calling py3 version in NRWriteFrame) (rc2)
+   - import 0.0.14.8rc1  (rc3)
+
 
 0.0.15.0 
 ---------------------------
@@ -23,6 +14,13 @@
   - py27 import changes through 0.0.14.7rc4.  Add gpytorch. (rc2)
   - py27 import changes through 0.0.14.7rc5 (rc3)
   - minor fixes for latest py3 (func_code->__code__, 'not subscriptable', / float)  (rc4)
+release is rc4
+
+0.0.14.8
+-----------
+Since last release
+    - bugfix pseudo_pipe (space); pp plot puff enforces mc range; OSG updates (option to copy frames, not cvmfs; local workers; requirements avoid blackhole nodes; minor fixes); 
+     workflow generation test; bugfix NR script restructure; TROUBLESHOOTING (rc1)
 
 0.0.14.7 
 --------------------------

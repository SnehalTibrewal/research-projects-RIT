
<<<<<<< HEAD
0.0.16.0
-----------
Since lat release
    - Start roughly 0.0.15.9 in rift_O4b, merge with 0.0.15.10 into it.  ROMWaveformManager hlmoft backwards compatbile snarf extra options; pp_RIFT_with_ini
      prototype; pp_RIFT minor fixes (lalapps_path2cache); AV eos-tabular-infereence updates; hyperpipe; scitokens;
      fix online PE use case for O4 (PSD; gracedb-id logic if ini provided); request_memory units; EOSPlotUtilities;
      mcsamplerAdaptiveVolume (rc1)
=======
0.0.15.11
-----------
Since last release
   - bugfix util_JoinExtrXML to catch last batch; bugfix --calibration-reweighting-initial-extra-args argument passing  (rc1)
   - bugfix Lmag high-order PN coefficient; ourparams glue.ligolw -> ligo.lw (rc2)
   - CI fix so integration test sane (rc3)

Release is rc3
>>>>>>> 6e7f7afa

0.0.15.10
-----------
Since last release
   - ChooseFDWaveform J frame and fourier-transform-conditioning fixes as described in T2300304; add RIFT_BOOLEAN_LIST
     environment variable (rc1)
   - getenv=True workaround; CIP spin prior normalization fixes (just needed for evidence); gwsignal implement Lmax in
     hlmoft (rc2)
   - RIFT_GETENV_OSG; enable gwsignal aways even if RIFT_LOWLATENCY active; mcsamplerGPU typo fix (self.n_total) for
     corner use case (rc3)
   - add --allow-subsolar to prevent hardcoding 1Msun limit; dockerfile cleanup; has_GWS scoping fix to avoid crash in
     factored_likelihood; remove glue.ligo_lw reference in util_SimInspiralToCoinc (rc4)
  - bugfixes calmarg, mainly for use-gwsignal which wasn't implemented (rc5)
  - minor fix to extrinsic export scripts to enable arbitrary output sample size (rc6)

Release is rc6

0.0.15.9
-----------
Since last release
   - compatibility minor updates for numpy>=1.24 (see #27); calmarg import for conda build fix; plot_posterior_corner
     psi mod pi plot option; query_singularity_path executable; CI adds test-build.sh (rc1)
   - minor corner-case bugfixes re gpu/cpu typing; ILE_batchmode correctly resets when using GMM each iteration for dL/incl, and
     GMM+force-adapt-all implemented (not silently ignored); misc updates for contemporary online operation (ecp-cert-info; psd inside coinc.xml)
     dump reproducibility info and ini by default; prior_utils better checking cupy active; still more compatibility
     updates for numpy >=1.24, including follow-on changes to mcsamplerGPU n_eff test; placate XML backend change;
     --assume-matter-eos correctly set CIP tide option;  ILE-specific GMM setup cleaned up (rc2)
   - --assume-matter-conservatively (allow crazy tides), --rom-group (gwsurrogate) implies initial tapering, 
      CIP --assume-eos-but-primary-bh, convergence_test_samples JS base 2 not e, vectorized_general_tools histogram try
      to avoid memory errors (rc3)
   - EOSManager+reprimand minor review updates; mcsamplerGPU works on GPUs when fixing parameters; CI updates;
     fix --assume-matter-eos / --assume-eos-but-primary-bh again; CIP lambda export with --use-eos fix; helper fixes for
     --assume-matter-eos; lalsimutils CreateCompatibleComplexOverlap update for
     contemporary python; lmax_nyquist for gwsignal (ILE: --use-gwsignal-lmax-nyquist); helper sets both eta limits on
     initial grid with --force-eta-range; extrinsic export with eccentricity bugfix (rc4)
   - misc hyperpipe/hyperpuff/CEP fixes (filenames/interface issues); plot_posterior_corner allow for composite with
     labelled fields; lalsimutils convert_vector_coordinates prevent fallthrough to non-vectorized; CIP 9-parameter fit
     variable typo; pipeline transfer gp pickle if on OSG; various int casts for modern / in python (rc5)
   - plot_posterior_corner can use composite files with labelled fields; hypercombine product outcome, length
     consistency; EOSManager protect lambda_from_m for BHs; hyperpipe handoffs; CEPP set n_eff ofor last iteration
     tied to cip-explode-jobs-last (rc6)
release is rc6

0.0.15.8
-----------
Since last release
   - bugfix pseudo_pipe so --internal-*-use-lnL passed correctly to helper. CIP_gauss and CQL working correctly (rc1)
   - bugfixes mcsamplerGPU (wrong var name mcsamplerGPU in type check; self.ntotal init at start of loop).
     mcsamplerGPU/statutils protect against cupyx.scipy.special not being present (rc2)
   - documentation; mcsampler GPU/ILE_batchmode exports for use-lnL; dockerfile builds; pipeline --cip-explode-jobs-auto
     to auto-select appropriate CIP worker count; CIP --lnL-downscale-factor to help sample loud signals; pipeline
     --use-downscale-early to auto-select that factor; pipeline can use CIP_gauss in iterations, and can request via     --use-gauss-early,
    merge last TEOBResumS; collections.abc.Iterable for py3.10 support; helper minor misc (rc3) 
   - user control of n-iterations-subdag-max, and puff in all subdag iterations; CIP/fail-unless/n-eff all floating point; plot_posterior_corner.py can use matplotlibrc;
     pipeline correctly reduces goal of labor per worker in many-worker limit; helper edit (tanmay) to help using coinc
     as input; pipeline internal-cip-tripwire and --internal-n-evaluations-per-iteration options; fix extrinsic output
     for binaries with tides; minor misc bugfixes to obscure code paths; bugfix sky rotation and phase rotation; add
     GWSignal interface; tweak zero-spin run settings; ILE add 'supplementary-likelihood-factor' interface to enable
     call to external runtime-specified code; increase worker count for high SNR jobs with cip-explode-jobs-auto; ditto
     more for matter jobs; bugfix tidal export to XML; EOSManager updates.  Note incompatible with lalsuite 7.13 still (rc4)
   - fix CI; dmarg+phasemarg patch from soichiro (nonprecessing only); add --manual-extra-puff-args; add forward-looking approx
     names; add --force-adapt-all to ILE; add non-time-marginalized likelihood output if user is resampling in time
     (i.e., an snr-like output).  EOSManager QueryLS, repirmand and causal-spectral; xml patch for lalsuite >=7.13; cosmo prior
     on gpu debug; dmarg allows pseudo_cosmo prior; misc osg minor updates; ILE --zero-likelihood for testing;
     various --manual-extra-X-args; cal marg from Jake (rc5)
   - fix CI again; hyperpipe/hyperpost, framed for EOS; cal marg debug; Atul EOSManager updates (reprimand, etc); add missing fairdraw code to GMM and AC+lnL
     mcsamplerAC minor normalization cleaning for low-precision GPU arithmetic (right-edge CDF effect); row.time_geocent
     method in lalsimutils (rc6)
   - catch various ILE errors; correctly set n_eff goal for CIP workers for last iteration consistent with
     cip-explode-jobs-last; add (inaccessible) option to manage XPHM version change; bugfix mcsamplerGMM error estimate;
     bugfix mcsamplerGMM in case of use-lnL/use-lnI; NSBH puffball fix lambda_BH=0; calmarg can use --calibration-reweighting-batchsize;
     remove print in hlmoft; calmarg more fixes paths; calibration_reweighting fix missing data for BBHs; add
     RIFT_AVOID_HOSTS variable so user can identify hosts for ILE to avoid (rc7)
   - XPHM J frame workaround draft; cal marg workflow minor fixes so runs; some cupy/cuda workflow  error handling,
     including --force-reset-all from top level (rc8)
   - bugfix argparsing/typo in pipeline from last commits in rc8; add hlmoft conditioning for ChooseFDModes (rc9)
   - cal marg pass --calibration-reweighting-count, alternate recombination methods, access (low-level-only) to
     alternate h_method, and minor bugfixes from typos (rc10)
   - pipeline-level access to XPHM L-frame and condition control; XPHM workaround for L frame; ILE --force-reset-all
     typo fix (rc11)
   - calmarg J--> L frame access (rc12)

release is rc12

0.0.15.7
-----------
Since last release
   - bugfix lalsimutils vectorized coordinate transform (sph coordinate cos_theta_2 use), add test in 'tests' for
     conversion; fix CIP issue where mc prior range could be changed by input grid despite --mc-range;  implement geocenter-time
     posterior option at last stage, along with edits needed to implement (e.g., fairdraw output option for extrinsic
     stage);  bugfix xml event time export; chi_pavg implement updates; EOSManager minor edits; GMM in ILE finer
     control over adaptation variables; overflow protection GMM+ILE now user-accessible; address typing issues in
     mcsampler (returning object type) for selected arguments; bugfix syntax errors introduced in some mergers; 
     CIP/EOSManager methods for quick inference with tabulated sequence of EOSs (EOSSequenceLandry; etc);
     mcsampler avoid infinite loop for 'no contribution to integral,skipping'; CIP_gauss defined (gaussian fit +
     resampling based on gaussian); scitokens-ready ILE  (rc1)
   - dockerfile prototype in this repo; CQL vectorized; OSG updates (local.cache duplication); fix cupy memory warning;
     add CUDA memory limit to avoid landing on overstrained GPU hosts; convergence_test_samples has JS test used elsewhere;
     bugfix mcsamplerGPU adaptive (intermittent array size error); mcsampler default/gpu standardize n_history;
     integrator test update; lalapps_path2cache->lal_path2cache change; TEOBResumS integration as external package;
     new pseudo-cylindrical coordinates; new CIP option to put change-of-coordinates prior reweighting inside adaptive
     integrand, so it is done live instread of at-end reweighting;  fix some fallthroughs in lalsimutils to 'slow' non-vectorized code; update
     vectorized tranform test to cover standard use cases and put into CI; pp_RIFT updates; start sphinx documentation (rc2)
   - CIP running on OSG as option (--use-cip-osg); lalsimutils.convert_waveform_coordinates fix non-production transform
     and update tests; minor bugfixes (formatting ligolw_add arguments; dmarg+sky rotation wasn't coded). **Change default fit to rf**.  cosmo prior
     gpu-ized and exposed for use. Rosenbrock test cleanup for paper. More sphinx documentation. --auto-logarithm-offset
     in ILE (and access via --internal-ile-auto-logarithm-offset).  Tweaks to better automate interpretation of asymmetric binaries like
     BHNS (pipeline  can set lambda1,lambda2 prior upper bounds, --force-chi-small-max, and allow tides only on one
     object).  CIP_gaussian updates. (rc3)
   - helper missing argument for --internal-ile-auto-logarithm-offset; fix --auto-logarithm-offset implementation SNR
     scale (and debugs thereof); ILE request_disk; expose --internal-rotate-phase; add
     --internal-loud-signal-mitigation-suite; add util_ForOSG_MakeTruncatedLocalFramesDir.sh and assocated .py script to
     trim frames for a remote-machine run; pp plot minor typing issues; fix accidental mangling of rosenbrock test
     commit; docs.  (rc4)
   - mcsamplerGPU use-lnL mode, via statutils; pipeline  --cip-sigma-cut,  --scale-mc-range, --internal-ile/cip-use-lnL; intermediate posterior*dat files have tides &
     eccentricity auto-produced (rc5)
   - var name bugfix in helper; uniform lambda prior in iteration 0 option added (rc6)

 Release is rc6, to facilitate early igwn-testing/igwn use. 

0.0.15.6
-----------
Since last release
   - pseudo and helper (--use-legacy-gracedb at top level); lalsimutils overlaps using psi4 input; pseudo (gwsurrogate
     logic/reference location fixes)  (rc1)
   - pseudo_pipe (path fixes for osg; add --condor-nogrid-nonworker)   (rc2)
   - helper (typo in V1 data lookup/hard fail; fix corner case for burst trigger hard fail; don't override
     --force-eta-range at low mass); CEPP/dag_utils  (--force-gpu-only, some OSG edits to clean requirements; expand
     --condor-nogrid-nonworker to apply to CIP), pseudo_pipe (add --force-hint-snr)  (rc3)
   - typo fix pseudo_pipe missing colon; convert_ile2inference convention change update py3 print; dag_utils fix PUFF
     issue no_grid-> PUFF fails; merge Yelikar edits to pp_RIFT for OSG, NRSur; request_disk option for ILE in
     CEPP/dag_utils for OSG runs; dag_utils add periodic_release etc update for OSG operation (rc4)
   - carriage return bugfixes in convert_output_format ile2inference (rc5)
   - grids from analytic fisher matrix (util_AnalyticFisherGrid) using gwbench; MOG gets latin hypercube sampling;
     new pseudo_pipe_lowlatency for low latency tunings (rc6)
   - ILE, ILE_batchmode (option export extrinsic per iteration; hope to fix cosmo prior sampling; Dan's suggestion to
     remove np.vectorize calls), mcsampler (help export extrinsic per iteration), general analytic fisher matrix via
     gwbench calls (pseudo_pipe option), converter add missing py2->py3 print statements (rc7)
   - remove ^M from CIPs; add eccentricity capability from Champion; add Henshaw/Gerosa chip_avg; CIP can import
     gaussian likelihood fits; ILE extrinsic export bugfix for likelihood export (missing --manual-logarithm-offset
     undo); CIP can use cos_theta1 and cos_theta2 as coordinates for sampling, and these are made default (rc8)
   - fix merge error in CIP in above - travis fail! (rc9)
   - fix another merge problem from CIP above which dropped the gaussians; add ILE hard fail on cuda errors (rc10)
     Probably should have been major release around July 19, 2021

   - GMM updates and bugfixes; 'fetch' mode to grab info from related jobs; chip_av; GP fits informed by lnL errors;
     alternate fits for placement (cov, quadratic), glue->ligo.lw, assorted minor edits
    UWM hackathon outcomes (distance marginalization (Wysocki/Morisaki); AMR grids)   (rc11)

    - **soichiro mu1,mu2 coordinates**; subdag iterate to convergence ('Z'); lalsimutils convert_waveform_coordinates vectorized (duplicate
      implementations for transforms); helper fixes for architecture to use new subdags; ILE_batchmode fix if no events
      to analyze; dag auto-completes if test successful (for subdag system); merge procedure for workers randomizes
      results, so next iteration isn't dominated by one worker; **architecture change** to use transverse spins earlier
      in fit, with suitable prior for sampling, and generally be more efficient for precessing systems; dag checks if composite files are nonempty;
      partial untested import from Vinaya of using Soichiro mu1,mu2 coordinates for util_AMRGrid; 
      **tentative change in 200a505dbad6c3d6911e5043aabfe2880c991545** of xmax in dmarg, pending review [wrong]; 
      pp_RIFT updates including testing d_marg; GMM sampler fix overflow protection, can now analyze high-lnL sources;
      allow last iteration explode size to be larger than others; fix bug with convert_output_format_ile2inference
      introduced by change in upstream astropy; more glue.ligo_lw -> ligo.lw and many changes;  more on 
      util_AMRGrid.py as refinement engine; improved tests for MC integration tools, validating GMM and mcsamplerGPU;
      minor fixes (rc12)

    - pseudo_pipe/helper updates to use ini files/coinc-embedded PSD appropriate to low-latency; lalsimutils update psd
      parser; util_InitMargTable undo tentative change noted in rc12; pp_RIFT more flexible ini file parsing (rc13) 

    - rotated sky coordinates in ILE/ILE_batchmode (not comprehensive, use different adaptation); mcsamplerGPU bugfixes; ILE/ILE_batchmode changes
      to avoid GPU reallocations; bugfixes for join_grids in dag_utils, cepp_basic subdag system and +flock_local for OSG; reduce imports
      and superfluous setup for low latency; only generate hlm(t) once in factored_likelihood; better running variance
      estimate, that GPU-izes; lalsimutils PSD init vectorized; initMargTable save metadata; ongoing increments to
      amrlib/util_AMRGrid; pseudo_pipe 'last-iteration-extrinsic' and 'batched-extrinsic';
      test/provenance to validate information flow; CEPP_basic miscellaneous minor fenceposting
      (--first-iteration-jumpstart); test/ has integrator tests updated (rosenbrock, Ensemble_extended); tools to let
      pseudo_pipe take fake data (and generate coincs); pp plot updates from AY; dmarg fix (soichiro)
      temper-log in all integrators; enhanced initial grids for low mass sources and rf; initial grid wider chieff
      range for low mass pseudo-pipe recommend GMM
      correlate mc,delta,s1z at high q; force-away smaller for low-mass events; integrator CI test (rc14)
      
   - TEOBResumS/TEOBResumSE (eccentricity); MultiMetaPipe; PUFF active in subdag; refactor plot_posterior_corner/samples_utils;
     ILE_batchmode reset sampling if hit certain errors; OSG file transfer mode revitalize (rc15)

  Release is rc15


0.0.15.5
-----------
Since last release
    - pseudo_pipe ini parsing (halting bug if fake-cache used)  (rc1)
    - fix temporary path issue with ini using abs paths, fix typecast to int (rc2)
    - fmax ini file parsing (rc3)

release is rc3

0.0.15.4
-----------
Since last release
    - dag_utils missing 'no_grid' when building extrinsic (halting bug); add runmon interface; lalsimutils list() in hlmoft_SEOB_dict; 
      convert_...all2xml updated (rc1)
    - ini file srate (rc2)
    - CIP/mcsampler cos_theta sampling; pipeline --manual-ifo-list; workers contribute to net goal piecemeal; ini file
      parser can use fake-cache (rc3)
    - waveforms (NRHybSur3dq8Tidal via gwsurrogate; logic for IMRPhenomXP via ModesFromPolarizations; logic for 
      IMRPhenomTP/TPHM); user control over whether pipeline generates precessing analysis (--assume-precessing, --assume-nonprecessing);
      pseudo_pipe minor (full path to target_params, for ini-file operation)  (rc4)
    - waveforms (fix typos with IMRPhenomTP), ILE add --force-gpu-only to hard fail if GPU not used (rc5)
    - pipeline --force-gpu-only; puffball nan checks; pseudo pipe cache if ini logic fix; FrameZeroNoiseSNR 2to3 (rc6)
    - waveforms (ChooseFDModes: PHM,XHM,PXHM, ...), bugfix in --force-gpu-only logic in pseudo_pipe (rc7)
    - waveforms (lalsimutils, fix patch) (rc8)
    - waveforms (still fixing that damn ChooseFDModes patch) (rc9)
    - updating mcsamplerGPU for testing; minor edits to util_CleanILE (skip files of zero length) and ILE
      (--force-gpu-only logic; change some sys.exit(0) to sys.exit(1))  (rc10)
    - tool to save sklearn GPs (not yet used); ILE cupy.show_config; pseudo_pipe not error with --force-gpu-only (rc11)

release is rc11

0.0.15.3
-----------
Since last release
   - range limit on a2 (rc1)
   - more xpy==cupy checks in factored_likelihood, protect a lalsimutils coordinate conversion against error, OSG update
     conventions for using local pool, CEPP add --condor-nogrid-nonworker option to use it, xmlutils fix py3 reduce
     issue (rc2)
   - ILE_batchmode integration window 75ms, xmlutils more missing py2->py3 (rc3)

Release is rc3

0.0.15.2
------------
Since last release
  - minor py3 errors in PP scripts (rc1)
  - import 0.0.14.9rc1-rc5 (rc2)
  - minor py2->3 fixes for merged code. config_yank (rc3)

release is rc3

0.0.15.1
------------
Since last release
   -  ``*NR*`` scripts : fixes for py3/restructure  (rc1)
     another NR fix (not calling py3 version in NRWriteFrame) (rc2)
   - import 0.0.14.8rc1  (rc3)
   - import 0.0.14.8rc2  (rc4)

Release is rc4

0.0.15.0 
---------------------------
Since last release
  - py3 port, including most of changes up to 0.0.14.7 (rc1)
  - py27 import changes through 0.0.14.7rc4.  Add gpytorch. (rc2)
  - py27 import changes through 0.0.14.7rc5 (rc3)
  - minor fixes for latest py3 (func_code->__code__, 'not subscriptable', / float)  (rc4)
release is rc4

0.0.14.9
-----------
Since last release
  - bugfix for parsing ini files (indentation error; handling overspecified channel names); pp OSG; NRWriteFrame latest
    glue; plot_posterior_corner fix tex label issue (rc1)
  - bugfix ini file parsing (not parsing distance-max)   (rc2)
  - bugfix in ini file use (overriding distance-max if ini used) (rc3)
  - change ILE time integration window default to 75 ms. --propose-flat-strategy. Better --internal-correlate-parameters
    arg parsing. Fix enforce_kerr constraint on conversion. RF protect against out of range error. pseudo_pipe GPS->str
    prevent truncation when moving args around.  add --transverse-prior.   helper for mc>25 uses mc/delta_mc instead of
    mc/eta.  Add PEsummary output option.  Add --general-retries. Pass search --hint-snr in pseudo_pipe.
    Pass --fref to convert, so reference spins specified correctly.  Paths for gwsurrogate.   
     Other minor non-ILE/CIP modifications (rc4)
  - infrastructure speed improvements (puffball distance force away function; interpolated cosmology); error protection
    and handling (workarounds for bugs in error handling in lalsuite); CIP always stream error/out; helper updtes (option for
    --assume-well-placed to flatten architectures if exploration needs minimal; bugfix highq strategy transverse spin
    dependence) (rc5)
   

0.0.14.8
-----------
Since last release
    - bugfix pseudo_pipe (space); pp plot puff enforces mc range; OSG updates (option to copy frames, not cvmfs; local workers; requirements avoid blackhole nodes; minor fixes); 
     workflow generation test; bugfix NR script restructure; TROUBLESHOOTING (rc1)
   - helper fix (cache file name had directory prefix at times); docs (rc2)

Release is rc2

0.0.14.7 
--------------------------
   - bugfix in helper introduced by use_ini. PP pipeline. CIP allows arbitrary user-specified priors. Update
     singularity_base_exe. Fix bitrot to old FactoredLogLikelihood.  (rc1)
   - automated PP pipeline. Modify BNS tidal grid. CVMFS frames on OSG. Improve NN.  (rc2)
   - miscellaneous (pp proxies/permissions; pipeline parameter limits; bugfix parsing v4HM in xml) (rc3)
   - NR surrogates (gwsurrogate API update; lalsim calls to surrogates; lalsim surrogate is default in pipeline);
    puffball more flexible; NN/senni update; other minor (option to cap runtime; plotter; V1 sept 2019 channels) (rc4)
   - OSG updates (alt requirements, local universe for non-workers); pp updates (volumetric spins), puffball (force-away),
     periodic_remove option, bugfix for helper logic for first puffball  (rc5)

 Release is rc5

Reminder: 0.0.14.x will be the last versions with py27 support; from version 0.0.15 and upward, we should exclusively use py3

0.0.14.6
---------------------------
Since last release
   - pipline script in main repo (rc1)
   - bugfix in GMM integrator interface; in pipeline interface (rc2)
   - more bugfixes in GMM (rc3)
   - fix access to gp-sparse in CIP
Note GMM, adapt_cart, gp-sparse, rf all validated with this version.
Note 0.0.14.x will be the last versions with py27 support; from version 0.0.15 and upward, we should exclusively use py3


0.0.14.5
---------------------------
Since last release
   - packaging improvements and fixing bugs introduced in restructuring (rc1-rc4)
   - fix bug in mcsamplerEnsemble (used with --sampler-method GMM) (rc5)
   - helper can parse LI ini files 

0.0.14.4 (2019-10-3)
------------------------------
Since last release
  - Adding CI tests
  - minor bugfixes associated with packaging
  - minor bugfixes and improvements [helper grid placement at high mass; lnL cutoff for GMM; C-1_nonlinear frame label; other]

0.0.14.1 (2019-09-30)
------------------------------

  - This is the initial release.  <|MERGE_RESOLUTION|>--- conflicted
+++ resolved
@@ -1,22 +1,22 @@
 
-<<<<<<< HEAD
 0.0.16.0
 -----------
-Since lat release
+Since last release
     - Start roughly 0.0.15.9 in rift_O4b, merge with 0.0.15.10 into it.  ROMWaveformManager hlmoft backwards compatbile snarf extra options; pp_RIFT_with_ini
       prototype; pp_RIFT minor fixes (lalapps_path2cache); AV eos-tabular-infereence updates; hyperpipe; scitokens;
       fix online PE use case for O4 (PSD; gracedb-id logic if ini provided); request_memory units; EOSPlotUtilities;
       mcsamplerAdaptiveVolume (rc1)
-=======
+
+
 0.0.15.11
 -----------
 Since last release
    - bugfix util_JoinExtrXML to catch last batch; bugfix --calibration-reweighting-initial-extra-args argument passing  (rc1)
    - bugfix Lmag high-order PN coefficient; ourparams glue.ligolw -> ligo.lw (rc2)
    - CI fix so integration test sane (rc3)
+   - gracedb get file psd.xml.gz fix for online; ILE hard fail if CUDA/JIT compilation error
 
 Release is rc3
->>>>>>> 6e7f7afa
 
 0.0.15.10
 -----------

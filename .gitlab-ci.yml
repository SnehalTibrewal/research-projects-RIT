variables:
  BRANCH: $CI_REGISTRY_IMAGE:$CI_COMMIT_REF_NAME
  COMMIT: $CI_REGISTRY_IMAGE:$CI_COMMIT_SHA
  TAG: $CI_REGISTRY_IMAGE:$CI_COMMIT_TAG
  RIFT_IMAGE: $CI_REGISTRY_IMAGE/rift


default:
  image: debian:latest

stages:
  - system tests
  - unit tests # TODO: write some
  - docs
  - docker image
  - deploy

before_script:
  # setup
  - apt-get update --assume-yes && apt-get upgrade --assume-yes && apt-get install --assume-yes git python3-pip
  # Create alias for /usr/bin/python3 -> /usr/bin/python
  - ln -s /usr/bin/python3 /usr/bin/python
  # upgrade pip
  - python -m pip install --quiet --upgrade pip
  # install requirements
  - python -m pip install -r requirements.txt
  # install test-only requirements
  - python -m pip install coverage pytest
  # install this package (need editable for coverage)
  - python -m pip install --editable .

help_check:
  stage: system tests
  script:
    - . .travis/test-all-bin.sh

import_check:
  stage: system tests
  script:
    - python .travis/test-all-mod.py

test_run:
  stage: system tests
  script:
    - . .travis/test-coord.sh
    - . .travis/test-integrate.sh
    - . .travis/test-posterior.sh
    - . .travis/test-run.sh

build:test:
  image: docker:latest
  stage: docker image
  before_script:
  - apk add --update git py3-pip 
  - ln -s /usr/bin/python3 /usr/bin/python
  script:  
<<<<<<< HEAD
   -  docker login -u gitlab-ci-token -p $CI_BUILD_TOKEN $CI_REGISTRY
   - suffix=$(echo $CI_COMMIT_BRANCH | cut -d "-" -f 2)
   - docker build --rm --no-cache -t $RIFT_IMAGE:$suffix --file Dockerfile .
   - docker push $RIFT_IMAGE:$suffix
=======
    -  docker login -u gitlab-ci-token -p $CI_BUILD_TOKEN $CI_REGISTRY
    - suffix=$(echo $CI_COMMIT_BRANCH | cut -d "-" -f 2)
    - docker build --rm --no-cache -t $RIFT_IMAGE:$suffix --file Dockerfile .
    - docker push $RIFT_IMAGE:$suffix

>>>>>>> 8f200f93

documentation:
  stage: docs
  image: debian:latest
  script:
    - apt-get -y install graphviz
<<<<<<< HEAD
    # Sphinx-multiversion needs to be run on the git repo itself
#    - cd ../
#    # problem of repo name : changing!
#    - rm research-projects-RIT/ -rf
#    - git clone https://github.com/oshaughn/research-projects-RIT.git
#    - cd research-projects-RIT/
    # Install deps for docs
    - cd docs
    - pip install -r requirements.txt
    - make clean
     # Sphinx-multiversion needs to be run from the top-level
    - cd ..
    - git fetch origin master
    - git status
    - git branch
    - sphinx-build docs/source/ docs/build/

  artifacts:
    paths:
      - docs/build/
=======
    - cd docs
    - pip install -r requirements.txt
    - make clean
    - cd ..
    - sphinx-build docs/source docs/_build/

  artifacts:
    paths:
      - docs/_build/
      
      
      
# deploy: from bilby_pipe CI: https://git.ligo.org/lscsoft/bilby_pipe/-/blob/master/.gitlab-ci.yml 
pages:
    stage: deploy
    #needs: ["unit-tests", "docs"]
    script:
     - mkdir public/
     - mv docs/_build/* public/
    artifacts:
       paths:
         - public
       expire_in: 30 days
    only:
     - master


  
deploy_release:
    stage: deploy
    image: $PRIMARY_IMAGE
    # needs: ["lookup-tables"]
    variables:
      TWINE_USERNAME: $PYPI_USERNAME
      TWINE_PASSWORD: $PYPI_PASSWORD
    before_script:
     - pip install twine setuptools_scm
     - python setup.py sdist
    script:
      - twine upload dist/*
    only:
      - tags
>>>>>>> 8f200f93
<|MERGE_RESOLUTION|>--- conflicted
+++ resolved
@@ -54,86 +54,22 @@
   - apk add --update git py3-pip 
   - ln -s /usr/bin/python3 /usr/bin/python
   script:  
-<<<<<<< HEAD
-   -  docker login -u gitlab-ci-token -p $CI_BUILD_TOKEN $CI_REGISTRY
-   - suffix=$(echo $CI_COMMIT_BRANCH | cut -d "-" -f 2)
-   - docker build --rm --no-cache -t $RIFT_IMAGE:$suffix --file Dockerfile .
-   - docker push $RIFT_IMAGE:$suffix
-=======
-    -  docker login -u gitlab-ci-token -p $CI_BUILD_TOKEN $CI_REGISTRY
+    - docker login -u gitlab-ci-token -p $CI_BUILD_TOKEN $CI_REGISTRY
     - suffix=$(echo $CI_COMMIT_BRANCH | cut -d "-" -f 2)
     - docker build --rm --no-cache -t $RIFT_IMAGE:$suffix --file Dockerfile .
     - docker push $RIFT_IMAGE:$suffix
-
->>>>>>> 8f200f93
 
 documentation:
   stage: docs
   image: debian:latest
   script:
     - apt-get -y install graphviz
-<<<<<<< HEAD
-    # Sphinx-multiversion needs to be run on the git repo itself
-#    - cd ../
-#    # problem of repo name : changing!
-#    - rm research-projects-RIT/ -rf
-#    - git clone https://github.com/oshaughn/research-projects-RIT.git
-#    - cd research-projects-RIT/
-    # Install deps for docs
     - cd docs
     - pip install -r requirements.txt
     - make clean
-     # Sphinx-multiversion needs to be run from the top-level
     - cd ..
-    - git fetch origin master
-    - git status
-    - git branch
     - sphinx-build docs/source/ docs/build/
 
   artifacts:
     paths:
-      - docs/build/
-=======
-    - cd docs
-    - pip install -r requirements.txt
-    - make clean
-    - cd ..
-    - sphinx-build docs/source docs/_build/
-
-  artifacts:
-    paths:
-      - docs/_build/
-      
-      
-      
-# deploy: from bilby_pipe CI: https://git.ligo.org/lscsoft/bilby_pipe/-/blob/master/.gitlab-ci.yml 
-pages:
-    stage: deploy
-    #needs: ["unit-tests", "docs"]
-    script:
-     - mkdir public/
-     - mv docs/_build/* public/
-    artifacts:
-       paths:
-         - public
-       expire_in: 30 days
-    only:
-     - master
-
-
-  
-deploy_release:
-    stage: deploy
-    image: $PRIMARY_IMAGE
-    # needs: ["lookup-tables"]
-    variables:
-      TWINE_USERNAME: $PYPI_USERNAME
-      TWINE_PASSWORD: $PYPI_PASSWORD
-    before_script:
-     - pip install twine setuptools_scm
-     - python setup.py sdist
-    script:
-      - twine upload dist/*
-    only:
-      - tags
->>>>>>> 8f200f93
+      - docs/build/
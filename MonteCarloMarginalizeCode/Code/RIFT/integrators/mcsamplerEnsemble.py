--- conflicted
+++ resolved
@@ -237,19 +237,6 @@
             gmm_dict = kwargs['gmm_dict']  # required
         else:
             gmm_dict = None
-<<<<<<< HEAD
-        reflect = kwargs['reflect'] if 'reflect' in kwargs else False
-        integrator_func  = kwargs['integrator_func'] if 'integrator_func' in kwargs else None
-        mcsamp_func  = kwargs['mcsamp_func'] if 'mcsamp_func' in kwargs else None
-        proc_count = kwargs['proc_count'] if 'proc_count' in kwargs else None
-        direct_eval = kwargs['direct_eval'] if 'direct_eval' in kwargs else False
-        min_iter = kwargs['min_iter'] if 'min_iter' in kwargs else 10
-        max_iter = kwargs['max_iter'] if 'max_iter' in kwargs else 20
-        var_thresh = kwargs['var_thres'] if 'var_thresh' in kwargs else 0.05
-        write_to_file = kwargs['write_to_file'] if 'write_to_file' in kwargs else False
-
-        L_cutoff = kwargs["L_cutoff"] if "L_cutoff" in kwargs else None
-=======
         reflect = kwargs['reflect'] if kwargs.has_key('reflect') else False
         integrator_func  = kwargs['integrator_func'] if kwargs.has_key('integrator_func') else None
         mcsamp_func  = kwargs['mcsamp_func'] if kwargs.has_key('mcsamp_func') else None
@@ -262,7 +249,6 @@
         correlate_all_dims = kwargs['correlate_all_dims'] if kwargs.has_key('correlate_all_dims') else False
         gmm_adapt = kwargs['gmm_adapt'] if kwargs.has_key('gmm_adapt') else None
         L_cutoff = kwargs["L_cutoff"] if kwargs.has_key("L_cutoff") else None
->>>>>>> 6bcfb3fe
 
         # set up a lot of preliminary stuff
         self.func = func

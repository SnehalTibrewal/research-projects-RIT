# -*- coding: utf-8 -*-
'''
Gaussian Mixture Model
----------------------
Fit a Gaussian Mixture Model (GMM) to data and draw samples from it. Uses the
Expectation-Maximization algorithm.
'''
from __future__ import print_function

from six.moves import range

import numpy as np
from scipy.stats import multivariate_normal
from scipy.misc import logsumexp
import multivariate_truncnorm as truncnorm
import itertools


# Equation references are from Numerical Recipes for general GMM and
# https://www.cs.nmsu.edu/~joemsong/publications/Song-SPIE2005-updated.pdf for
# online updating features


class estimator:
    '''
    Base estimator class for GMM

    Parameters
    ----------
    k : int
        Number of Gaussian components
    max_iters : int
        Maximum number of Expectation-Maximization iterations
    '''

    def __init__(self, k, max_iters=100, tempering_coeff=0.001):
        self.k = k # number of gaussian components
        self.max_iters = max_iters # maximum number of iterations to convergence
        self.means = [None] * k
        self.covariances =[None] * k
        self.weights = [None] * k
        self.d = None
        self.p_nk = None
        self.log_prob = None
        self.cov_avg_ratio = 0.05
        self.epsilon = 1e-4
        self.tempering_coeff = tempering_coeff

    def _initialize(self, n, sample_array, sample_weights=None):
        p_weights = (sample_weights / np.sum(sample_weights)).flatten()
        self.means = sample_array[np.random.choice(n, self.k, p=p_weights.astype(sample_array.dtype)), :]
        self.covariances = [np.identity(self.d)] * self.k
        self.weights = np.array([1.0 / self.k] * self.k)

    def _e_step(self, n, sample_array, sample_weights):
        '''
        Expectation step
        '''
        if sample_weights is None:
            log_sample_weights = np.zeros((n, 1))
        else:
            log_sample_weights = np.log(sample_weights)
        p_nk = np.empty((n, self.k))
        for index in range(self.k):
            mean = self.means[index]
            cov = self.covariances[index]
            log_p = np.log(self.weights[index])
            log_pdf = np.rot90([multivariate_normal.logpdf(x=sample_array, mean=mean, cov=cov, allow_singular=True)], -1) # (16.1.4)
            # note that allow_singular=True in the above line is probably really dumb and
            # terrible, but it seems to occasionally keep the whole thing from blowing up
            # so it stays for now
            p_nk[:,[index]] = log_pdf + log_p # (16.1.5)
        p_xn = logsumexp(p_nk, axis=1, keepdims=True) # (16.1.3)
        self.p_nk = p_nk - p_xn # (16.1.5)
        self.p_nk += log_sample_weights
        self.log_prob = np.sum(p_xn + log_sample_weights) # (16.1.2)

    def _m_step(self, n, sample_array):
        '''
        Maximization step
        '''
        p_nk = np.exp(self.p_nk)
        weights = np.sum(p_nk, axis=0)
        for index in range(self.k):
            # (16.1.6)
            w = weights[index]
            p_k = p_nk[:,[index]]
            mean = np.sum(np.multiply(sample_array, p_k), axis=0)
            mean /= w
            self.means[index] = mean
            # (16.1.6)
            diff = sample_array - mean
            cov = np.dot((p_k * diff).T, diff) / w
            # attempt to fix non-positive-semidefinite covariances
            self.covariances[index] = self._near_psd(cov)
            # (16.17)
        weights /= np.sum(p_nk)
        self.weights = weights


    def _tol(self, n):
        '''
        Scale tolerance with number of dimensions, number of components, and
        number of samples
        '''
        return (self.d * self.k * n) * 10e-4

    def _near_psd(self, x):
        '''
        Calculates the nearest postive semi-definite matrix for a correlation/covariance matrix
        
        Code from here:
        https://stackoverflow.com/questions/10939213/how-can-i-calculate-the-nearest-positive-semi-definite-matrix
<<<<<<< HEAD
        '''
=======
	'''
        n = x.shape[0]
        var_list = np.array([np.sqrt(x[i,i]) for i in xrange(n)])
        y = np.array([[x[i, j]/(var_list[i]*var_list[j]) for i in xrange(n)] for j in xrange(n)])
>>>>>>> 56af533c
        while True:
            epsilon = self.epsilon
            if min(np.linalg.eigvals(y)) > epsilon:
                return x

            # Removing scaling factor of covariance matrix
<<<<<<< HEAD
            n = x.shape[0]
            var_list = np.array([np.sqrt(x[i,i]) for i in range(n)])
            y = np.array([[x[i, j]/(var_list[i]*var_list[j]) for i in range(n)] for j in range(n)])
=======
#            n = x.shape[0]
            var_list = np.array([np.sqrt(x[i,i]) for i in xrange(n)])
            y = np.array([[x[i, j]/(var_list[i]*var_list[j]) for i in xrange(n)] for j in xrange(n)])
>>>>>>> 56af533c

            # getting the nearest correlation matrix
            eigval, eigvec = np.linalg.eig(y)
            val = np.matrix(np.maximum(eigval, epsilon))
            vec = np.matrix(eigvec)
            T = 1/(np.multiply(vec, vec) * val.T)
            T = np.matrix(np.sqrt(np.diag(np.array(T).reshape((n)) )))
            B = T * vec * np.diag(np.array(np.sqrt(val)).reshape((n)))
            near_corr = B*B.T    

            # returning the scaling factors
            near_cov = np.array([[near_corr[i, j]*(var_list[i]*var_list[j]) for i in range(n)] for j in range(n)])
            if np.isreal(near_cov).all():
                break
            else:
                x = near_cov.real
        return near_cov
    
    def fit(self, sample_array, sample_weights):
        '''
        Fit the model to data

        Parameters
        ----------
        sample_array : np.ndarray
            Array of samples to fit
        sample_weights : np.ndarray
            Weights for samples
        '''
        n, self.d = sample_array.shape
        self._initialize(n, sample_array, sample_weights)
        prev_log_prob = 0
        self.log_prob = float('inf')
        count = 0
        while abs(self.log_prob - prev_log_prob) > self._tol(n) and count < self.max_iters:
            prev_log_prob = self.log_prob
            self._e_step(n, sample_array, sample_weights)
            self._m_step(n, sample_array)
            count += 1
        for index in range(self.k):
            cov = self.covariances[index]
            # temper
            cov = (cov + self.tempering_coeff * np.eye(self.d)) / (1 + self.tempering_coeff)
            self.covariances[index] = cov

    def print_params(self):
        '''
        Prints the model's parameters in an easily-readable format
        '''
        for i in range(self.k):
            mean = self.means[i]
            cov = self.covariances[i]
            weight = self.weights[i]
            print('________________________________________\n')
            print('Component', i)
            print('Mean')
            print(mean)
            print('Covaraince')
            print(cov)
            print('Weight')
            print(weight, '\n')


class gmm:
    '''
    More sophisticated implementation built on top of estimator class

    Includes functionality to update with new data rather than re-fit, as well
    as sampling and scoring of samples.

    Parameters
    ----------
    k : int
        Number of Gaussian components
    max_iters : int
        Maximum number of Expectation-Maximization iterations
    '''

    def __init__(self, k, max_iters=1000):
        self.k = k
        #self.tol = tol
        self.max_iters = max_iters
        self.means = [None] * k
        self.covariances =[None] * k
        self.weights = [None] * k
        self.d = None
        self.p_nk = None
        self.log_prob = None
        self.N = 0
        self.epsilon = 1e-4  # allow very strong correlations
        self.tempering_coeff = 0.01

    def fit(self, sample_array, sample_weights=None):
        '''
        Fit the model to data

        Parameters
        ----------
        sample_array : np.ndarray
            Array of samples to fit
        sample_weights : np.ndarray
            Weights for samples
        '''
        self.N, self.d = sample_array.shape
        if sample_weights is None:
            sample_weights = np.ones((self.N, 1))
        # just use base estimator
        model = estimator(self.k, tempering_coeff=self.tempering_coeff)
        model.fit(sample_array, sample_weights)
        self.means = model.means
        self.covariances = model.covariances
        self.weights = model.weights
        self.p_nk = model.p_nk
        self.log_prob = model.log_prob

    def _match_components(self, new_model):
        '''
        Match components in new model to those in current model by minimizing the
        net Mahalanobis between all pairs of components
        '''
        orders = list(itertools.permutations(range(self.k), self.k))
        distances = np.empty(len(orders))
        index = 0
        for order in orders:
            dist = 0
            i = 0
            for j in order:
                # get Mahalanobis distance between current pair of components
                diff = new_model.means[j] - self.means[i]
                cov_inv = np.linalg.inv(self.covariances[i])
                temp_cov_inv = np.linalg.inv(new_model.covariances[j])
                dist += np.sqrt(np.dot(np.dot(diff, cov_inv), diff))
                dist += np.sqrt(np.dot(np.dot(diff, temp_cov_inv), diff))
                i += 1
            distances[index] = dist
            index += 1
        return orders[np.argmin(distances)] # returns order which gives minimum net Mahalanobis distance

    def _merge(self, new_model, M):
        '''
        Merge corresponding components of new model and old model

        Refer to paper linked at the top of this file

        M is the number of samples that the new model was fit using
        '''
        order = self._match_components(new_model)
        for i in range(self.k):
            j = order[i] # get corresponding component
            old_mean = self.means[i]
            temp_mean = new_model.means[j]
            old_cov = self.covariances[i]
            temp_cov = new_model.covariances[j]
            old_weight = self.weights[i]
            temp_weight = new_model.weights[j]
            denominator = (self.N * old_weight) + (M * temp_weight) # this shows up a lot so just compute it once
            # start equation (6)
            mean = (self.N * old_weight * old_mean) + (M * temp_weight * temp_mean)
            mean /= denominator
            # start equation (7)
            cov1 = (self.N * old_weight * old_cov) + (M * temp_weight * temp_cov)
            cov1 /= denominator
            cov2 = (self.N * old_weight * old_mean * old_mean.T) + (M * temp_weight * temp_mean * temp_mean.T)
            cov2 /= denominator
            cov = cov1 + cov2 - mean * mean.T
            # check for positive-semidefinite
            cov = self._near_psd(cov)
            # start equation (8)
            weight = denominator / (self.N + M)
            # update everything
            self.means[i] = mean
            self.covariances[i] = cov
            self.weights[i] = weight

    def _near_psd(self, x):
        '''
	Calculates the nearest postive semi-definite matrix for a correlation/covariance matrix

        Code from here:
        https://stackoverflow.com/questions/10939213/how-can-i-calculate-the-nearest-positive-semi-definite-matrix
<<<<<<< HEAD
        '''
=======
	'''
        n = x.shape[0]
        var_list = np.array([np.sqrt(x[i,i]) for i in xrange(n)])
        y = np.array([[x[i, j]/(var_list[i]*var_list[j]) for i in xrange(n)] for j in xrange(n)])
>>>>>>> 56af533c
        while True:
            epsilon = self.epsilon
            if min(np.linalg.eigvals(y)) > epsilon:
                return x

            # Removing scaling factor of covariance matrix
<<<<<<< HEAD
            n = x.shape[0]
            var_list = np.array([np.sqrt(x[i,i]) for i in range(n)])
            y = np.array([[x[i, j]/(var_list[i]*var_list[j]) for i in range(n)] for j in range(n)])
=======
#            n = x.shape[0]
            var_list = np.array([np.sqrt(x[i,i]) for i in xrange(n)])
            y = np.array([[x[i, j]/(var_list[i]*var_list[j]) for i in xrange(n)] for j in xrange(n)])
>>>>>>> 56af533c

            # getting the nearest correlation matrix
            eigval, eigvec = np.linalg.eig(y)
            val = np.matrix(np.maximum(eigval, epsilon))
            vec = np.matrix(eigvec)
            T = 1/(np.multiply(vec, vec) * val.T)
            T = np.matrix(np.sqrt(np.diag(np.array(T).reshape((n)) )))
            B = T * vec * np.diag(np.array(np.sqrt(val)).reshape((n)))
            near_corr = B*B.T    

            # returning the scaling factors
            near_cov = np.array([[near_corr[i, j]*(var_list[i]*var_list[j]) for i in range(n)] for j in range(n)])
            if np.isreal(near_cov).all():
                break
            else:
                x = near_cov.real
        return near_cov

    def update(self, sample_array, sample_weights=None):
        '''
        Updates the model with new data without doing a full retraining.

        Parameters
        ----------
        sample_array : np.ndarray
            Array of samples to fit
        sample_weights : np.ndarray
            Weights for samples
        '''
        self.tempering_coeff /= 2
        new_model = estimator(self.k, self.max_iters, self.tempering_coeff)
        new_model.fit(sample_array, sample_weights)
        M, _ = sample_array.shape
        self._merge(new_model, M)
        self.N += M

    def score(self, sample_array, bounds=None):
        '''
        Score samples (i.e. calculate likelihood of each sample) under the current
        model.

        Parameters
        ----------
        sample_array : np.ndarray
            Array of samples to fit
        bounds : np.ndarray
            Bounds for samples, used for renormalizing scores
        '''
        n, _ = sample_array.shape
        scores = np.zeros((len(sample_array), 1))
        for i in range(self.k):
            w = self.weights[i]
            mean = self.means[i]
            cov = self.covariances[i]
            scores += np.rot90([multivariate_normal.pdf(x=sample_array, mean=mean, cov=cov, allow_singular=True)], -1) * w
            # note that allow_singular=True in the above line is probably really dumb and
            # terrible, but it seems to occasionally keep the whole thing from blowing up
            # so it stays for now
        if bounds is not None:
            # we need to renormalize the PDF
            # to do this we sample from a full distribution (i.e. without truncation) and use the
            # fraction of samples that fall inside the bounds to renormalize
            full_sample_array = self.sample(n)
            llim = np.rot90(bounds[:,[0]])
            rlim = np.rot90(bounds[:,[1]])
            n1 = np.greater(full_sample_array, llim).all(axis=1)
            n2 = np.less(full_sample_array, rlim).all(axis=1)
            normalize = np.array(np.logical_and(n1, n2)).flatten()
            m = float(np.sum(normalize)) / n
            scores /= m
        return scores

    def sample(self, n, bounds=None):
        '''
        Draw samples from the current model, either with or without bounds

        Parameters
        ----------
        n : int
            Number of samples to draw
        bounds : np.ndarray
            Bounds for samples
        '''
        sample_array = np.empty((n, self.d))
        start = 0
        for component in range(self.k):
            w = self.weights[component]
            mean = self.means[component]
            cov = self.covariances[component]
            num_samples = int(n * w)
            if component == self.k -1:
                end = n
            else:
                end = start + num_samples
            try:
                if bounds is None:
                    sample_array[start:end] = np.random.multivariate_normal(mean, cov, end - start)
                else:
                    sample_array[start:end] = truncnorm.sample(mean, cov, bounds, end - start)
                start = end
            except:
                print('Exiting due to non-positive-semidefinite')
                exit()
        return sample_array

    def print_params(self):
        '''
        Prints the model's parameters in an easily-readable format
        '''
        for i in range(self.k):
            mean = self.means[i]
            cov = self.covariances[i]
            weight = self.weights[i]
            print('________________________________________\n')
            print('Component', i)
            print('Mean')
            print(mean)
            print('Covaraince')
            print(cov)
            print('Weight')
            print(weight, '\n')<|MERGE_RESOLUTION|>--- conflicted
+++ resolved
@@ -111,29 +111,18 @@
         
         Code from here:
         https://stackoverflow.com/questions/10939213/how-can-i-calculate-the-nearest-positive-semi-definite-matrix
-<<<<<<< HEAD
-        '''
-=======
-	'''
+        '''
         n = x.shape[0]
         var_list = np.array([np.sqrt(x[i,i]) for i in xrange(n)])
         y = np.array([[x[i, j]/(var_list[i]*var_list[j]) for i in xrange(n)] for j in xrange(n)])
->>>>>>> 56af533c
         while True:
             epsilon = self.epsilon
             if min(np.linalg.eigvals(y)) > epsilon:
                 return x
 
             # Removing scaling factor of covariance matrix
-<<<<<<< HEAD
-            n = x.shape[0]
-            var_list = np.array([np.sqrt(x[i,i]) for i in range(n)])
-            y = np.array([[x[i, j]/(var_list[i]*var_list[j]) for i in range(n)] for j in range(n)])
-=======
-#            n = x.shape[0]
             var_list = np.array([np.sqrt(x[i,i]) for i in xrange(n)])
             y = np.array([[x[i, j]/(var_list[i]*var_list[j]) for i in xrange(n)] for j in xrange(n)])
->>>>>>> 56af533c
 
             # getting the nearest correlation matrix
             eigval, eigvec = np.linalg.eig(y)
@@ -314,29 +303,18 @@
 
         Code from here:
         https://stackoverflow.com/questions/10939213/how-can-i-calculate-the-nearest-positive-semi-definite-matrix
-<<<<<<< HEAD
-        '''
-=======
-	'''
+        '''
         n = x.shape[0]
         var_list = np.array([np.sqrt(x[i,i]) for i in xrange(n)])
         y = np.array([[x[i, j]/(var_list[i]*var_list[j]) for i in xrange(n)] for j in xrange(n)])
->>>>>>> 56af533c
         while True:
             epsilon = self.epsilon
             if min(np.linalg.eigvals(y)) > epsilon:
                 return x
 
             # Removing scaling factor of covariance matrix
-<<<<<<< HEAD
-            n = x.shape[0]
-            var_list = np.array([np.sqrt(x[i,i]) for i in range(n)])
-            y = np.array([[x[i, j]/(var_list[i]*var_list[j]) for i in range(n)] for j in range(n)])
-=======
-#            n = x.shape[0]
             var_list = np.array([np.sqrt(x[i,i]) for i in xrange(n)])
             y = np.array([[x[i, j]/(var_list[i]*var_list[j]) for i in xrange(n)] for j in xrange(n)])
->>>>>>> 56af533c
 
             # getting the nearest correlation matrix
             eigval, eigvec = np.linalg.eig(y)

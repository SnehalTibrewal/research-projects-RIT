--- conflicted
+++ resolved
@@ -4508,12 +4508,7 @@
     return DataRollBins(ht, nL)            
 
 
-<<<<<<< HEAD
-def convert_waveform_coordinates(x_in,coord_names=['mc', 'eta'],
-				 low_level_coord_names=['m1','m2'],enforce_kerr=False,source_redshift=0):
-=======
 def convert_waveform_coordinates(x_in,coord_names=['mc', 'eta'],low_level_coord_names=['m1','m2'],enforce_kerr=False,source_redshift=0):
->>>>>>> 2db4e768
     """
     A wrapper for ChooseWaveformParams() 's coordinate tools (extract_param, assign_param) providing array-formatted coordinate changes.  BE VERY CAREFUL, because coordinates may be defined inconsistently (e.g., holding different variables constant: M and eta, or mc and q).  Note that if ChooseWaveformParam structuers are built ,the loops can be quite slow
 

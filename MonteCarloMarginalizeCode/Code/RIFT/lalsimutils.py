--- conflicted
+++ resolved
@@ -1662,16 +1662,10 @@
         self.radec = True # Flag to interpret (theta,phi) as (DEC,RA)
         self.psi = row.polarization
         self.tref = row.geocent_end_time
-<<<<<<< HEAD
         if lalmetaio_old_style or hasattr(row, 'geocent_end_time_ns'):
             self.tref += 1e-9*row.geocent_end_time_ns
         if hasattr(row, 'taper'):
             self.taper = lalsim.GetTaperFromString(str(row.taper))
-=======
-        if lalmetaio_old_style:
-            self.tref += 1e-9*row.geocent_end_time_ns
-        self.taper = lalsim.GetTaperFromString(str(row.taper))
->>>>>>> 7d23e327
         # FAKED COLUMNS (nonstandard)
         self.lambda1 = row.alpha5
         self.lambda2 = row.alpha6

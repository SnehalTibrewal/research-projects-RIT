--- conflicted
+++ resolved
@@ -1165,11 +1165,7 @@
                     chipavg = chip_averaged(q,chi1,chi2,theta1,theta2,deltaphi,fref=fref)
                 except ZeroDivisionError:
                     chipavg = self.extract_param('chi_p')
-<<<<<<< HEAD
-            return chipavg    
-=======
             return chipavg
->>>>>>> f529347e
         if p == 'LambdaTilde':
             Lt, dLt   = tidal_lambda_tilde(self.m1, self.m2, self.lambda1, self.lambda2)
             return Lt
@@ -4512,8 +4508,7 @@
     return DataRollBins(ht, nL)            
 
 
-def convert_waveform_coordinates(x_in,coord_names=['mc', 'eta'],
-				 =['m1','m2'],enforce_kerr=False,source_redshift=0):
+def convert_waveform_coordinates(x_in,coord_names=['mc', 'eta'],low_level_coord_names=['m1','m2'],enforce_kerr=False,source_redshift=0):
     """
     A wrapper for ChooseWaveformParams() 's coordinate tools (extract_param, assign_param) providing array-formatted coordinate changes.  BE VERY CAREFUL, because coordinates may be defined inconsistently (e.g., holding different variables constant: M and eta, or mc and q).  Note that if ChooseWaveformParam structuers are built ,the loops can be quite slow
 
@@ -4613,11 +4608,7 @@
         eta_vals = np.zeros(len(x_in))  
         eta_vals = 0.25*(1- x_in[:,indx_delta]**2)
         m1_vals,m2_vals = m1m2(x_in[:,indx_mc],eta_vals)
-<<<<<<< HEAD
-        x_out[:,indx_pout_xi] = (m1_vals*x_in[:,s1z] + m2_vals*x_in[:,s2z])/(m1_vals+m2_vals)
-=======
         x_out[:,indx_pout_xi] = (m1_vals*s1z + m2_vals*s2z)/(m1_vals+m2_vals)
->>>>>>> f529347e
         coord_names_reduced.remove('xi')
 
         # also build mu1, mu2, ... if present!
@@ -4719,13 +4710,8 @@
     # note NO MASS CONVERSION here, because the fit is in solar mass units!
     for indx_out  in np.arange(len(x_in)):
         for indx in np.arange(len(low_level_coord_names)):
-<<<<<<< HEAD
-		if low_level_coord_names[indx] != 'chi_pavg':
-			P.assign_param( low_level_coord_names[indx], x_in[indx_out,indx])            
-=======
             if low_level_coord_names[indx] != 'chi_pavg':
                 P.assign_param( low_level_coord_names[indx], x_in[indx_out,indx])            
->>>>>>> f529347e
         # Apply redshift: assume input is source-frame mass, convert m1 -> m1(1+z) = m1_z, as fit used detector frame
         P.m1 = P.m1*(1+source_redshift)
         P.m2 = P.m2*(1+source_redshift)

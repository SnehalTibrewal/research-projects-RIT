--- conflicted
+++ resolved
@@ -1752,11 +1752,8 @@
 
 
 
-<<<<<<< HEAD
 def write_subdagILE_sub(tag='subdag_ile', exe=None, universe='vanilla', submit_file=None,input_pattern=None,target_dir=None,output_suffix=None,log_dir=None,sim_xml=None, **kwargs):
-=======
-def write_subdagILE_sub(tag='subdag_ile', output_base="write_subdag_$(macroiteration)",exe=None, universe='vanilla', submit_file=None,input_grid=None,target_dir=None,log_dir=None, cap_points=2000,iteration=0,**kwargs):
->>>>>>> 4b32cd69
+
     """
     Write script to convert PSD from one format to another.  Needs to be called once per PSD file being used.
     """
@@ -1768,20 +1765,11 @@
     ile_sub_name = tag + '.sub'
     ile_job.set_sub_file(ile_sub_name)
 
-<<<<<<< HEAD
     ile_job.add_arg("--target-dir "+target_dir)
     ile_job.add_arg("--output-suffix "+output_suffix)
     ile_job.add_arg("--submit-script "+subfile)
     ile_job.add_arg("--macroiteration $(macroiteration)")
     ile_job.add_arg("--sim-xml "+sim_xml)
-=======
-    fname_out =target_dir + "/" +output_base + ".sub"
-    ile_job.add_arg("--sim-xml="+input_grid)
-    ile_job.add_arg("--output="+fname_out)
-    ile_job.add_arg("--submit-script="+subfile)
-    ile_job.add_arg("--cap-points="+str(cap_points))
-    ile_job.add_arg("--iteration="+str(iteration))
->>>>>>> 4b32cd69
 
     working_dir = log_dir.replace("/logs", '') # assumption about workflow/naming! Danger!
 

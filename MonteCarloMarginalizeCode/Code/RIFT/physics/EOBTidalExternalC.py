--- conflicted
+++ resolved
@@ -38,16 +38,11 @@
 n_max_dirs = 1+ int(os.environ["EOB_C_ARCHIVE_NMAX"])
 
 # PRINT GIT REPO IN LOG
-<<<<<<< HEAD
 print(" EOB resumS git hash ")
-os.system("(cd " + dirBaseFiles +"; git rev-parse HEAD)")
-=======
-print " EOB resumS git hash "
 if os.path.exists(dirBaseFiles):
     os.system("(cd " + dirBaseFiles +"; git rev-parse HEAD)")
 else:
-    print " No EOBResumS C external!"
->>>>>>> 56af533c
+    print(" No EOBResumS C external!")
 
 default_interpolation_kind = 'linear'  # spline interpolation   # very slow! 
 

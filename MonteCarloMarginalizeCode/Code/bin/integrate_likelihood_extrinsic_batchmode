#!/usr/bin/env python
#
# FOLLOWUP TEST (if known injection)
#    util_PrintInjection.py --inj mdc.xml.gz --event 0 --verbose
#   util_PrintInjection.py --inj maxpt_zero_noise.xml.gz.xml.gz --event 0
"""
Integrate the extrinsic parameters of the prefactored likelihood function.
"""

import sys
import functools
from optparse import OptionParser, OptionGroup

import numpy
import numpy as np
import os
try:
  import cupy
  xpy_default=cupy
  identity_convert = cupy.asnumpy
  identity_convert_togpu = cupy.asarray
  junk_to_check_installed = cupy.array(5)  # this will fail if GPU not installed correctly
  if not('RIFT_LOWLATENCY' in os.environ):
    print(cupy.show_config())  # print provenance/debugging information

    # Check memory allocation
    mem_info = cupy.cuda.Device().mem_info  # memory available in bytes
    n_mb_total = mem_info[1]/1024./1024.
    n_mb_used = mem_info[0]/1024/1024.
    print(  " cupy memory [total, available] {} {} Mb".format(n_mb_total,n_mb_total-n_mb_used))
    # Add failure mode test if memory insufficient!
    if n_mb_total - n_mb_used < 3000:
      print( "  - low cupy memory - ")
  cupy_success=True
except:
  print( ' no cupy')
#  import numpy as cupy  # will automatically replace cupy calls with numpy!
  xpy_default=numpy  # just in case, to make replacement clear and to enable override
  identity_convert = lambda x: x  # trivial return itself
  identity_convert_togpu = lambda x: x
  cupy_success=False

import lal
from ligo.lw import utils, lsctables, table, ligolw
from ligo.lw.utils import process
import glue.lal

import RIFT.lalsimutils as lalsimutils
import RIFT.likelihood.factored_likelihood as factored_likelihood
import RIFT.integrators.mcsampler as mcsampler
import RIFT.misc.sky_rotations as sky_rotations
try:
    import RIFT.integrators.mcsamplerEnsemble as mcsamplerEnsemble
    mcsampler_gmm_ok = True
except:
    print(" No mcsamplerEnsemble ")
    mcsampler_gmm_ok = False
try:
    import RIFT.integrators.mcsamplerGPU as mcsamplerGPU
    mcsampler_gpu_ok = True
except:
    print( " No mcsamplerGPU ")
    mcsampler_gpu_ok = False

import RIFT.likelihood.priors_utils as priors_utils
import RIFT.misc.xmlutils as xmlutils


class EvenBivariateLinearInterpolator:
    def __init__(self, x0, dx, y0, dy, f):
        self._x0 = x0
        self._dx = dx
        self._y0 = y0
        self._dy = dy
        self._fgrid = xpy_default.asarray(f)

        self._dx_inv = 1.0 / self._dx
        self._dy_inv = 1.0 / self._dy

        self._N, self._M = self._fgrid.shape

    def __call__(self, x, y):
        # Compute the fractional indices into the lookup table where the free
        # parameters lie.
        i_mid = self._dx_inv * (x - self._x0)
        j_mid = self._dy_inv * (y - self._y0)

        # Compute the floor and ceiling of the fractional indices to get the
        # indices of the boundaries of the bin `x` and `y` lie in.
        # NOTE: In the case where `x` or `y` lie directly on a boundary, the
        # floor and ceiling will be equal, but the output is written in such a
        # way that we'd still get the correct result.
        i_lo = xpy_default.floor(i_mid).astype(int)
        j_lo = xpy_default.floor(j_mid).astype(int)
        i_hi = xpy_default.ceil(i_mid).astype(int)
        j_hi = xpy_default.ceil(j_mid).astype(int)

        # Compute just the fractional part of each index from the low and high
        # points.
        p = i_mid - i_lo
        q = j_mid - j_lo
        p_ = 1-p
        q_ = 1-q

        # Compute the interpolated result.
        f_approx =  p_*q_ * self._fgrid[i_lo,j_lo]
        f_approx += p *q_ * self._fgrid[i_hi,j_lo]
        f_approx += p_*q  * self._fgrid[i_lo,j_hi]
        f_approx += p *q  * self._fgrid[i_hi,j_hi]

        return f_approx

try:
  from ligo.skymap.io import fits as bfits
except:
  print(" -no bayestar- ")

__author__ = "Evan Ochsner <evano@gravity.phys.uwm.edu>, Chris Pankow <pankow@gravity.phys.uwm.edu>, R. O'Shaughnessy"

#
# Pinnable parameters -- for command line processing
#
LIKELIHOOD_PINNABLE_PARAMS = ["right_ascension", "declination", "psi", "distance", "phi_orb", "t_ref", "inclination"]

def get_pinned_params(opts):
    """
    Retrieve a dictionary of user pinned parameters and their pin values.
    """
    return dict([(p,v) for p, v in opts.__dict__.items() if p in LIKELIHOOD_PINNABLE_PARAMS and v is not None]) 

def get_unpinned_params(opts, params):
    """
    Retrieve a set of unpinned parameters.
    """
    return params - set([p for p, v in opts.__dict__.items() if p in LIKELIHOOD_PINNABLE_PARAMS and v is not None])

#
# Option parsing
#

optp = OptionParser()
optp.add_option("-c", "--cache-file", default=None, help="LIGO cache file containing all data needed.")
optp.add_option("-C", "--channel-name", action="append", help="instrument=channel-name, e.g. H1=FAKE-STRAIN. Can be given multiple times for different instruments.")
optp.add_option("-p", "--psd-file", action="append", help="instrument=psd-file, e.g. H1=H1_PSD.xml.gz. Can be given multiple times for different instruments.")
optp.add_option("-k", "--skymap-file", help="Use skymap stored in given FITS file.")
optp.add_option("-x", "--coinc-xml", help="gstlal_inspiral XML file containing coincidence information.")
optp.add_option("-I", "--sim-xml", help="XML file containing mass grid to be evaluated")
optp.add_option("-E", "--event", default=0,type=int, help="Event number used for this run")
optp.add_option("--n-events-to-analyze", default=1,type=int, help="Number of events to analyze from this XML")
optp.add_option("--soft-fail-event-range",action='store_true',help='Soft failure (exit 0) if event ID is out of range. This happens in pipelines, if we have pre-built a DAG attempting to analyze more points than we really have')
optp.add_option("-f", "--reference-freq", type=float, default=100.0, help="Waveform reference frequency. Required, default is 100 Hz.")
optp.add_option("--fmin-template", dest='fmin_template', type=float, default=40, help="Waveform starting frequency.  Default is 40 Hz. Also equal to starting frequency for integration") 
optp.add_option("--fmin-template-correct-for-lmax",action='store_true',help="Modify amount of data selected, waveform starting frequency to account for l-max, to better insure all requested modes start within the targeted band")
optp.add_option("--fmin-ifo", action='append' , help="Minimum frequency for each IFO. Implemented by setting the PSD=0 below this cutoff. Use with care.") 
#optp.add_option("--nr-params",default=None, help="List of specific NR parameters and groups (and masses?) to use for the grid.")
#optp.add_option("--nr-index",type=int,default=-1,help="Index of specific NR simulation to use [integer]. Mass used: mtot= m1+m2")
optp.add_option('--nr-group', default=None,help="If using a *ssingle specific simulation* specified on the command line, provide it here")
optp.add_option('--nr-param', default=None,help="If using a *ssingle specific simulation* specified on the command line, provide it here")
optp.add_option("--nr-lookup",action='store_true', help=" Look up parameters from an NR catalog, instead of using the approximant specified")
optp.add_option("--nr-lookup-group",action='append', help="Restriction on 'group' for NR lookup")
optp.add_option("--nr-hybrid-use",action='store_true',help="Enable use of NR (or ROM!) hybrid, using --approx as the default approximant and with a frequency fmin")
optp.add_option("--nr-hybrid-method",default="taper_add",help="Hybridization method for NR (or ROM!).  Passed through to LALHybrid. pseudo_aligned_from22 will provide ad-hoc higher modes, if the early-time hybridization model only includes the 22 mode")
optp.add_option("--rom-group",default=None)
optp.add_option("--rom-param",default=None)
optp.add_option("--rom-use-basis",default=False,action='store_true',help="Use the ROM basis for inner products.")
optp.add_option("--rom-limit-basis-size-to",default=None,type=int)
optp.add_option("--rom-integrate-intrinsic",default=False,action='store_true',help='Integrate over intrinsic variables. REQUIRES rom_use_basis at present. ONLY integrates in mass ratio as present')
optp.add_option("--nr-perturbative-extraction",default=False,action='store_true')
optp.add_option("--nr-perturbative-extraction-full",default=False,action='store_true')
optp.add_option("--nr-use-provided-strain",default=False,action='store_true')
optp.add_option("--no-memory",default=False,action='store_true', help="At present, turns off m=0 modes. Use with EXTREME caution only if requested by model developer")
optp.add_option("--restricted-mode-list-file",default=None,help="A list of ALL modes to use in likelihood. Incredibly dangerous. Only use when comparing with models which provide restricted mode sets, or otherwise to isolate the effect of subsets of modes on the whole")
optp.add_option("--use-external-EOB",default=False,action='store_true')
optp.add_option("--maximize-only",default=False, action='store_true',help="After integrating, attempts to find the single best fitting point")
optp.add_option("--dump-lnL-time-series",default=False, action='store_true',help="(requires --sim-xml) Dump lnL(t) at the injected parameters")
optp.add_option("-a", "--approximant", default="TaylorT4", help="Waveform family to use for templates. Any approximant implemented in LALSimulation is valid.")
optp.add_option("-A", "--amp-order", type=int, default=0, help="Include amplitude corrections in template waveforms up to this e.g. (e.g. 5 <==> 2.5PN), default is Newtonian order.")
optp.add_option("--l-max", type=int, default=2, help="Include all (l,m) modes with l less than or equal to this value.")
optp.add_option("-s", "--data-start-time", type=float, default=None, help="GPS start time of data segment. If given, must also give --data-end-time. If not given, sane start and end time will automatically be chosen.")
optp.add_option("-e", "--data-end-time", type=float, default=None, help="GPS end time of data segment. If given, must also give --data-start-time. If not given, sane start and end time will automatically be chosen.")
optp.add_option("--data-integration-window-half",default=75*1e-3,type=float,help="Only change this window size if you are an expert. The window for time integration is -/+ this quantity around the event time")
optp.add_option("-F", "--fmax", type=float, help="Upper frequency of signal integration. Default is use PSD's maximum frequency.")
optp.add_option("--srate",default=16384,type=int,help="Sampling rate. Change ONLY IF YOU ARE ABSOLUTELY SURE YOU KNOW WHAT YOU ARE DOING.")
optp.add_option("-t", "--event-time", type=float, help="GPS time of the event --- probably the end time. Required if --coinc-xml not given.")
optp.add_option("-i", "--inv-spec-trunc-time", type=float, default=8., help="Timescale of inverse spectrum truncation in seconds (Default is 8 - give 0 for no truncation)")
optp.add_option("-w", "--window-shape", type=float, default=0, help="Shape of Tukey window to apply to data (default is no windowing)")
optp.add_option("--psd-window-shape", type=float, default=0, help="Shape of Tukey window that *was* applied to the PSD being passed. If nonzero, we will rescale the PSD by the ratio of window shape results")
optp.add_option("-m", "--time-marginalization", action="store_true", help="Perform marginalization over time via direct numerical integration. Default is false.")
optp.add_option("-d", "--distance-marginalization", action="store_true", help="Perform marginalization over distance via a look-up table. Default is false.")
optp.add_option("-l", "--distance-marginalization-lookup-table", default=None, help="Look-up table for distance marginalization.")
optp.add_option("--vectorized", action="store_true", help="Perform manipulations of lm and timeseries using numpy arrays, not LAL data structures.  (Combine with --gpu to enable GPU use, where available)")
optp.add_option("--gpu", action="store_true", help="Perform manipulations of lm and timeseries using numpy arrays, CONVERTING TO GPU when available. You MUST use this option with --vectorized (otherwise it is a no-op). You MUST have a suitable version of cupy installed, your cuda operational, etc")
optp.add_option("--force-gpu-only", action="store_true", help="Hard fail if no GPU present (assessed by cupy not loading)")
optp.add_option("--force-xpy", action="store_true", help="Use the xpy code path.  Use with --vectorized --gpu to use the fallback CPU-based code path. Useful for debugging.")
optp.add_option("-o", "--output-file", help="Save result to this file.")
optp.add_option("-O", "--output-format", default='xml', help="[xml|hdf5]")
optp.add_option("-S", "--save-samples", action="store_true", help="Save sample points to output-file. Requires --output-file to be defined.")
optp.add_option("-L", "--save-deltalnL", type=float, default=float("Inf"), help="Threshold on deltalnL for points preserved in output file.  Requires --output-file to be defined")
optp.add_option("-P", "--save-P", type=float,default=0.1, help="Threshold on cumulative probability for points preserved in output file.  Requires --output-file to be defined")
optp.add_option("--internal-hard-fail-on-error",action='store_true',help='If true, fails with exit code 1 if any point is unsuccessful')
optp.add_option("--internal-make-empty-file-on-error",action='store_true',help='If true, failed points generate empty output file. Protects against OSG workflow problems')
optp.add_option("--verbose",action='store_true')
optp.add_option("--save-eccentricity", action="store_true")
#
# Add the integration options
#
integration_params = OptionGroup(optp, "Integration Parameters", "Control the integration with these options.")
# Default is actually None, but that tells the integrator to go forever or until n_eff is hit.
integration_params.add_option("--n-max", type=int, help="Total number of samples points to draw. If this number is hit before n_eff, then the integration will terminate. Default is 'infinite'.",default=1e7)
integration_params.add_option("--n-eff", type=int, default=100, help="Total number of effective samples points to calculate before the integration will terminate. Default is 100")
integration_params.add_option("--fairdraw-extrinsic-output", action='store_true' , help="Output is fair draw, rather than being comprehensive")
integration_params.add_option("--n-chunk", type=int, help="Chunk'.",default=10000)
integration_params.add_option("--convergence-tests-on",default=False,action='store_true')
integration_params.add_option("--seed", type=int, help="Random seed to use. Default is to not seed the RNG.")
integration_params.add_option("--no-adapt", action="store_true", help="Turn off adaptive sampling. Adaptive sampling is on by default.")
integration_params.add_option("--no-adapt-distance", action="store_true", help="Turn off adaptive sampling, just for distance. Adaptive sampling is on by default.")
integration_params.add_option("--no-adapt-after-first",action='store_true',help="Disables adaptation after first iteration with significant lnL")
integration_params.add_option("--adapt-weight-exponent", type=float, default=1.0, help="Exponent to use with weights (likelihood integrand) when doing adaptive sampling. Used in tandem with --adapt-floor-level to prevent overconvergence. Default is 1.0.")
integration_params.add_option("--adapt-floor-level", type=float, default=0.1, help="Floor to use with weights (likelihood integrand) when doing adaptive sampling. This is necessary to ensure the *sampling* prior is non zero during adaptive sampling and to prevent overconvergence. Default is 0.1 (no floor)")
integration_params.add_option("--adapt-adapt",action='store_true',help="Adapt the tempering exponent")
integration_params.add_option("--adapt-log",action='store_true',help="Use a logarithmic tempering exponent")
integration_params.add_option("--interpolate-time", default=False,help="If using time marginalization, compute using a continuously-interpolated array. (Default=false)")
integration_params.add_option("--d-prior",default='Euclidean' ,type=str,help="Distance prior for dL.  Options are dL^2 (Euclidean) and 'pseudo-cosmo'  .")
integration_params.add_option("--d-max", default=10000,type=float,help="Maximum distance in volume integral. Used to SET THE PRIOR; changing this value changes the numerical answer.")
integration_params.add_option("--d-min", default=1,type=float,help="Minimum distance in volume integral. Used to SET THE PRIOR; changing this value changes the numerical answer.")
integration_params.add_option("--declination-cosine-sampler",action='store_true',help="If specified, the parameter used for declination is cos(dec), not dec")
integration_params.add_option("--inclination-cosine-sampler",action='store_true',help="If specified, the parameter used for inclination is cos(dec), not dec")
integration_params.add_option("--internal-sky-network-coordinates",action='store_true',help="If specified, perform integration in sky coordinates aligned with the first two IFOs provided")
integration_params.add_option("--internal-sky-network-coordinates-raw",action='store_true',help="If specified, does not attempt to organize IFO network sensibly, uses them AS PROVIDED IN ORDER.")
integration_params.add_option("--manual-logarithm-offset",type=float,default=0,help="Target value of logarithm lnL. Integrand is reduced by exp(-manual_logarithm_offset).  Important for high-SNR sources!   Should be set dynamically")
integration_params.add_option("--sampler-method",default="adaptive_cartesian",help="adaptive_cartesian|GMM|adaptive_cartesian_gpu")
integration_params.add_option("--sampler-xpy",default=None,help="numpy|cupy  if the adaptive_cartesian_gpu sampler is active, use that.")
optp.add_option_group(integration_params)

#
# Add the intrinsic parameters
#
intrinsic_params = OptionGroup(optp, "Intrinsic Parameters", "Intrinsic parameters (e.g component mass) to use.")
intrinsic_params.add_option("--pin-distance-to-sim",action='store_true', help="Pin *distance* value to sim entry. Used to enable source frame reconstruction with NR.")
intrinsic_params.add_option("--mass1", type=float, help="Value of first component mass, in solar masses. Required if not providing coinc tables.")
intrinsic_params.add_option("--mass2", type=float, help="Value of second component mass, in solar masses. Required if not providing coinc tables.")
intrinsic_params.add_option("--eff-lambda", type=float, help="Value of effective tidal parameter. Optional, ignored if not given.")
intrinsic_params.add_option("--deff-lambda", type=float, help="Value of second effective tidal parameter. Optional, ignored if not given")
optp.add_option_group(intrinsic_params)


#
# Add options to integrate over intrinsic parameters.  Same conventions as util_ManualOverlapGrid.py.  
# Parameters have special names, and we adopt priors that use those names.
# NOTE: Only 'q' implemented
#
intrinsic_int_params = OptionGroup(optp, "Intrinsic integrated parameters", "Intrinsic parameters to integrate over. ONLY currently used with ROM version")
intrinsic_int_params.add_option("--parameter",action='append')
intrinsic_int_params.add_option("--parameter-range",action='append',type=str)
intrinsic_int_params.add_option("--adapt-intrinsic",action='store_true')
optp.add_option_group(intrinsic_int_params)



#
# Add the pinnable parameters
#
pinnable = OptionGroup(optp, "Pinnable Parameters", "Specifying these command line options will pin the value of that parameter to the specified value with a probability of unity.")
for pin_param in LIKELIHOOD_PINNABLE_PARAMS:
    option = "--" + pin_param.replace("_", "-")
    pinnable.add_option(option, type=float, help="Pin the value of %s." % pin_param)
optp.add_option_group(pinnable)

opts, args = optp.parse_args()

if opts.distance_marginalization:
  lookup_table = np.load(opts.distance_marginalization_lookup_table)
  opts.maximize_only  = False

if opts.gpu is None:
  opts.gpu = False  # None can be treated differently from false?

if opts.gpu and opts.force_gpu_only and not cupy_success:
  print("GPU requested but no GPU/cupy found: Hard fail by request")
  sys.exit(35)  # unique code to make resuming due to this error easier to identify

if opts.gpu and xpy_default is numpy:
    print( " Override --gpu  (not available);  use --force-xpy to require the identical code path is used (with xpy =[np|cupy]")
    opts.gpu=False
    if opts.force_xpy:
        opts.gpu=True

manual_avoid_overflow_logarithm=opts.manual_logarithm_offset

deltaT = None
fSample= opts.srate # change sampling rate
if not(fSample is None):
  deltaT =1./fSample


# Load in restricted mode set, if available
restricted_mode_list=None
if not(opts.restricted_mode_list_file is None):
    modes =numpy.loadtxt(opts.restricted_mode_list_file,dtype=int) # columns are l m.  Must contain all. Only integers obviously
    restricted_mode_list = [ (l,m) for l,m in modes]
    print( " RESTRICTED MODE LIST target :", restricted_mode_list)

intrinsic_param_names = opts.parameter
valid_intrinsic_param_names = ['q']
if intrinsic_param_names:
 for param in intrinsic_param_names:
    
    # Check if in the valid list
    if not(param in valid_intrinsic_param_names):
            print( ' Invalid param ', param, ' not in ', valid_intrinsic_param_names)
            sys.exit(1)
    param_ranges = []
    if len(intrinsic_param_names) == len(opts.parameter_range):
        param_ranges = numpy.array(map(eval, opts.parameter_range))
        # Rescale mass-dependent ranges to SI units
        for p in ['mc', 'm1', 'm2', 'mtot']:
          if p in intrinsic_param_names:
            indx = intrinsic_param_names.index(p)
            param_ranges[indx]= numpy.array(param_ranges[indx])* lal.MSUN_SI



# Check both or neither of --data-start/end-time given
if opts.data_start_time is None and opts.data_end_time is not None:
    raise ValueError("You must provide both or neither of --data-start-time and --data-end-time.")
if opts.data_end_time is None and opts.data_start_time is not None:
    raise ValueError("You must provide both or neither of --data-start-time and --data-end-time.")

#
# Import NR grid
#
NR_template_group=None
NR_template_param=None
if opts.nr_group and opts.nr_param:
    import NRWaveformCatalogManager3 as nrwf
    NR_template_group = opts.nr_group
    if nrwf.internal_ParametersAreExpressions[NR_template_group]:
        NR_template_param = eval(opts.nr_param)
    else:
        NR_template_param = opts.nr_param


#
# Hardcoded variables
#
template_min_freq = opts.fmin_template # minimum frequency of template
#t_ref_wind = 50e-3 # Interpolate in a window +/- this width about event time. 
t_ref_wind = opts.data_integration_window_half
T_safety = 2. # Safety buffer (in sec) for wraparound corruption

#
# Inverse spectrum truncation control
#
T_spec = opts.inv_spec_trunc_time
if T_spec == 0.: # Do not do inverse spectrum truncation
    inv_spec_trunc_Q = False
    T_safety += 8. # Add a bit more safety buffer in this case
else:
    inv_spec_trunc_Q = True

#
# Integrator options
#
n_max = opts.n_max # Max number of extrinsic points to evaluate at
n_eff = opts.n_eff # Effective number of points evaluated

#
# Initialize the RNG, if needed
#
# TODO: Do we seed a given instance of the integrator, or set it for all
# or both?
if opts.seed is not None:
    numpy.random.seed(opts.seed)


if opts.event_time is not None:
    event_time = glue.lal.LIGOTimeGPS(opts.event_time)
    print( "Event time from command line: %s" % str(event_time))
else:
    print( " Error! ")
    sys.exit(1)

#
# Template descriptors
#

fiducial_epoch = lal.LIGOTimeGPS()
fiducial_epoch = event_time.seconds + 1e-9*event_time.nanoseconds   # no more direct access to gpsSeconds

# Struct to hold template parameters
P_list = None
P=None # force allocation so I can use the preferred event later
if opts.sim_xml:
    print( "====Loading injection XML:", opts.sim_xml, opts.event, " =======")
    P_list = lalsimutils.xml_to_ChooseWaveformParams_array(str(opts.sim_xml))
    if  len(P_list) < opts.event: 
#+opts.n_events_to_analyze:
        print( " Event list of range; soft exit")
        sys.exit(0)
    n_event_max= np.min([len(P_list), opts.event+opts.n_events_to_analyze])
    P_list = P_list[opts.event:n_event_max]
    if len(P_list) ==0:
      print(" No events to analyze, terminating with success ")
      sys.exit(0)
    for P in P_list:
        P.radec =False  # do NOT propagate the epoch later
        P.fref = opts.reference_freq
        P.fmin = template_min_freq
        P.tref = fiducial_epoch  # the XML table
        m1 = P.m1/lal.MSUN_SI
        m2 =P.m2/lal.MSUN_SI
        lambda1, lambda2 = P.lambda1,P.lambda2
        P.dist = factored_likelihood.distMpcRef * 1.e6 * lal.PC_SI   # use *nonstandard* distance
        P.phi=0.0
        P.psi=0.0
        P.incl = 0.0       # only works for aligned spins. Be careful.
        P.fref = opts.reference_freq
        if opts.approximant != "TaylorT4": # not default setting
            P.approx = lalsimutils.lalsim.GetApproximantFromString(opts.approximant)  # allow user to override the approx setting. Important for NR followup, where no approx set in sim_xml!
        if opts.approximant == "EccentricTD":
            P.phaseO = 3

    P = P_list[0]  # Load in the physical parameters of the injection.  
else:
    # Some debugging information
    print(" --sim-xml required ",opts.sim_xml)
    print(" ... common parsing error accident might be inserting -- into your command line without an associated argument")
    print(opts)
    print(sys.argv[1:])
    sys.exit(1)

# User requested bounds for data segment
if not (opts.data_start_time == None) and  not (opts.data_end_time == None):
    start_time =  opts.data_start_time
    end_time =  opts.data_end_time
    print( "Fetching data segment with start=", start_time)
    print( "                             end=", end_time)

# Automatically choose data segment bounds so region of interest isn't corrupted
# FIXME: Use estimate, instead of painful full waveform generation call here.
else:
    approxTmp = P.approx
    LmaxEff = 2
    if opts.fmin_template_correct_for_lmax:
      LmaxEff=opts.l_max
    T_tmplt = lalsimutils.estimateWaveformDuration(P,LmaxEff) + 4  # Much more robust than the previous (slow, prone-to-crash approach)
#     if (m1+m2)<30:
#         P.approx = lalsimutils.lalsim.TaylorT4  # should not impact length much.  IMPORTANT because EOB calls will fail at the default sampling rate
#         htmplt = lalsimutils.hoft(P)   # Horribly wasteful waveform gneeration solely to estimate duration.  Will also crash if spins are used.
#         P.approx = approxTmp
#         T_tmplt = - float(htmplt.epoch)    # ASSUMES time returned by hlm is a RELATIVE time that does not add tref. P.radec=False !
#         print fiducial_epoch, event_time, htmplt.epoch
#     else:
#         print " Using estimate for waveform length in a high mass regime: beware!"
#         T_tmplt = lalsimutils.estimateWaveformDuration(P) + 4
    T_seg = T_tmplt + T_spec + T_safety # Amount before and after event time
#    if opts.use_external_EOB:
#        T_seg *=2   # extra safety factor
    start_time = float(event_time) - T_seg
    end_time = float(event_time) + T_seg
    print( "Fetching data segment with start=", start_time)
    print( "                             end=", end_time)
    print( "\t\tEvent time is: ", float(event_time))
    print( "\t\tT_seg is: ", T_seg)

#
# Load in data and PSDs
#
data_dict, psd_dict = {}, {}

for inst, chan in map(lambda c: c.split("="), opts.channel_name):
    print( "Reading channel %s from cache %s" % (inst+":"+chan, opts.cache_file))
    data_dict[inst] = lalsimutils.frame_data_to_non_herm_hoff(opts.cache_file,
            inst+":"+chan, start=start_time, stop=end_time,
            window_shape=opts.window_shape,deltaT=deltaT)
    print( "Frequency binning: %f, length %d" % (data_dict[inst].deltaF,
            data_dict[inst].data.length) )

flow_ifo_dict = {}
if opts.fmin_ifo:
 for inst, freq_str in map(lambda c: c.split("="), opts.fmin_ifo):
    freq_low_here = float(freq_str)
    print( "Reading low frequency cutoff for instrument %s from %s" % (inst, freq_str), freq_low_here)
    flow_ifo_dict[inst] = freq_low_here

for inst, psdf in map(lambda c: c.split("="), opts.psd_file):
    print( "Reading PSD for instrument %s from %s" % (inst, psdf))
    psd_dict[inst] = lalsimutils.get_psd_series_from_xmldoc(psdf, inst)

    deltaF = data_dict[inst].deltaF
    psd_dict[inst] = lalsimutils.resample_psd_series(psd_dict[inst], deltaF)
    print( "PSD deltaF after interpolation %f" % psd_dict[inst].deltaF)

    # Implement PSD window rescaling: see T1900249
    if opts.psd_window_shape > 0 or opts.window_shape > 0:
      # Note this is just a constant scale factor in the likelihood, but it *can* have some effect on parameters if one windowing size is small (as it stretches/compresses the likleihood)
      window_fac_psd = lalsimutils.psd_windowing_factor(opts.psd_window_shape, len(psd_dict[inst].data.data))  # assume the windowing factor IS accounted for, and we have to undo it
      window_fac_data = lalsimutils.psd_windowing_factor(opts.window_shape, len(data_dict[inst].data.data))
      psd_dict[inst].data.data *= window_fac_data/window_fac_psd   # scale the windowing factor to be appropriate for our actual data window: the PSD was measured using a windowing different than the one we use

    # implement cutoff.  
    if inst in flow_ifo_dict.keys():
        if isinstance(psd_dict[inst], lal.REAL8FrequencySeries):
            psd_fvals = psd_dict[inst].f0 + deltaF*numpy.arange(psd_dict[inst].data.length)
            psd_dict[inst].data.data[ psd_fvals < flow_ifo_dict[inst]] = 0 # 
        else:
            print( 'FAIL on PSD import')
            sys.exit(1)
#        elif isinstance(psd_dict[inst], pylal.xlal.datatypes.real8frequencyseries.REAL8FrequencySeries):  # for backward compatibility
#            psd_fvals = psd_dict[inst].f0 + deltaF*numpy.arange(len(psd_dict[inst].data))
#            psd_dict[inst].data[psd_fvals < ifo_dict[inst]] =0


    assert psd_dict[inst].deltaF == deltaF

    # Highest freq. at which PSD is defined
    # if isinstance(psd_dict[inst],
    #         pylal.xlal.datatypes.real8frequencyseries.REAL8FrequencySeries):
    #     fmax = psd_dict[inst].f0 + deltaF * (len(psd_dict[inst].data) - 1)
    if isinstance(psd_dict[inst], lal.REAL8FrequencySeries):
        fmax = psd_dict[inst].f0 + deltaF * (psd_dict[inst].data.length - 1)

    # Assert upper limit of IP integral does not go past where PSD defined
    assert opts.fmax is None or opts.fmax<= fmax
    # Allow us to target a smaller upper limit than provided by the PSD. Important for numerical PSDs that turn over at high frequency
    if opts.fmax and opts.fmax < fmax:
        fmax = opts.fmax # fmax is now the upper freq. of IP integral

# Ensure data and PSDs keyed to same detectors
if sorted(psd_dict.keys()) != sorted(data_dict.keys()):
    print >>sys.stderr, "Got a different set of instruments based on data and PSDs provided."

# Ensure waveform has same sample rate, padded length as data
#
# N.B. This assumes all detector data has same sample rate, length
#
# data_dict holds 2-sided FrequencySeries, so their length is the same as
# that of the original TimeSeries that was FFT'd = Nsamples
# Also, deltaF = 1/T, with T = the duration (in sec) of the original TimeSeries
# Therefore 1/(data.length*deltaF) = T/Nsamples = deltaT
P.deltaT = 1./ (data_dict[list(data_dict.keys())[0]].data.length * deltaF)
P.deltaF = deltaF
for Psig in P_list:
  Psig.deltaT = P.deltaT
  Psig.deltaf = P.deltaF



#
# Set up parameters and bounds
#

# PROBLEM: if too large, you can MISS a source. Does NOT need to be fixed for all masses *IF* the problem really has strong support
dmin = opts.d_min    # min distance
dmax = opts.d_max  # max distance FOR ANY SOURCE EVER. EUCLIDEAN



dmax_sampling_guess = dmax
distBoundGuess = dmax

print( "Recommended distance for sampling ", dmax_sampling_guess, " and probably near ", distBoundGuess, " smaller than  ", dmax)
print( "    (recommendation not yet used) ")
param_limits = { "psi": (0, 2*numpy.pi),
    "phi_orb": (0, 2*numpy.pi),
    "distance": (dmin, dmax),   # CAN LEAD TO CATASTROPHIC FAILURE if dmax is too large (adaptive fails - too few bins)
    "right_ascension": (0, 2*numpy.pi),
    "declination": (-numpy.pi/2, numpy.pi/2),
    "t_ref": (-t_ref_wind, t_ref_wind),
    "inclination": (0, numpy.pi)
}

#
# Parameter integral sampling strategy
#
params = {}
sampler = mcsampler.MCSampler()
xpy_asarray_already = functools.partial(xpy_default.asarray,dtype=np.float64)
if opts.sampler_method == "adaptive_cartesian_gpu":
    print(" ILE: {}".format(opts.sampler_method))
    sampler = mcsamplerGPU.MCSampler()
    sampler.xpy = xpy_default
    sampler.identity_convert=identity_convert
    mcsampler  = mcsamplerGPU  # force use of routines in that file, for properly configured GPU-accelerated code as needed

    xpy_asarray_already = lambda x: x  # do nothing because we are already on the board for GPU-generated 

    if opts.sampler_xpy == "numpy":
      mcsampler.set_xpy_to_numpy()
      sampler.xpy= numpy
      sampler.identity_convert= lambda x: x
elif opts.sampler_method == "GMM":
    print(" ILE: {}".format(opts.sampler_method))
    sampler = mcsamplerEnsemble.MCSampler()
else:
    print(" ILE: default sampler")
    print(" ILE: {}".format(opts.sampler_method))

#
# Psi -- polarization angle
# sampler: uniform in [0, pi)
#
psi_sampler = mcsampler.ret_uniform_samp_vector_alt( 
    param_limits["psi"][0], param_limits["psi"][1])
psi_sampler_cdf_inv = functools.partial(mcsampler.uniform_samp_cdf_inv_vector, 
    param_limits["psi"][0], param_limits["psi"][1])
sampler.add_parameter("psi", 
    pdf = psi_sampler, 
    cdf_inv = psi_sampler_cdf_inv, 
    left_limit = param_limits["psi"][0], 
    right_limit = param_limits["psi"][1],
    prior_pdf = mcsampler.uniform_samp_psi)

#
# Phi - orbital phase
# sampler: uniform in [0, 2*pi)
#
phi_sampler = mcsampler.ret_uniform_samp_vector_alt( 
    param_limits["phi_orb"][0], param_limits["phi_orb"][1])
phi_sampler_cdf_inv = functools.partial(mcsampler.uniform_samp_cdf_inv_vector, 
    param_limits["phi_orb"][0], param_limits["phi_orb"][1])
sampler.add_parameter("phi_orb",
    pdf = phi_sampler,
    cdf_inv = phi_sampler_cdf_inv,
    left_limit = param_limits["phi_orb"][0], 
    right_limit = param_limits["phi_orb"][1],
    prior_pdf = mcsampler.uniform_samp_phase)

#
# inclination - angle of system angular momentum with line of sight
# sampler: cos(incl) uniform in [-1, 1)
#

adapt_extra_extrinsic=False
if opts.sampler_method == "adaptive_cartesian_gpu":  # this is a better/more stable/faster adaptive code, trust it to adapt in more extrinsic dimensions
  adapt_extra_extrinsic=True

if not opts.inclination_cosine_sampler:
 incl_sampler = mcsampler.cos_samp_vector # this is NOT dec_samp_vector, because the angular zero point is different!
 incl_sampler_cdf_inv = mcsampler.cos_samp_cdf_inv_vector
 sampler.add_parameter("inclination", 
    pdf = incl_sampler, 
    cdf_inv = incl_sampler_cdf_inv, 
    left_limit = param_limits["inclination"][0], 
    right_limit = param_limits["inclination"][1],
    prior_pdf = mcsampler.uniform_samp_theta)  # do not adapt in parameter going to zero at edge
else:
 incl_sampler = mcsampler.ret_uniform_samp_vector_alt(-1.0,1.0)
 incl_sampler_cdf_inv = lambda x: x*2.0-1.  #functools.partial(mcsampler.uniform_samp_cdf_inv_vector,-1,1) 
 sampler.add_parameter("inclination", 
    pdf = incl_sampler, 
    cdf_inv = incl_sampler_cdf_inv, 
    left_limit = -1, 
    right_limit = 1,
    prior_pdf = incl_sampler,
    adaptive_sampling=adapt_extra_extrinsic)

#
# Distance - luminosity distance to source in parsecs
# sampler: uniform distance over [dmin, dmax), adaptive sampling
#
if not opts.distance_marginalization:
  dist_sampler = mcsampler.ret_uniform_samp_vector_alt( param_limits["distance"][0], param_limits["distance"][1])
  dist_sampler_cdf_inv = functools.partial(mcsampler.uniform_samp_cdf_inv_vector,     param_limits["distance"][0], param_limits["distance"][1])
  #dist_sampler=functools.partial( mcsampler.uniform_samp_withfloor_vector, numpy.min([distBoundGuess,param_limits["distance"][1]]), param_limits["distance"][1], 0.001)
  dist_prior_pdf =   lambda x: x**2/(param_limits["distance"][1]**3/3.                   - param_limits["distance"][0]**3/3.) 
  if opts.d_prior == 'pseudo_cosmo':
    nm = priors_utils.dist_prior_pseudo_cosmo_eval_norm(param_limits["distance"][0],param_limits["distance"][1])
    dist_prior_pdf =functools.partial( priors_utils.dist_prior_pseudo_cosmo, nm=nm)
  #dist_sampler_cdf_inv=None
  sampler.add_parameter("distance", 
                        pdf = dist_sampler, 
                        cdf_inv = dist_sampler_cdf_inv,
                        left_limit = param_limits["distance"][0], 
                        right_limit = param_limits["distance"][1],
                        prior_pdf = dist_prior_pdf,
                        adaptive_sampling = adapt_extra_extrinsic and not (opts.no_adapt or opts.no_adapt_distance))

# 
# Rotate sky coordinates
#
if opts.internal_sky_network_coordinates:
  ifo_list = list(psd_dict)
  if not(opts.internal_sky_network_coordinates_raw):
    # remove V and K : the sky ring is almost always only HL
    if 'K1' in ifo_list:
      ifo_list.remove('K1')
    if 'V1' in ifo_list:
      ifo_list.remove('V1')
  # problem: ordering of psd_dict is rarely rational; almost always we want an HL network, rarely V
  if len(ifo_list) <2:
    opts.internal_sky_network_coordinates = False # stop using this code
  else:
    sky_rotations.assign_sky_frame(ifo_list[0], ifo_list[1], fiducial_epoch)
    frm = identity_convert_togpu(sky_rotations.frm)
    my_rotation = functools.partial(lalsimutils.polar_angles_in_frame_alt,frm,xpy=xpy_default) 

#
# Intrinsic parameters
#
sampler_lookup = {}
sampler_inv_lookup = {}
sampler_lookup['q'] = mcsampler.q_samp_vector   # only one intrinsic parameter possible
sampler_lookup['M'] = mcsampler.M_samp_vector
sampler_inv_lookup['q'] = mcsampler.q_cdf_inv_vector
sampler_inv_lookup['M'] = None # mcsampler.M_cdf_inv_vector

if opts.rom_use_basis and opts.rom_integrate_intrinsic:
 for p in intrinsic_param_names:
    indx = intrinsic_param_names.index(p)
    qmin,qmax = param_ranges[indx]
    q_pdf =mcsampler.ret_uniform_samp_vector_alt( qmin, qmax)   # sample uniformly by default
#    q_pdf =functools.partial(sampler_lookup[p], qmin, qmax)   # sample uniformly by default
    q_cdf_inv = functools.partial(mcsampler.uniform_samp_cdf_inv_vector, qmin,qmax) # sample uniformly by default
#    q_cdf_inv= None
    q_pdf_prior = functools.partial(sampler_lookup[param], qmin, qmax)  # true prior, from lookup
    sampler.add_parameter(p, 
        pdf=q_pdf, 
        cdf_inv=q_cdf_inv, 
        left_limit=qmin, right_limit=qmax,prior_pdf=q_pdf_prior, 
        adaptive_sampling = opts.adapt_intrinsic)



if opts.skymap_file is not None:
    #
    # Right ascension and declination -- use a provided skymap
    #
    smap, _ = bfits.read_sky_map(opts.skymap_file)
    # FIXME: Uncomment for 'mixed' map
    #smap = 0.9*smap + 0.1*numpy.ones(len(smap))/len(smap)
    ss_sampler = mcsampler.HealPixSampler(smap)
    #isotropic_2d_sampler = numpy.vectorize(lambda dec, ra: mcsampler.dec_samp_vector(dec)/2/numpy.pi)
    isotropic_bstar_sampler = numpy.vectorize(lambda dec, ra: 1.0/len(smap))

    # FIXME: Should the left and right limits be modified?
    sampler.add_parameter(("declination", "right_ascension"), 
        pdf = ss_sampler.pseudo_pdf,
        cdf_inv = ss_sampler.pseudo_cdf_inverse, 
        left_limit = (param_limits["declination"][0], param_limits["right_ascension"][0]),
        right_limit = (param_limits["declination"][1], param_limits["right_ascension"][1]),
        prior_pdf = isotropic_bstar_sampler)

else:
    #
    # Right ascension - angle in radians from prime meridian plus hour angle
    # sampler: uniform in [0, 2pi), adaptive sampling
    #
    ra_sampler = mcsampler.ret_uniform_samp_vector_alt(
        param_limits["right_ascension"][0], param_limits["right_ascension"][1])
    ra_sampler_cdf_inv = functools.partial(mcsampler.uniform_samp_cdf_inv_vector,
        param_limits["right_ascension"][0], param_limits["right_ascension"][1])
    sampler.add_parameter("right_ascension", 
        pdf = ra_sampler, 
        cdf_inv = ra_sampler_cdf_inv, 
        left_limit = param_limits["right_ascension"][0],
        right_limit =  param_limits["right_ascension"][1],
        prior_pdf = mcsampler.uniform_samp_phase,
        adaptive_sampling = (not opts.no_adapt) and (not opts.internal_sky_network_coordinates))  # TOO DANGEROUS to double-adapt in sky, ends up overconverging too easily. Just leave the whole sky ring in place if we want to do this, it's usually there and we don't lose that much.  If we have full localization, we should just remove the sky network coordinates argument!

    #
    # declination - angle in radians from the north pole piercing the celestial
    # sky sampler: cos(dec) uniform in [-1, 1), adaptive sampling
    #
    if not opts.declination_cosine_sampler:
     dec_sampler = mcsampler.dec_samp_vector
     dec_sampler_cdf_inv = mcsampler.dec_samp_cdf_inv_vector
     sampler.add_parameter("declination", 
        pdf = dec_sampler, 
        cdf_inv = dec_sampler_cdf_inv, 
        left_limit = param_limits["declination"][0], 
        right_limit = param_limits["declination"][1],
        prior_pdf = mcsampler.uniform_samp_dec,
        adaptive_sampling = not opts.no_adapt)
    else:
     # Sample uniformly in cos(polar_theta), =1 for north pole, -1 for south pole.
     # Propagate carefully in conversions: time of flight libraries use RA,DEC
     dec_sampler = mcsampler.ret_uniform_samp_vector_alt(-1.0,1.0)
     dec_sampler_cdf_inv = lambda x: x*2.0-1. # functools.partial(mcsampler.uniform_samp_cdf_inv_vector,-1,1)
     sampler.add_parameter("declination", 
        pdf = dec_sampler, 
        cdf_inv = dec_sampler_cdf_inv, 
        left_limit = -1, 
        right_limit = 1,
        prior_pdf = dec_sampler,
        adaptive_sampling = not opts.no_adapt)

if not opts.time_marginalization:
    #
    # tref - GPS time of geocentric end time
    # sampler: uniform in +/-2 ms window around estimated end time 
    #
    tref_sampler = mcsampler.ret_uniform_samp_vector_alt(
        param_limits["t_ref"][0], param_limits["t_ref"][1])

    tref_sampler_cdf_inv = functools.partial(mcsampler.uniform_samp_cdf_inv_vector, 
                                            param_limits["t_ref"][0], param_limits["t_ref"][1])
    sampler.add_parameter("t_ref", 
                          pdf = tref_sampler, 
                          cdf_inv = None, 
                          left_limit = param_limits["t_ref"][0], 
                          right_limit = param_limits["t_ref"][1],
                          prior_pdf = functools.partial(mcsampler.uniform_samp_vector, param_limits["t_ref"][0], param_limits["t_ref"][1]))


#
# Determine pinned and non-pinned parameters
#

pinned_params = get_pinned_params(opts)
unpinned_params = get_unpinned_params(opts, sampler.params)
print( "{0:<25s} {1:>5s} {2:>5s} {3:>20s} {4:<10s}".format("parameter", "lower limit", "upper limit", "pinned?", "pin value"))
plen = len(sorted(sampler.params, key=lambda p: len(p))[-1])
for p in sampler.params:
    if p in pinned_params:
        pinned, value = True, "%1.3g" % pinned_params[p]
    else:
        pinned, value = False, ""

    if isinstance(p, tuple):
        for subp, subl, subr in zip(p, sampler.llim[p], sampler.rlim[p]):
            subp = subp + " "*min(0, plen-len(subp))
            print( "|{0:<25s} {1:>1.3g}   {2:>1.3g} {3:>20s} {4:<10s}".format(subp, subl, subr, str(False), ""))
    else:
        p = p + " "*min(0, plen-len(p))
        print( "{0:<25s} {1:>1.3g}   {2:>1.3g} {3:>20s} {4:<10s}".format(p, sampler.llim[p], sampler.rlim[p], str(pinned), value))

# Special case: t_ref is assumed to be relative to the epoch
if "t_ref" in pinned_params:
    pinned_params["t_ref"] -= float(fiducial_epoch)

#
# Provide convergence tests
# FIXME: Currently using hardcoded thresholds, poorly hand-tuned
#
test_converged = {}

#
# Merge options into one big ol' kwargs dict
#

pinned_params.update({ 
    # Iteration settings and termination conditions
    "n": min(opts.n_chunk, n_max), # Number of samples in a chunk
    "nmax": n_max, # Total number of samples to draw before termination
    "neff": n_eff, # Total number of effective samples to collect before termination

    "convergence_tests" : test_converged,    # Dictionary of convergence tests

    # Adaptive sampling settings
    "tempering_exp": opts.adapt_weight_exponent if not opts.no_adapt else 0.0, # Weights will be raised to this power to prevent overconvergence
    "tempering_log": opts.adapt_log,
    "tempering_adapt": opts.adapt_adapt,

    "floor_level": opts.adapt_floor_level if not opts.no_adapt else 0.0, # The new sampling distribution at the end of each chunk will be floor_level-weighted average of a uniform distribution and the (L^tempering_exp p/p_s)-weighted histogram of sampled points.
    "history_mult": 10, # Multiplier on 'n' - number of samples to estimate marginalized 1-D histograms
    "n_adapt": 100 if not opts.no_adapt else 0, # Number of chunks to allow adaption over

    # Verbosity settings
    "verbose": True, #not opts.rom_integrate_intrinsic, 
    "extremely_verbose": False, 

    # Sample caching
    "save_intg": opts.save_samples, # Cache the samples (and integrand values)?
    "igrand_threshold_deltalnL": opts.save_deltalnL, # Threshold on distance from max L to save sample
    "igrand_threshold_p": opts.save_P, # Threshold on cumulative probability contribution to cache sample
    "igrand_fairdraw_samples": opts.fairdraw_extrinsic_output,
    "igrand_fairdraw_samples_max": opts.n_eff
})
if opts.sampler_method == "adaptive_cartesian_gpu":
  pinned_params.update({"save_no_samples":True})   # do not exhaust GPU memory with MC samples!  
if opts.sampler_method == "GMM":
    n_step =pinned_params["n"]
    n_max_blocks = ((1.0*int(opts.n_max))/n_step)
    # pairing coordinates for adaptive integration: see definition of order below
    #    (distance,inclination)
    #    (ra, dec)
    #    (psi) (orb_phase)   # only do 1d adaptivity there, 
#    gmm_dict = {tuple([2]):None,tuple([4]):None,(3,5):None,(0,1):None} 
#    comp_dict = {tuple([2]):1,tuple([4]):1,(3,5):3,(0,1):4} 
    gmm_dict = {(2,3):None,(4,5):None,(0,1):None} 
#    gmm_dict = {tuple([2]):None,tuple([4]):None,(3,5):None,tuple([0]):None,tuple([1]):None} 
    n_sky = 4
#    if len(psd_dict.keys()) > 2:
#        n_sky=2  # presumably we have localized better, avoid failure modes
#    comp_dict = {tuple([2]):1,tuple([4]):1,(3,5):3,tuple([0]):n_sky,tuple([1]):n_sky} 
    comp_dict = {(2,3):n_sky,(4,5):2,(0,1):4} 
    extra_args = {'n_comp':comp_dict,'max_iter':n_max_blocks,'gmm_dict':gmm_dict}  # made up for now, should adjust
    if opts.distance_marginalization:
      gmm_dict = {(2,3):None,tuple([4]):None,(0,1):None} 
      comp_dict = {(2,3):n_sky,tuple([4]):1,(0,1):4} 
      extra_args = {'n_comp':comp_dict,'max_iter':n_max_blocks,'gmm_dict':gmm_dict}  # made up for now, should adjust

    pinned_params.update(extra_args)

    # cannot pin params at present
    # unpinned params MUST be full call signature of likelihood, IN ORDER
    if not(opts.time_marginalization):
      unpinned_params =['right_ascension','declination', 't_ref','phi_orb','inclination','psi','distance']
    else:
      unpinned_params =['right_ascension','declination', 'phi_orb','inclination','psi','distance']
    if opts.distance_marginalization:
      unpinned_params.remove('distance')

def analyze_event(P_list, indx_event, data_dict, psd_dict, fmax, opts,inv_spec_trunc_Q=inv_spec_trunc_Q, T_spec=T_spec):
    nEvals=0
    P = P_list[indx_event]
    # if pin-distance-to-sim, change the distance prior accordingly
    if opts.pin_distance_to_sim:
      pinned_params['distance']=P.dist/1.e6 * lal.PC_SI

    # Precompute
    t_window = 0.15
    rholms_intp, cross_terms, cross_terms_V,  rholms, rest=factored_likelihood.PrecomputeLikelihoodTerms(
            fiducial_epoch, t_window, P, data_dict, psd_dict, opts.l_max, fmax,
            False, inv_spec_trunc_Q, T_spec,
            NR_group=NR_template_group,NR_param=NR_template_param,
            use_external_EOB=opts.use_external_EOB,nr_lookup=opts.nr_lookup,nr_lookup_valid_groups=opts.nr_lookup_group,perturbative_extraction=opts.nr_perturbative_extraction,perturbative_extraction_full=opts.nr_perturbative_extraction_full,use_provided_strain=opts.nr_use_provided_strain,hybrid_use=opts.nr_hybrid_use,hybrid_method=opts.nr_hybrid_method,ROM_group=opts.rom_group,ROM_param=opts.rom_param,ROM_use_basis=opts.rom_use_basis,verbose=opts.verbose,quiet=not opts.verbose,ROM_limit_basis_size=opts.rom_limit_basis_size_to,no_memory=opts.no_memory,skip_interpolation=opts.vectorized)

    if opts.vectorized:
        lookupNKDict = {}
        lookupKNDict={}
        lookupKNconjDict={}
        ctUArrayDict = {}
        ctVArrayDict={}
        rholmArrayDict={}
        rholms_intpArrayDict={}
        epochDict={}
        for det in rholms_intp.keys():
            print( " Packing ", det)
            lookupNKDict[det],lookupKNDict[det], lookupKNconjDict[det], ctUArrayDict[det], ctVArrayDict[det], rholmArrayDict[det], rholms_intpArrayDict[det], epochDict[det] = factored_likelihood.PackLikelihoodDataStructuresAsArrays( rholms[det].keys(), rholms_intp[det], rholms[det], cross_terms[det],cross_terms_V[det])
            if opts.gpu and (not xpy_default is np):
                lookupNKDict[det] = cupy.asarray(lookupNKDict[det])
                rholmArrayDict[det] = cupy.asarray(rholmArrayDict[det])
                ctUArrayDict[det] = cupy.asarray(ctUArrayDict[det])
                ctVArrayDict[det] = cupy.asarray(ctVArrayDict[det])
                epochDict[det] = cupy.asarray(epochDict[det])



    # Likelihood
    if not opts.time_marginalization:

        def likelihood_function(right_ascension, declination, t_ref, phi_orb,
                inclination, psi, distance):

            dec = numpy.copy(declination).astype(numpy.float64)
            if opts.declination_cosine_sampler:
                dec = numpy.pi/2 - numpy.arccos(dec)
            incl = numpy.copy(inclination).astype(numpy.float64)
            if opts.inclination_cosine_sampler:
                incl = numpy.arccos(incl)

            # use EXTREMELY many bits
            lnL = numpy.zeros(right_ascension.shape,dtype=numpy.float128)
            i = 0
            for ph, th, tr, phr, ic, ps, di in zip(right_ascension, dec,
                    t_ref, phi_orb, incl, psi, distance):
                P.phi = ph # right ascension
                P.theta = th # declination
                P.tref = fiducial_epoch + tr # ref. time (rel to epoch for data taking)
                P.phiref = phr # ref. orbital phase
                P.incl = ic # inclination
                P.psi = ps # polarization angle
                P.dist = di* 1.e6 * lalsimutils.lsu_PC # luminosity distance

                lnL[i] = factored_likelihood.FactoredLogLikelihood(
                        P, rholms_intp, cross_terms, cross_terms_V, opts.l_max)
                i+=1

            return numpy.exp(lnL - manual_avoid_overflow_logarithm)

    else: # Sum over time for every point in other extrinsic params
     if not (opts.rom_integrate_intrinsic or opts.vectorized):
        def likelihood_function(right_ascension, declination, phi_orb, inclination,
                psi, distance):
            dec = numpy.copy(declination).astype(numpy.float64)  # get rid of 'object', and allocate space
            if opts.declination_cosine_sampler:
                dec = numpy.pi/2 - numpy.arccos(dec)
            incl = numpy.copy(inclination).astype(numpy.float64)
            if opts.inclination_cosine_sampler:
                incl = numpy.arccos(incl)

            # use EXTREMELY many bits
            lnL = numpy.zeros(right_ascension.shape,dtype=numpy.float128)
            i = 0
            tvals = numpy.linspace(-t_ref_wind,t_ref_wind,int((t_ref_wind)*2/P.deltaT))  # choose an array at the target sampling rate. P is inherited globally

            for ph, th, phr, ic, ps, di in zip(right_ascension, dec,
                    phi_orb, inclination, psi, distance):
                P.phi = ph # right ascension
                P.theta = th # declination
                P.tref = fiducial_epoch  # see 'tvals', above
                P.phiref = phr # ref. orbital phase
                P.incl = ic # inclination
                P.psi = ps # polarization angle
                P.dist = di* 1.e6 * lalsimutils.lsu_PC # luminosity distance


                lnL[i] = factored_likelihood.FactoredLogLikelihoodTimeMarginalized(tvals,
                        P, rholms_intp, rholms, cross_terms, cross_terms_V,                   
                        opts.l_max,interpolate=opts.interpolate_time)
                i+=1

            return numpy.exp(lnL -manual_avoid_overflow_logarithm)

     elif opts.vectorized: # use array-based multiplications, fewer for loops
        if (not opts.gpu):
          if opts.distance_marginalization:
            print(" **Warning**: distance marginalization not being used, this is the old vectorized code path not the xpy path.  Check your code path; you may want --force-xpy ")
          def likelihood_function(right_ascension, declination, phi_orb, inclination,
                psi, distance):
#            global nEvals
            tvals = numpy.linspace(-t_ref_wind,t_ref_wind,int((t_ref_wind)*2/P.deltaT))  # choose an array at the target sampling rate. P is inherited globally
            dec = numpy.copy(declination).astype(numpy.float64)
            if opts.declination_cosine_sampler:
              dec = numpy.pi/2 - numpy.arccos(dec)
            incl = numpy.copy(inclination).astype(numpy.float64)
            if opts.inclination_cosine_sampler:
              incl = numpy.arccos(incl)

            # use EXTREMELY many bits
            lnL = numpy.zeros(right_ascension.shape,dtype=numpy.float128)
            P.phi = right_ascension.astype(float)  # cast to float
            P.theta = dec #declination.astype(float)
            P.tref = float(fiducial_epoch)
            P.phiref = phi_orb.astype(float)
            P.incl = incl #inclination.astype(float)
            P.psi = psi.astype(float)
            P.dist = (distance* 1.e6 * lalsimutils.lsu_PC).astype(float) # luminosity distance

            # rotate sky if needed
            if opts.internal_sky_network_coordinates:
                  P.theta,P.phi = my_rotation(np.pi/2 - P.theta,P.phi)
                  P.theta = np.pi/2 - P.theta
                  P.phi = xpy_default.mod(P.phi, 2*np.pi)

            lnL = factored_likelihood.DiscreteFactoredLogLikelihoodViaArrayVector(tvals,
                        P, lookupNKDict, rholmArrayDict, ctUArrayDict, ctVArrayDict,epochDict,Lmax=opts.l_max)
#            nEvals +=len(right_ascension)
            return numpy.exp(lnL-manual_avoid_overflow_logarithm)
        else: # vectorized and gpu either available or being forced to use xpy code path
            print( " Using CUDA GPU likelihood, if cupy available ")
            if not opts.distance_marginalization:
              def likelihood_function(right_ascension, declination, phi_orb, inclination,
                psi, distance):
#                global nEvals
                tvals = xpy_default.linspace(-t_ref_wind,t_ref_wind,int((t_ref_wind)*2/P.deltaT))  # choose an array at the target sampling rate. P is inherited globally
                P.phi = xpy_asarray_already(right_ascension)  # cast to float
                if opts.declination_cosine_sampler:
                  P.theta = numpy.pi/2 - xpy_default.arccos(xpy_asarray_already(declination))
                else:
                  P.theta = xpy_asarray_already(declination)
                P.tref = float(fiducial_epoch)
                P.phiref = xpy_asarray_already(phi_orb)
                if opts.inclination_cosine_sampler:
                  P.incl = xpy_default.arccos(xpy_asarray_already(inclination))
                else:
                  P.incl = xpy_asarray_alraedy(inclination)
                P.psi = xpy_asarray_already(psi)
                P.dist = xpy_asarray_already(distance* 1.e6 * lalsimutils.lsu_PC) # luminosity distance

                # rotate sky if needed
                if opts.internal_sky_network_coordinates:
                  P.theta,P.phi = my_rotation(np.pi/2 - P.theta,P.phi)
                  P.theta = np.pi/2 - P.theta
                  P.phi = xpy_default.mod(P.phi, 2*np.pi)

                lnL = factored_likelihood.DiscreteFactoredLogLikelihoodViaArrayVectorNoLoop(tvals,
                        P, lookupNKDict, rholmArrayDict, ctUArrayDict, ctVArrayDict,epochDict,Lmax=opts.l_max,xpy=xpy_default)
#                nEvals +=len(right_ascension)
                return identity_convert(xpy_default.exp(lnL-manual_avoid_overflow_logarithm))
            else:
              print( " Using direct distance marginalization  ")
              xmin = factored_likelihood.distMpcRef / dmax
              xmax = factored_likelihood.distMpcRef / dmin
              bmax = xpy_default.asarray(lookup_table["bmax"])
              sqrt_bmax = xpy_default.sqrt(bmax)
              bref = xpy_default.asarray(lookup_table["bref"])
              s_array = xpy_default.asarray(lookup_table["s_array"])
              smin = s_array[0]
              smax = s_array[-1]
              t_array = xpy_default.asarray(lookup_table["t_array"])
              tmax = t_array[-1]
              lnI_array = xpy_default.asarray(lookup_table["lnI_array"])

              intp = EvenBivariateLinearInterpolator(s_array[0], s_array[1] - s_array[0], t_array[0], t_array[1] - t_array[0], lnI_array)
              lnLmarg_const = xpy_default.log(3. / (xmin**(-3.) - xmax**(-3.)))

              def exponent_max(x0, b):
<<<<<<< HEAD
                x0_expmax = xpy_default.clip(x0, a_min=xmin, a_max=xmax)
                return b * x0_expmax * (x0 - 0.5*x0_expmax)
=======
                x0_expmax = x0.copy()
                x0_expmax[x0 < xmin] = xmin
                x0_expmax[x0 > xmax] = xmax
                return 0.5*b * x0_expmax * (2.*x0 - x0_expmax)
>>>>>>> f30fdafd

              def b_to_t(b):
                # TODO: this function is duplicate with what is in util_InitMargTable
#                return np.arcsinh(b / bref)
                b_by_bref = b / bref
                return xpy_default.arcsinh(b_by_bref, out=b_by_bref)


              def x0_to_s(x0):
                # TODO: this function is duplicate with what is in util_InitMargTable
#                return np.arcsinh(np.sqrt(bmax) * (x0 - xmin)) - np.arcsinh(np.sqrt(bmax) * (xmax - x0))
                A = x0 - xmin
                A *= sqrt_bmax
                xpy_default.arcsinh(A, out=A)

                B = xmax - x0
                B *= sqrt_bmax
                xpy_default.arcsinh(B, out=B)

                A -= B
                return A


              def distmarg_loglikelihood(kappa_sq, rho_sq):
                x0 = kappa_sq / rho_sq
#                lnI = np.ones(shape=x0.shape) * -np.inf
                lnI = xpy_default.full_like(x0, xpy_default.NINF)
                s = x0_to_s(x0)
                t = b_to_t(rho_sq)
#                in_bounds = (s > smin) * (s < smax) * (t < tmax)
                in_bounds = (s > smin) & (s < smax) & (t < tmax)
                lnI[in_bounds] = intp(s[in_bounds], t[in_bounds])
                return exponent_max(x0, rho_sq) + lnI + lnLmarg_const

              def likelihood_function(right_ascension, declination, phi_orb, inclination, psi):
#                global nEvals
                tvals = xpy_default.linspace(-t_ref_wind,t_ref_wind,int((t_ref_wind)*2/P.deltaT))  # choose an array at the target sampling rate. P is inherited globally
                P.phi = xpy_default.asarray(right_ascension, dtype=np.float64)  # cast to float
                if opts.declination_cosine_sampler:
                    P.theta = numpy.pi/2 - xpy_default.arccos(xpy_default.asarray(declination,dtype=np.float64))
                else:
                    P.theta = xpy_default.asarray(declination,dtype=np.float64)
                P.tref = float(fiducial_epoch)
                P.phiref = xpy_default.asarray(phi_orb, dtype=np.float64)
                if opts.inclination_cosine_sampler:
                    P.incl = xpy_default.arccos(xpy_default.asarray(inclination, dtype=np.float64))
                else:
                     P.incl = xpy_default.asarray(inclination, dtype=np.float64)
                P.psi = xpy_default.asarray(psi, dtype=np.float64)
                P.dist = xpy_default.asarray(factored_likelihood.distMpcRef * 1.e6 * lalsimutils.lsu_PC,dtype=np.float64) # luminosity distance

                lnL = factored_likelihood.DiscreteFactoredLogLikelihoodViaArrayVectorNoLoop(tvals,
                    P, lookupNKDict, rholmArrayDict, ctUArrayDict, ctVArrayDict,epochDict,Lmax=opts.l_max,xpy=xpy_default, loglikelihood=distmarg_loglikelihood)
#                nEvals +=len(right_ascension)
                return identity_convert(xpy_default.exp(lnL-manual_avoid_overflow_logarithm))

     else: # integrate over intrinsic variables. Right now those variables ahave HARDCODED NAMES, alas
        def likelihood_function(right_ascension, declination, phi_orb, inclination,
                psi, distance,q):
            dec = numpy.copy(declination).astype(numpy.float64)
            if opts.declination_cosine_sampler:
                dec = numpy.pi/2 - numpy.arccos(dec)
            incl = numpy.copy(inclination).astype(numpy.float64)
            if opts.inclination_cosine_sampler:
                incl = numpy.arccos(incl)

            lnL = numpy.zeros(len(right_ascension),dtype=numpy.float128)
#            i = 0
            tvals = numpy.linspace(-t_ref_wind,t_ref_wind,int((t_ref_wind)*2/P.deltaT))  # choose an array at the target sampling rate. P is inherited globally


#            t_start =lal.GPSTimeNow() 
            for ph, th, phr, ic, ps, di,qi in zip(right_ascension, dec,
                    phi_orb, incl, psi, distance,q):
                 # Reconstruct U,V using ROM fits.  PROBABLY should do this once for every q, rather than deep on the loop
                P.assign_param('q',qi)  # mass ratio
                rholms_intp_A, cross_terms_A, cross_terms_V_A, rholms_A, rest_A = factored_likelihood.ReconstructPrecomputedLikelihoodTermsROM(P, rest, rholms_intp, cross_terms, cross_terms_V, rholms,verbose=False)
                # proceed for rest
                P.phi = ph # right ascension
                P.theta = th # declination
                P.tref = fiducial_epoch  # see 'tvals', above
                P.phiref = phr # ref. orbital phase
                P.incl = ic # inclination
                P.psi = ps # polarization angle
                P.dist = di* 1.e6 * lalsimutils.lsu_PC # luminosity distance


                lnL[i] = factored_likelihood.FactoredLogLikelihoodTimeMarginalized(tvals,
                        P, rholms_intp_A, rholms_A, cross_terms_A, cross_terms_V_A,                   
                        opts.l_max,interpolate=opts.interpolate_time)
                if numpy.isnan(lnL[i]) or lnL[i]<-200:
                    lnL[i] = -200   # regularize  : a hack, for now, to deal with rare ROM problems. Only on the ROM logic fork
                i+=1
#            t_end =lal.GPSTimeNow() 
#            print " Cost per evaluation ", (t_end - t_start)/len(q)
#            print " Max lnL for this iteration ", numpy.max(lnL)
            return numpy.exp(lnL - manual_avoid_overflow_logarithm)

    if opts.sampler_method == "adaptive_cartesian_gpu":
      # reset sampling parameter as needed (distance, inclination but not sky location)
      # distance (and inclination) can conceivably correlate with mass, and we don't want to truncate in distance/inclination prematurely from history effects
      # method ONLY implemented for adaptcart!
      if 'distance' in sampler.params:
        sampler.reset_sampling('distance')
      sampler.reset_sampling('inclination')

    # Integrate
    args = likelihood_function.__code__.co_varnames[:likelihood_function.__code__.co_argcount]
    print( " --------> Arguments ", args)
    res, var, neff, dict_return = sampler.integrate(likelihood_function, *unpinned_params, **pinned_params)


    # Report results
    if opts.output_file:
        fname_output_txt = opts.output_file +"_"+str(indx_event)+"_" + ".dat"
        m1 =P.m1/lal.MSUN_SI
        m2 =P.m2/lal.MSUN_SI
        if opts.sim_xml: 
            event_id = opts.event
        else:
            event_id = -1
        if opts.event == None:
            event_id = -1
        if opts.save_eccentricity:
            # output format when eccentricity is being used
            numpy.savetxt(fname_output_txt, numpy.array([[event_id, m1, m2, P.s1x, P.s1y, P.s1z, P.s2x, P.s2y, P.s2z,  P.eccentricity, numpy.log(res)+manual_avoid_overflow_logarithm, numpy.sqrt(var)/res,sampler.ntotal, neff ]]))  #dict_return["convergence_test_results"]["normal_integral]"
        elif not (P.lambda1>0 or P.lambda2>0):
          # output format when lambda is NOT used
          if not opts.pin_distance_to_sim:
            numpy.savetxt(fname_output_txt, numpy.array([[event_id, m1, m2, P.s1x, P.s1y, P.s1z, P.s2x, P.s2y, P.s2z,  numpy.log(res)+manual_avoid_overflow_logarithm, numpy.sqrt(var)/res,sampler.ntotal, neff ]]))  #dict_return["convergence_test_results"]["normal_integral]"
          else:
            numpy.savetxt(fname_output_txt, numpy.array([[event_id, m1, m2, P.s1x, P.s1y, P.s1z, P.s2x, P.s2y, P.s2z, pinned_params["distance"], numpy.log(res)+manual_avoid_overflow_logarithm, numpy.sqrt(var)/res,sampler.ntotal, neff ]]))  #dict_return["convergence_test_results"]["normal_integral]"
        else:
            # Alternative output format if lambda is active
            numpy.savetxt(fname_output_txt, numpy.array([[event_id, m1, m2, P.s1x, P.s1y, P.s1z, P.s2x, P.s2y, P.s2z,  P.lambda1, P.lambda2, numpy.log(res)+manual_avoid_overflow_logarithm, numpy.sqrt(var)/res,sampler.ntotal, neff ]]))  #dict_return["convergence_test_results"]["normal_integral]"

    # Comprehensive output (not yet provided)
    # Convert declination, inclination  parameters in sampler if needed
    if opts.save_samples and opts.output_file:
      import copy
      samples = copy.deepcopy(sampler._rvs)  # deep copy: avoid modifying structures and  having side effect on integrator, which loops over keys Expensive!
      # Insert reference distance if it was marginalized over
      if "distance" not in samples:
        # Not distance output is the same as internal calculations: in *Mpc*
        samples["distance"] = np.full_like(
          samples["psi"],
          factored_likelihood.distMpcRef,  #*1e6*lal.PC_SI,
          )
      if opts.inclination_cosine_sampler:
        samples["inclination"] = numpy.arccos(samples["inclination"].astype(numpy.float64))
      if opts.declination_cosine_sampler:
        samples["declination"] = numpy.pi/2 - numpy.arccos(samples["declination"].astype(numpy.float64))
      xmldoc = ligolw.Document()
      xmldoc.appendChild(ligolw.LIGO_LW())
      process.register_to_xmldoc(xmldoc, sys.argv[0], opts.__dict__)
      if not opts.time_marginalization:
            samples["t_ref"] += float(fiducial_epoch)
      else:
            samples["t_ref"] = float(fiducial_epoch)*numpy.ones(len(samples["psi"]))
      samples["polarization"] = samples["psi"]
      samples["coa_phase"] = samples["phi_orb"]
      if ("declination", "right_ascension") in sampler.params:
            samples["latitude"], samples["longitude"] = samples[("declination", "right_ascension")]
      else:
            samples["latitude"] = samples["declination"]
            samples["longitude"] = samples["right_ascension"]
      samples["loglikelihood"] = numpy.log(samples["integrand"]) + manual_avoid_overflow_logarithm  # export with consistent offset
      if not opts.rom_integrate_intrinsic:
            # ILE mode: insert fixed model parameters
            samples["mass1"] = numpy.ones(samples["psi"].shape)*m1 # opts.mass1
            samples["mass2"] = numpy.ones(samples["psi"].shape)*m2 # opts.mass2
            samples["spin1x"] =numpy.ones(samples["psi"].shape)*P.s1x
            samples["spin1y"] =numpy.ones(samples["psi"].shape)*P.s1y
            samples["spin1z"] =numpy.ones(samples["psi"].shape)*P.s1z
            samples["spin2x"] =numpy.ones(samples["psi"].shape)*P.s2x
            samples["spin2y"] =numpy.ones(samples["psi"].shape)*P.s2y
            samples["spin2z"] =numpy.ones(samples["psi"].shape)*P.s2z
      xmlutils.append_samples_to_xmldoc(xmldoc, samples)
        # Extra metadata
      dict_out={"mass1": m1, "mass2": m2, "alpha5":P.lambda1, "alpha6":P.lambda2, "event_duration": numpy.sqrt(var)/res, "ttotal": sampler.ntotal}
      if 'distance' in pinned_params:
            dict_out['distance'] = pinned_params["distance"]
      converged_result = False
      if "convergence_test_results" in dict_return:
        converged_result = dict_return["convergence_test_results"]["normal_integral"]
      xmlutils.append_likelihood_result_to_xmldoc(xmldoc, numpy.log(res)+manual_avoid_overflow_logarithm, neff=neff, converged=converged_result, **dict_out)
      fname_output_xml = opts.output_file +"_"+str(indx_event)+"_" + ".xml.gz"
      utils.write_filename(xmldoc, fname_output_xml, compress="gz")




    if opts.maximize_only and opts.output_file:
      # Pick the best extrinsic parameters, except for time (assumed not set: time marginalization)
      indx_guess = numpy.argmax(sampler._rvs["integrand"])   # start search near maximum-likelihood point. (WARNING: can be very close by)
      P.radec=True
      P.phi = sampler._rvs["right_ascension"][indx_guess]
      P.theta = sampler._rvs["declination"][indx_guess]
      P.phiref = sampler._rvs["phi_orb"][indx_guess]
      P.incl = sampler._rvs["inclination"][indx_guess]
      P.psi = sampler._rvs["psi"][indx_guess]
      P.dist = sampler._rvs["distance"][indx_guess]*1e6*lal.PC_SI
      print( " ---- Best extrinsic paramers in MC   ---- ")
      P.print_params()
      lalsimutils.ChooseWaveformParams_array_to_xml([P],"notime_raw_maxpt_"+opts.output_file) # best point, not including time

      import scipy.optimize
      def fn_scaled(x):
          P.phi = float(x[0]*2*numpy.pi) # right ascension
          P.theta = float((x[1])*numpy.pi) # declination, really polar angle. NOT zero on equator
          P.tref = fiducial_epoch + float((x[2]-0.5)*2*t_ref_wind) # ref. time (rel to epoch for data taking)
          P.phiref = float(x[3]*numpy.pi*2) # ref. orbital phase
          P.incl = float(x[4]*numpy.pi) # inclination
          P.psi = float(x[5]*numpy.pi) # polarization angle
          P.dist = x[6]*dmax* 1.e6 * lalsimutils.lsu_PC # luminosity distance
    
          return -1.0* factored_likelihood.FactoredLogLikelihood(
                    P, rholms,rholms_intp, cross_terms, cross_terms_V, opts.l_max)

    # Pick the best extrinsic parameters, except for time (assumed not set: time marginalization)
      x0 =numpy.array( [ \
       sampler._rvs["right_ascension"][indx_guess]/(2*numpy.pi) , \
       (sampler._rvs["declination"][indx_guess]/numpy.pi),  \
       0.5, \
       (sampler._rvs["phi_orb"][indx_guess]/(2*numpy.pi)), \
       sampler._rvs["inclination"][indx_guess]/(numpy.pi),\
       sampler._rvs["psi"][indx_guess]/numpy.pi,\
       sampler._rvs["distance"][indx_guess]/dmax\
            ],dtype=numpy.float128)
      x0 = numpy.fmod(x0,numpy.ones(len(x0)))  # had BETTER be defined on this range!
      # Pick the best starting time. BRUTE FORCE METHOD: use grid
      def fn_scaled_t(t,x0):
        return fn_scaled( [x0[0], x0[1], t, x0[3], x0[4], x0[5], x0[6]])
      npts_guess = int(t_ref_wind*2/(0.5*1e-4))   # Need to have enough points to fully explore the peak, timing to sub-ms accuracy
      print( " Using ", npts_guess, " time points to select the best time, fixing the remaining extrinsic parameters ")
      tvals_scaled_guess = numpy.linspace(0,1,npts_guess)
      lnLvals = numpy.array([-1*fn_scaled_t(t,x0) for t in tvals_scaled_guess])   # note the two -1's cancel
    #    from matplotlib import pyplot as plt;  plt.plot(tvals_scaled_guess,lnLvals,'o'); plt.show(); numpy.savetxt("dump-lnL.dat", numpy.array([tvals_scaled_guess*2*t_ref_wind,lnLvals]).T)
      tbest = tvals_scaled_guess[numpy.argmax(lnLvals)]
      print( " ---- Best extrinsic paramers in MC, after time offset   ---- ")
      P.tref = fiducial_epoch + tbest
      P.print_params()
      lalsimutils.ChooseWaveformParams_array_to_xml([P],"withtime_raw_maxpt_"+opts.output_file) # best point, not including time
      x0[2] = tbest
      x0p = x0
    # Refine best starting time with a search
    #    t_scaled_est = scipy.optimize.brent(fn_scaled_t, brack=(tbest-0.01,tbest,tbest+0.01),args=(x0),maxiter=500)
    #    print "Scaled starting time estimate after, before ",  t_scaled_est, tbest
    #    x0p[2] = t_scaled_est
      t_best_now = lal.LIGOTimeGPS()   # create correct data type
      t_best_now = fiducial_epoch + float((x0p[2]-0.5)*2*t_ref_wind)
      t_best_now_s = int(numpy.floor(t_best_now))
      t_best_now_ns = int((t_best_now - t_best_now_s)*1e9)
      print( " Fitting best (geocentric) time : ", str(t_best_now_s)+ '.'+ str(t_best_now_ns) , " relative time ", (x0p[2]-0.5)*2*t_ref_wind)
      x0  = x0p
    # Full multi-d search for best point
      print( " Starting point [dimensionless] ", x0)
      print( " Starting point [physical] ", [x0[0]*2*numpy.pi, numpy.pi*(x0[1]),  t_ref_wind*2*(x0[2]-0.5), 2*numpy.pi*x0[3], numpy.pi*x0[4], numpy.pi*x0[5], x0[6]*dmax])
      lnLstart = -1*fn_scaled(x0)   # note the two -1's cancel. Compare to 'rho^2/2' value reported by code
      print( " lnL at start :", lnLstart, " [note can be lower than peak because of time offset]: best reported by ILE (including weights) is ", numpy.log(numpy.max(sampler._rvs["integrand"])))
      x = scipy.optimize.fmin(fn_scaled,x0, xtol=1e-5,ftol=1e-3,maxiter=opts.n_max,maxfun=opts.n_max)
      lnLmax = -1.0*fn_scaled(x)
      if lnLmax < lnLstart:
        print( " Maximization failed to improve our initial point ! ")
        x = x0p
        lnLmax = lnLstart
      t_best_now = fiducial_epoch + float((x[2]-0.5)*2*t_ref_wind)
      print( "Best lnL = ", lnLmax)
      print( "Best time =", t_best_now)
      print( "Best point", [x[0]*2*numpy.pi, numpy.pi*(x[1]),  t_ref_wind*2*(x[2]-0.5), 2*numpy.pi*x[3], numpy.pi*x[4], numpy.pi*x[5], x[6]*dmax])
      # Output best fit.  Note STANDARD output will occur as usual
      P_max = P.manual_copy()
      P_max.tref = t_best_now
      P_max.phi = float(x[0]*2*numpy.pi)
      P_max.theta = float(numpy.pi*(x[1]))
      P_max.phiref =float(x[3]*numpy.pi*2)
      P_max.incl = float(x[4]*numpy.pi)
      P_max.psi = float(x[5]*numpy.pi)
      P_max.dist = x[6]*dmax*1e6*lal.PC_SI
      P_max.m1 = lal.MSUN_SI*m1
      P_max.m2 = lal.MSUN_SI*m2
      print( " Sanity check: log likelihood for this set is ", factored_likelihood.FactoredLogLikelihood(
                    P_max, rholms, rholms_intp, cross_terms, cross_terms_V, opts.l_max))
      print( " ---- Best extrinsic paramers after polishing   ---- ")
      P_max.print_params()
      P_list = [P_max]
      lalsimutils.ChooseWaveformParams_array_to_xml(P_list,"maxpt_"+opts.output_file)

    # Clear sampler _rvs, to avoid side effects when called again
    for key in sampler._rvs.keys():
      sampler._rvs[key] = []

    return res


lnL_sofar = -np.inf
no_adapt_sky = False
for indx in numpy.arange(len(P_list)):
 try:
  res = analyze_event(P_list, indx, data_dict, psd_dict, fmax, opts)
  lnL_sofar = np.max([lnL_sofar,res])
  if opts.no_adapt_after_first and (not no_adapt_sky):
    if lnL_sofar > 20:  # Use absolute threshold.  Expect this will give modest sky localization.
      # remove right_ascension, declination from adaptive parameters
      params_adapt = sampler.adaptive
      params_adapt  = list(set(params_adapt) - set(['right_ascension','declination']))
      sampler.adaptive = params_adapt
      # Disable saving of the integrand -- saves on memory and will reduce speed. 
      # Note this needs to be done in a few places
      pinned_params.update({"force_no_adapt":True,"save_intg":False, "igrand_threshold_deltalnL":20})  # massively reduce memory usage in logic branch, don't save all. Highly redundant sequence to self-document all related logic branches
 except Exception as exception_failure:
  print( "  ===> FAILED ANALYSIS <==== ")
  print( exception_failure)
  if opts.internal_make_empty_file_on_error:
    fname_output_txt = opts.output_file +"_"+str(indx)+"_" + ".dat"
    open(fname_output_txt,'a').close()  # create empty file
  if opts.internal_hard_fail_on_error:
    sys.exit(1)
#  if len(exception_failure) >0:
#    if "CUBLAS" in exception_failure[0]:  # Hard fail if a cuda error!
#      sys.exit(1) 
  if "CUDA" in str(exception_failure): # Hard fail if a cuda error with a catchable error code
    sys.exit(62)
  #a sketch of how I would do custom failure modes, but for sake of speed I'm just setting the above right now
  #for i,failure_mode in enumerate(opts.custom_fails):
  #  if failure_mode in str(exception_failure):
  #    sys.exit(opts.custom_fail_codes[i])

  print( " Probable reasons: SEOB nyquist or starting frequency limit or signal duration ")
  print( " Skipping the following binary! ")
  # Zero out extrinsic parameters -- these are CUDA-populated / meaningless, but could cause errors if populated
  P_list[indx].incl = P_list[indx].tref = P_list[indx].dist = P_list[indx].phiref = P_list[indx].psi =P_list[indx].theta = P_list[indx].phi =0
  P_list[indx].print_params()
  <|MERGE_RESOLUTION|>--- conflicted
+++ resolved
@@ -1088,15 +1088,8 @@
               lnLmarg_const = xpy_default.log(3. / (xmin**(-3.) - xmax**(-3.)))
 
               def exponent_max(x0, b):
-<<<<<<< HEAD
                 x0_expmax = xpy_default.clip(x0, a_min=xmin, a_max=xmax)
                 return b * x0_expmax * (x0 - 0.5*x0_expmax)
-=======
-                x0_expmax = x0.copy()
-                x0_expmax[x0 < xmin] = xmin
-                x0_expmax[x0 > xmax] = xmax
-                return 0.5*b * x0_expmax * (2.*x0 - x0_expmax)
->>>>>>> f30fdafd
 
               def b_to_t(b):
                 # TODO: this function is duplicate with what is in util_InitMargTable

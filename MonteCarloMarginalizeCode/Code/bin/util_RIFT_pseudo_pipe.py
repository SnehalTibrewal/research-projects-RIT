#! /usr/bin/env python
#
# GOAL
#
#
# HISTORY
#   - Based on testing_archival_and_pseudo_online/scripts/setup_analysis_gracedb_event.py  in  richard-oshaughnessy/rapid_pe_nr_review_o3.git
#
# EXAMPLES
#    Here, <EXE> refers to the name given to this code
#  - Reproduce argument sequence of lalinference_pipe
#       <EXE>  --use-ini `pwd`/test.ini --use-coinc `pwd`/coinc.xml --use-rundir `pwd`/test --use-online-psd-file `pwd`/psd.xml.gz
#  - Run on events with full automation 
#       <EXE> --gracedb-id G329483 --approx NRHybSur3dq8 --l-max 4


import numpy as np
import argparse
import os
import sys
import lal
import lalsimulation as lalsim
import RIFT.lalsimutils as lalsimutils
import configparser as ConfigParser

import shutil

# Default setup assumes the underlying sampling will be *cartesian* 
# for a precessing binary.  Change as appropriate if the underlying helper changes to be more sensible.
prior_args_lookup={}
prior_args_lookup["default"] =""
prior_args_lookup["volumetric"] =""
prior_args_lookup["uniform_mag_prec"] =" --pseudo-uniform-magnitude-prior "
prior_args_lookup["uniform_aligned"] =""
prior_args_lookup["zprior_aligned"] =" --aligned-prior alignedspin-zprior"

typical_bns_range_Mpc = {}
typical_bns_range_Mpc["O1"] = 100 
typical_bns_range_Mpc["O2"] = 100 
typical_bns_range_Mpc["O3"] = 130
observing_run_time ={}
observing_run_time["O1"] = [1126051217,1137254417] # https://www.gw-openscience.org/O1/
observing_run_time["O2"] = [1164556817,1187733618] # https://www.gw-openscience.org/O2/
observing_run_time["O3"] = [1230000000,1430000000] # Completely made up boundaries, for now
def get_observing_run(t):
    for run in observing_run_time:
        if  t > observing_run_time[run][0] and t < observing_run_time[run][1]:
            return run
    print( " No run available for time ", t, " in ", observing_run_time)
    return None

def unsafe_config_get(config,args,verbose=False):
    if verbose:
        print( " Retrieving ", args)
        print( " Found ",eval(config.get(*args)))
    return eval( config.get(*args))


def retrieve_event_from_coinc(fname_coinc):
    from glue.ligolw import lsctables, table, utils
    from RIFT import lalsimutils
    event_dict ={}
    samples = table.get_table(utils.load_filename(fname_coinc,contenthandler=lalsimutils.cthdler), lsctables.SnglInspiralTable.tableName)
    event_duration=4  # default
    ifo_list = []
    for row in samples:
        m1 = row.mass1
        m2 = row.mass2
        ifo_list.append(row.ifo)
        try:
            event_duration = row.event_duration # may not exist
        except:
            print( " event_duration field not in XML ")
    event_dict["m1"] = row.mass1
    event_dict["m2"] = row.mass2
    event_dict["s1z"] = row.spin1z
    event_dict["s2z"] = row.spin2z
    event_dict["tref"] = row.end_time + 1e-9*row.end_time_ns
    event_dict["IFOs"] = list(set(ifo_list))
    return event_dict


parser = argparse.ArgumentParser()
parser.add_argument("--use-ini",default=None,type=str,help="Pass ini file for parsing. Intended to reproduce lalinference_pipe functionality. Overrides most other arguments. Full path recommended")
parser.add_argument("--use-rundir",default=None,type=str,help="Intended to reproduce lalinference_pipe functionality. Must be absolute path.")
parser.add_argument("--use-online-psd-file",default=None,type=str,help="Provides specific online PSD file, so no downloads are needed")
parser.add_argument("--use-coinc",default=None,type=str,help="Intended to reproduce lalinference_pipe functionality")
parser.add_argument("--online",action='store_true')
parser.add_argument("--extra-args-helper",action=None, help="Filename with arguments for the helper. Use to provide alternative channel names and other advanced configuration (--channel-name, data type)!")
parser.add_argument("--manual-postfix",default='',type=str)
parser.add_argument("--gracedb-id",default=None,type=str)
parser.add_argument("--event-time",default=None,type=float,help="Event time. Intended to override use of GracedbID. MUST provide --manual-initial-grid ")
parser.add_argument("--calibration",default="C00",type=str)
parser.add_argument("--playground-data",action='store_true', help="Passed through to helper_LDG_events, and changes name prefix")
parser.add_argument("--approx",default=None,type=str,help="Approximant. REQUIRED")
parser.add_argument("--use-gwsurrogate",action='store_true',help="Attempt to use gwsurrogate instead of lalsuite.")
parser.add_argument("--l-max",default=2,type=int)
parser.add_argument("--no-matter",action='store_true', help="Force analysis without matter. Really only matters for BNS")
parser.add_argument("--assume-matter",action='store_true', help="Force analysis *with* matter. Really only matters for BNS")
parser.add_argument("--assume-highq",action='store_true', help="Force analysis with the high-q strategy, neglecting spin2. Passed to 'helper'")
parser.add_argument("--add-extrinsic",action='store_true')
parser.add_argument("--fmin",default=20,type=int,help="Mininum frequency for integration. template minimum frequency (we hope) so all modes resolved at this frequency")  # should be 23 for the BNS
parser.add_argument("--fmin-template",default=None,type=float,help="Mininum frequency for template. If provided, then overrides automated settings for fmin-template = fmin/Lmax")  # should be 23 for the BNS
parser.add_argument("--data-LI-seglen",default=None,type=int,help="If specified, passed to the helper. Uses data selection appropriate to LI. Must specify the specific LI seglen used.")
parser.add_argument("--choose-data-LI-seglen",action='store_true')
parser.add_argument("--fix-bns-sky",action='store_true')
parser.add_argument("--cip-sampler-method",type=str,default=None)
parser.add_argument("--cip-fit-method",type=str,default=None)
parser.add_argument("--spin-magnitude-prior",default='default',type=str,help="options are default [volumetric for precessing,uniform for aligned], volumetric, uniform_mag_prec, uniform_mag_aligned, zprior_aligned")
parser.add_argument("--force-chi-max",default=None,type=float,help="Provde this value to override the value of chi-max provided") 
parser.add_argument("--hierarchical-merger-prior-1g",action='store_true',help="As in 1903.06742")
parser.add_argument("--hierarchical-merger-prior-2g",action='store_true',help="As in 1903.06742")
parser.add_argument("--link-reference-pe",action='store_true',help="If present, creates a directory 'reference_pe' and adds symbolic links to fiducial samples. These can be used by the automated plotting code.  Requires LVC_PE_SAMPLES environment variable defined!")
parser.add_argument("--link-reference-psds",action='store_true',help="If present, uses the varialbe LVC_PE_CONFIG to find a 'reference_pe_config_map.dat' file, which provides the location for reference PSDs.  Will override PSDs used / setup by default")
parser.add_argument("--make-bw-psds",action='store_true',help='If present, adds nodes to create BW PSDs to the dag.  If at all possible, avoid this and re-use existing PSDs')
parser.add_argument("--link-bw-psds",action='store_true',help='If present, uses the script retrieve_bw_psd_for_event.sh  to find a precomputed BW psd, and convert it to our format')
parser.add_argument("--use-online-psd",action='store_true', help="If present, will use the online PSD estimates")
parser.add_argument("--ile-retries",default=3,type=int)
parser.add_argument("--ile-runtime-max-minutes",default=None,type=int,help="If not none, kills ILE jobs that take longer than the specified integer number of minutes. Do not use unless an expert")
parser.add_argument("--fit-save-gp",action="store_true",help="If true, pass this argument to CIP. GP plot for each iteration will be saved. Useful for followup investigations or reweighting. Warning: lots of disk space (1G or so per iteration)")
parser.add_argument("--cip-explode-jobs",type=int,default=None)
parser.add_argument("--cip-quadratic-first",action='store_true')
parser.add_argument("--manual-initial-grid",default=None,type=str,help="Filename (full path) to initial grid. Copied into proposed-grid.xml.gz, overwriting any grid assignment done here")
parser.add_argument("--manual-extra-ile-args",default=None,type=str,help="Avenue to adjoin extra ILE arguments.  Needed for unusual configurations (e.g., if channel names are not being selected, etc)")
parser.add_argument("--verbose",action='store_true')
parser.add_argument("--use-osg",action='store_true',help="Restructuring for ILE on OSG. The code will TRY to make a copy of the necessary frame files, from the reference directory")
parser.add_argument("--condor-local-nonworker",action='store_true',help="Provide this option if job will run in non-NFS space. ")
parser.add_argument("--use-osg-simple-requirements",action='store_true',help="Provide this option if job should use a more aggressive setting for OSG matching ")
opts=  parser.parse_args()

if (opts.approx is None) and not (opts.use_ini is None):
    config = ConfigParser.ConfigParser()
    config.read(opts.use_ini)
    approx_name_ini = config.get('engine','approx')
    approx_name_cleaned = lalsim.GetStringFromApproximant(lalsim.GetApproximantFromString(approx_name_ini))
    opts.approx = approx_name_cleaned
    print( " Approximant provided in ini file: ",approx_name_cleaned)
elif opts.approx is None:
    print( " Approximant required! ")
    sys.exit(1)

if opts.use_osg:
    os.environ["LIGO_DATAFIND_SERVER"]="datafind.ligo.org:443"   #  enable lookup of data

if opts.make_bw_psds:
    if not(opts.choose_data_LI_seglen) and (opts.data_LI_seglen is None):
        print( " To use the BW PSD, you MUST provide a default analysis seglen ")
        sys.exit(1)

if opts.online:
        opts.use_online_psd =True
        if opts.link_bw_psds:
            print( " Inconsistent options for PSDs ")
            sys.exit(1)

fmin = opts.fmin
fmin_template  = opts.fmin
if opts.l_max > 2:
    print( " ==> Reducing minimum template frequency because of HM <== ")
    fmin_template = opts.fmin * 2./opts.l_max
if not(opts.fmin_template is None):
    fmin_template = opts.fmin_template
gwid = opts.gracedb_id if (not opts.gracedb_id is None) else '';
if opts.gracedb_id is None:
    gwid="manual_"+ str(opts.event_time)
    if not (opts.use_ini is None):
        gwid = ''
else:
# checks X509_USER_PROXY env variable
# if empty, checks grid-proxy-info -path
# if empty, fails and tells you to run ligo-proxy-init
    if not("X509_USER_PROXY" in os.environ.keys()):
        import subprocess
        str_proxy =subprocess.check_output(['grid-proxy-info','-path']).rstrip()
        if len(str_proxy) < 1:
            print( " Run ligo-proxy-init or otherwise have a method to query gracedb / use CVMFS frames as you need! ! ")
            sys.exit(1)
print(" Event ", gwid)
base_dir = os.getcwd()
if opts.use_ini:
    base_dir =''  # all directories are provided as full path names


if opts.choose_data_LI_seglen:
    cmd_event = "gracedb_legacy download " + opts.gracedb_id + " coinc.xml"
    os.system(cmd_event)
    event_dict = retrieve_event_from_coinc("coinc.xml")
    P=lalsimutils.ChooseWaveformParams()
    P.m1 = event_dict["m1"]*lal.MSUN_SI; P.m2=event_dict["m2"]*lal.MSUN_SI; P.s1z = event_dict["s1z"]; P.s2z = event_dict["s2z"]
    P.fmin = opts.fmin  #  fmin we will use internally
    T_wave = lalsimutils.estimateWaveformDuration(P) +2  # 2 second buffer on end; note that with next power of 2, will go up to 4s
    T_wave_round = lalsimutils.nextPow2( T_wave)

    # For frequency-domain approximants, I need another factor of 2!
    # We have an extra buffer
    if lalsim.SimInspiralImplementedFDApproximants(P.approx)==1:
            print( " FD approximant, needs extra buffer for RIFT at present ")
            T_wave_round *=2 

    print( " Assigning auto-selected segment length ", T_wave_round)
    opts.data_LI_seglen  = T_wave_round

    # Problem with SEOBNRv3 starting frequencies
    mtot_msun = event_dict["m1"]+event_dict["m2"] 
    if ('SEOB' in opts.approx) and mtot_msun > 90*(20./opts.fmin):
            fmin_template = int(14*(90/mtot_msun))   # should also decrease this due to lmax!
            print( "  SEOB starting frequencies need to be reduced for this event; trying ", fmin_template)


is_analysis_precessing =False
if opts.approx == "SEOBNRv3" or opts.approx == "NRSur7dq2" or opts.approx == "NRSur7dq4" or (opts.approx == 'SEOBNv3_opt') or (opts.approx == 'IMRPhenomPv2') or (opts.approx =="SEOBNRv4P" ) or (opts.approx == "SEOBNRv4PHM") or ('SpinTaylor' in opts.approx):
        is_analysis_precessing=True

dirname_run = gwid+ "_" + opts.calibration+ "_"+ opts.approx+"_fmin" + str(fmin) +"_fmin-template"+str(fmin_template) +"_lmax"+str(opts.l_max) + "_"+opts.spin_magnitude_prior
if opts.online:
    dirname_run += "_onlineLLframes"
elif opts.use_online_psd:
    dirname_run += "_onlinePSD"
elif opts.link_bw_psds:
    dirname_run += "_fiducialBWpsd"
elif opts.make_bw_psds:
    dirname_run += "_manualBWpsd"
if opts.data_LI_seglen:
    dirname_run += "_LIseglen"+str(opts.data_LI_seglen)
if opts.assume_matter:
    dirname_run += "_with_matter"
if opts.no_matter:
    dirname_run += "_no_matter"
if opts.assume_highq:
    dirname_run+="_highq"
if opts.playground_data:
    dirname_run = "playground_" + dirname_run
if not(opts.cip_sampler_method is None):
    dirname_run += "_" + opts.cip_sampler_method
if not(opts.cip_fit_method is None):
    dirname_run += "_" + opts.cip_fit_method
if opts.use_osg:
    dirname_run += '_OSG'
if opts.manual_postfix:
    dirname_run += opts.manual_postfix
# Override run directory name
if opts.use_rundir:
    dirname_run = opts.use_rundir
os.mkdir(dirname_run)
os.chdir(dirname_run)


if not(opts.use_ini is None):
    if opts.use_coinc is None:
        print( " coinc required for ini file operation at present ")
        sys.exit(1)
    # Load in event dictionary
    event_dict = retrieve_event_from_coinc(opts.use_coinc)
    # Create relevant sim_xml file to hold parameters (does not parse coinc)
    P=lalsimutils.ChooseWaveformParams()
    P.m1 = event_dict["m1"]*lal.MSUN_SI; P.m2=event_dict["m2"]*lal.MSUN_SI; P.s1z = event_dict["s1z"]; P.s2z = event_dict["s2z"]
    # Load in ini file to select relevant fmin, fref [latter usually unused]
    config = ConfigParser.ConfigParser()
    config.read(opts.use_ini)
    fmin_vals ={}
    fmin_fiducial = -1
    ifo_list = eval(config.get('analysis','ifos'))
    for ifo in ifo_list:
        fmin_vals[ifo] = unsafe_config_get(config,['lalinference','flow'])[ifo]
        fmin_fiducial = fmin_vals[ifo]
    event_dict["IFOs"] = ifo_list
    print( "IFO list from ini ", ifo_list)
    P.fmin = fmin_fiducial
    P.fref = unsafe_config_get(config,['engine','fref'])
    # Write 'target_params.xml.gz' file
    lalsimutils.ChooseWaveformParams_array_to_xml([P], "target_params")



helper_psd_args = ''
srate=4096  # default, built into helper, unwise to go lower, LI will almost never do higher
if opts.make_bw_psds:
    helper_psd_args += " --assume-fiducial-psd-files --fmax " + str(srate/2-1)


# Create provenance info : we want run to be reproducible
if True:
        os.mkdir("reproducibility")
        # Write this script and its arguments
        import shutil, json
#        thisfile = os.path.realpath(__file__)
#        shutil.copyfile(thisfile, "reproducibility/the_script_used.py")
        argparse_dict = vars(opts)
        with open("reproducibility/the_arguments_used.json",'w') as f:
                json.dump(argparse_dict,f)
        # Write commits
        cmd = "(cd ${ILE_CODE_PATH}; git rev-parse HEAD) > reproducibility/RIFT.commit"
        os.system(cmd)
        module_list = ['gwsurrogate',  'NRSur7dq2', 'scipy', 'numpy', 'sklearn', 'lalsimulation','lal']
        with open("reproducibility/module_versions", 'w') as f:
                for name in module_list:
                    try:
                        exec("import "+ name+"; val = "+name+".__version__")
                        f.write(name +" " +val+"\n")
                    except:
                        print( " No provenance for ", name)

# Run helper command
npts_it = 500
cmd = " helper_LDG_Events.py --force-notune-initial-grid   --propose-fit-strategy --propose-ile-convergence-options --propose-initial-grid --fmin " + str(fmin) + " --fmin-template " + str(fmin_template) + " --working-directory " + base_dir + "/" + dirname_run  + helper_psd_args  + " --no-enforce-duration-bound "
if not(opts.gracedb_id is None) and (opts.use_ini is None):
    cmd +=" --use-legacy-gracedb --gracedb-id " + gwid 
elif  not(opts.event_time is None):
    cmd += " --event-time " + str(opts.event_time)
if opts.online:
        cmd += " --online "
if opts.playground_data:
        cmd += " --playground-data "
if opts.use_online_psd:
        cmd += " --use-online-psd "
if opts.data_LI_seglen:
        cmd += " --data-LI-seglen "+str(opts.data_LI_seglen)
if opts.assume_matter:
        cmd += " --assume-matter "
        npts_it = 1000
if opts.assume_highq:
    cmd+= ' --assume-highq  --force-grid-stretch-mc-factor 2'  # the mc range, tuned to equal-mass binaries, is probably too narrow. Workaround until fixed in helper
    npts_it =1000
#if is_event_bns and not opts.no_matter:
#        cmd += " --assume-matter "
#        npts_it = 1000
if is_analysis_precessing:
        cmd += " --assume-precessing-spin "
        npts_it = 1500
if opts.use_osg:
    cmd += " --use-osg "
    cmd += " --use-cvmfs-frames "  # only run with CVMFS data, otherwise very very painful
if opts.use_ini:
    cmd += " --use-ini " + opts.use_ini
    cmd += " --sim-xml target_params.xml.gz --event 0 "
    cmd += " --event-time " + str(event_dict["tref"])
    #
else:
    cmd += " --calibration-version " + opts.calibration 
if opts.use_online_psd_file:
    # Get IFO list from ini file
    import ConfigParser
    config = ConfigParser.ConfigParser()
    config.read(opts.use_ini)
    ifo_list = eval(config.get('analysis','ifos'))
    # Create command line arguments for those IFOs, so helper can correctly pass then downward
    for ifo in ifo_list:
        cmd+= " --psd-file {}={}".format(ifo,opts.use_online_psd_file)

print( cmd)
os.system(cmd)
#sys.exit(0)

# Create distance maximum (since that is NOT always chosen by the helper, and makes BNS runs needlessly much more painful!)
observing_run = 'O3'
if (opts.use_ini is None):
 try:
  with open("event.log",'r') as f:
    lines = f.readlines()
    for line in lines:
        if 'ime:' in line:  # look for Event time, Event Time, etc
            tref = float(line.split(' ')[-1])
            observing_run = get_observing_run(tref)
        if 'hirp' in line:
            mc_Msun = float(line.split(' ')[-1])
 except:
   print( " Failure parsing event.log")
else:
    # use sim_xml produced above to generate necessary parameters
    t_ref = P.tref
    mc_Msun = P.extract_param('mc')/lal.MSUN_SI
snr_fac=1
#mc_Msun = P.extract_param('mc')/lal.MSUN_SI
try:
    dmax_guess =(1./snr_fac)* 2.5*2.26*typical_bns_range_Mpc[observing_run]* (mc_Msun/1.2)**(5./6.)
    dmax_guess = np.min([dmax_guess,10000]) # place ceiling
except:
    print( " ===> Defaulting to maximum distance <=== ")
    dmax_guess = 10000
# Last stage of commands done by other tools: too annoying to copy stuff over and run the next generation of the pipeline
instructions_ile = np.loadtxt("helper_ile_args.txt", dtype=str)  # should be one line
line = ' '.join(instructions_ile)
line += " --l-max " + str(opts.l_max) 
line += " --d-max " + str(dmax_guess)
if not 'NR' in opts.approx:
        line += " --approx " + opts.approx
elif opts.use_gwsurrogate and 'NRHybSur' in opts.approx:
        line += " --rom-group my_surrogates/nr_surrogates/ --rom-param NRHybSur3dq8.h5  "
elif opts.use_gwsurrogate and "NRSur7d" in opts.approx:
        line += " --rom-group my_surrogates/nr_surrogates/ --rom-param NRSur7dq2.h5  "
elif ("SEOBNR" in opts.approx) or ("NRHybSur" in opts.approx) or ("NRSur7d" in opts.approx): 
        line += " --approx " + opts.approx
else:
        print( " Unknown approx ", opts.approx)
        sys.exit(1)
if not(opts.manual_extra_ile_args is None):
    line += opts.manual_extra_ile_args
if not(opts.ile_runtime_max_minutes is None):
    lines += " --ile-runtime-max-minutes {} ".format(opts.ile_runtime_max_minutes)
with open('args_ile.txt','w') as f:
        f.write(line)
os.system("cp helper_test_args.txt args_test.txt")

# CIP
#   - modify priors to be consistent with the spin priors used in the paper
#   - for the BNS, set chi_max
with open("helper_cip_arg_list.txt",'r') as f:
        raw_lines = f.readlines()


# Add arguments to the file we will use
instructions_cip = list(map(lambda x: x.rstrip().split(' '), raw_lines))#np.loadtxt("helper_cip_arg_list.txt", dtype=str)
n_iterations =0
lines  = []
for indx in np.arange(len(instructions_cip)):
    n_iterations += int(instructions_cip[indx][0])
    line = ' ' .join(instructions_cip[indx])
    line +=" --n-output-samples 10000 --n-eff 10000 --n-max 10000000   --downselect-parameter m2 --downselect-parameter-range [1,1000] "
    if not(opts.cip_fit_method is None):
        line = line.replace('--fit-method gp', '--fit-method ' + opts.cip_fit_method)
    if not (opts.cip_sampler_method is None):
        line += " --sampler-method "+opts.cip_sampler_method
    line += prior_args_lookup[opts.spin_magnitude_prior]
    if opts.hierarchical_merger_prior_1g:
        # Must use mtotal, q coordinates!  Change defaults
        line = line.replace('parameter mc', 'parameter mtot')
        line = line.replace('parameter delta_mc', 'parameter q')
        line += " --prior-tapered-mass-ratio "
    elif opts.hierarchical_merger_prior_2g:
        # Must use mtotal, q coordinates! Change defaults
        line = line.replace('parameter mc', 'parameter mtot')
        line = line.replace('parameter delta_mc', 'parameter q')
        line += " --prior-gaussian-mass-ratio --prior-gaussian-spin1-magnitude "   # should require precessing analysis
    elif opts.assume_highq:
        line += " --sampler-method GMM --internal-correlate-parameters 'mc,delta_mc,s1z' "
    if opts.approx in lalsimutils.waveform_approx_limit_dict:
        chi_max = lalsimutils.waveform_approx_limit_dict[opts.approx]["chi-max"]
        if not(opts.force_chi_max is None):
            chi_max = opts.force_chi_max
        q_min = lalsimutils.waveform_approx_limit_dict[opts.approx]["q-min"]
        eta_min = q_min/(1+q_min)**2
        line += " --chi-max {}  "
        # Parse arguments, impose limit based on the approximant used, as described above
#        import StringIO
        my_parser = argparse.ArgumentParser()
        my_parser.add_argument("--eta-range")
        my_opts, unknown_opts =my_parser.parse_known_args(line.split())
        eta_range_orig = eval(my_opts.eta_range)
        eta_range_revised = [np.max([eta_min,eta_range_orig[0]]),np.min([1,eta_range_orig[1]])]
        line=line.replace("--eta-range "+my_opts.eta_range,"--eta-range "+str(eta_range_revised))
        # Ideally, load in initial grid, and remove points outside the targeted range
        # IMPLEMENT THIS
    if opts.fit_save_gp:
        line += " --fit-save-gp my_gp "  # fiducial filename, stored in each iteration
    line += "\n"
    lines.append(line)

if opts.cip_quadratic_first:
    lines[0]=lines[0].replace(' --fit-method gp ', ' --fit-method quadratic ')
    lines[0]=lines[0].replace(' --parameter delta_mc ', ' --parameter eta ')   # almost without fail we are using mc, delta_mc, xi  as zeroth layer

with open("args_cip_list.txt",'w') as f: 
   for line in lines:
           f.write(line)

# Write test file
with open("args_test.txt",'w') as f:
        f.write("X --always-succeed --method lame  --parameter m1")


# Write puff file
#puff_params = " --parameter mc --parameter delta_mc --parameter chieff_aligned "
puff_max_it =4
#  Read puff args from file, if present
try:
    with open("helper_puff_max_it.txt",'r') as f:
        puff_max_it = int(f.readline())
except:
    print( " No puff file ")

instructions_puff = np.loadtxt("helper_puff_args.txt", dtype=str)  # should be one line
puff_params = ' '.join(instructions_puff)
if opts.assume_matter:
#    puff_params += " --parameter LambdaTilde "  # should already be present
    puff_max_it +=5   # make sure we resolve the correlations
if opts.assume_highq:
    puff_params = puff_params.replace(' delta_mc ', ' eta ')  # use natural coordinates in the high q strategy. May want to do this always
    puff_max_it +=3
with open("args_puff.txt",'w') as f:
        puff_args = puff_params + "--downselect-parameter chi1 --downselect-parameter-range [0,1] --downselect-parameter chi2 --downselect-parameter-range [0,1] "
        if opts.data_LI_seglen:
                puff_args+= " --enforce-duration-bound " +str(opts.data_LI_seglen)
        f.write("X " + puff_args)


# Overwrite grid if needed
if not (opts.manual_initial_grid is None):
    shutil.copyfile(opts.manual_initial_grid, "proposed-grid.xml.gz")

# Build DAG
cip_mem  = 30000
if opts.cip_fit_method == 'rf':  # much lower memory requirement
    cip_mem = 4000
cmd ="create_event_parameter_pipeline_BasicIteration --request-gpu-ILE --ile-n-events-to-analyze 20 --input-grid proposed-grid.xml.gz --ile-exe  `which integrate_likelihood_extrinsic_batchmode`   --ile-args args_ile.txt --cip-args-list args_cip_list.txt --test-args args_test.txt --request-memory-CIP {} --request-memory-ILE 4096 --n-samples-per-job ".format(cip_mem) + str(npts_it) + " --working-directory `pwd` --n-iterations " + str(n_iterations) + " --n-copies 1" + " --puff-exe `which util_ParameterPuffball.py` --puff-cadence 1 --puff-max-it " + str(puff_max_it)+ " --puff-args args_puff.txt  --ile-retries "+ str(opts.ile_retries)
if opts.add_extrinsic:
    cmd += " --last-iteration-extrinsic --last-iteration-extrinsic-nsamples 8000 "
if opts.cip_explode_jobs:
   cmd+= " --cip-explode-jobs  " + str(opts.cip_explode_jobs)
if opts.use_osg:
    cmd += " --use-osg --use-singularity --use-cvmfs-frames --cache-file local.cache "   # run on the OSG, make sure to get frames (rather than try to transfer them).  Note with CVMFS frames we need to provide the cache
    cmd+= " --transfer-file-list  "+base_dir+"/"+dirname_run+"/helper_transfer_files.txt"
<<<<<<< HEAD
print( cmd)
=======
if opts.condor_local_nonworker:
    cmd += " --condor-local-nonworker "
if opts.use_osg_simple_requirements:
    cmd += " --use-osg-simple-reqirements "
print cmd
>>>>>>> 9c9fdd22
os.system(cmd)<|MERGE_RESOLUTION|>--- conflicted
+++ resolved
@@ -509,13 +509,9 @@
 if opts.use_osg:
     cmd += " --use-osg --use-singularity --use-cvmfs-frames --cache-file local.cache "   # run on the OSG, make sure to get frames (rather than try to transfer them).  Note with CVMFS frames we need to provide the cache
     cmd+= " --transfer-file-list  "+base_dir+"/"+dirname_run+"/helper_transfer_files.txt"
-<<<<<<< HEAD
-print( cmd)
-=======
 if opts.condor_local_nonworker:
     cmd += " --condor-local-nonworker "
 if opts.use_osg_simple_requirements:
     cmd += " --use-osg-simple-reqirements "
-print cmd
->>>>>>> 9c9fdd22
+print(cmd)
 os.system(cmd)
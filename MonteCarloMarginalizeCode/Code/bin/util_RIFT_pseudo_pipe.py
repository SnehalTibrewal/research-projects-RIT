--- conflicted
+++ resolved
@@ -474,14 +474,10 @@
     with open("helper_puff_max_it.txt",'r') as f:
         puff_max_it = int(f.readline())
 except:
-<<<<<<< HEAD
     print( " No puff file ")
-=======
-    print " No puff file "
 
 instructions_puff = np.loadtxt("helper_ile_args.txt", dtype=str)  # should be one line
 puff_params = ' '.join(instructions_puff)
->>>>>>> 0e872e12
 if opts.assume_matter:
 #    puff_params += " --parameter LambdaTilde "  # should already be present
     puff_max_it +=5   # make sure we resolve the correlations

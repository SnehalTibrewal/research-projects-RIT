--- conflicted
+++ resolved
@@ -822,13 +822,8 @@
         dag.add_node(ile_node)
 
     if puff_args and puff_cadence:
-<<<<<<< HEAD
-     if it>1 and it <= puff_max_it  and (it-1)%puff_cadence ==0:  # we made a puffball last iteration, so run it through ILE now
+     if it>0 and it <= puff_max_it  and (it-1)%puff_cadence ==0:  # we made a puffball last iteration, so run it through ILE now
         print(" ILE jobs for puffball on iteration ", it)
-=======
-     if it>0 and it <= puff_max_it  and (it-1)%puff_cadence ==0:  # we made a puffball last iteration, so run it through ILE now
-        print " ILE jobs for puffball on iteration ", it
->>>>>>> fe5e3606
         for event in np.arange(indx_max):
             ile_node = pipeline.CondorDAGNode(ilePuff_job)  # only difference is here: uses puffball, which by construction is the same size/ perturbed points
             ile_node.set_retry(opts.ile_retries)

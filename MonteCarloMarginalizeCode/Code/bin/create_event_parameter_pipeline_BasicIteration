#! /usr/bin/env python
#
#  GOAL
#    Simple pipeline: just ILE+fitting iteration jobs
#    User must provide arglists for both ILE and fitting/iteration jobs
#    Assumes user has done all necessary setup (e.g., PSDs, data selection, picking channel names, etc)
#    Will add in fit assessment jobs later
#
#  WHY DO THIS?
#    We're often reanalyzing a single stretch of data again and again. (Or otherwise have some simple setup).
#    This saves time for large-scale injection studies or systematics reruns
#
#    Intend to replace naive iteration code with reproducible, extendable/scalable workflow
#
#  SEE ALSO
#     - original shell-script-based generation scripts
#     - create_event_parameter_pipeline  # long term plan
#     - create_postprocessing_event_dag.py
#     - create_event_dag_via_grid   # basic iteration code
#
# WORKFLOW STRUCTURE
#    - Required elements:
#          cache file  (specified in  --cache <cache> in cip_args)
#          PSD files (.... --psd  in cip_args)
#          channel names
#          event time
#    - Inputs
#         args_cip.txt   # no --fname, --fname-output-...  (overrridden)
#         args_ile.txt    # no --sim-xml,  --event (overrridden)      ... though you may want to add them for command-single.sh to run properly
#    - Workspaces
#          Creates one directory for each task, for each iteration
#          Main directory:
#              - output-ILE-<iteration>.xml.gz, starting with iteration 0 (=input)
#              - *.composite files, from each consolidation step
#              - all.net : union of all *.composite files 
#   
# EXAMPLES
#    python create_event_parameter_pipeline_BasicIteration.py --ile-args args_ile.txt --cip-args args.txt 
#
# TEST SEQUENCE
#        unixhome/Projects/LIGO-ILE-Applications/communications/20180806-Me-PipelineDevelopment
#    * Trivial iteration, fitting a constant likelihood at each step: 
#           rm -rf test_workflow_trivial; make test_workflow_trivial
#         


###
###  PLANS FOR IMPROVEMENT
###
#
# * Stress-testing final fit
#       - single-iteration runs which change lnL and/or coordinates
#       - note this can be done with a DRIVER, does not need to be hardcoded?
# * BCR/BCI (single-ifo vs multi-ifo run)
#       - runs which do PE on single IFOs and 
#       - again, this can be done with a DRIVER

import argparse
import sys
import os
import shutil
import numpy as np
import RIFT.lalsimutils as lalsimutils
import lalsimulation as lalsim
import lal
import functools
import itertools

from glue import pipeline # https://github.com/lscsoft/lalsuite-archive/blob/5a47239a877032e93b1ca34445640360d6c3c990/glue/glue/pipeline.py

import RIFT.misc.dag_utils as dag_utils
from RIFT.misc.dag_utils import mkdir
from RIFT.misc.dag_utils import which


def parse_ile_args_for_bw(my_arg_str):
    # Copied verbatim from ILE
    from optparse import OptionParser, OptionGroup
    optp = OptionParser()
    optp.add_option("-c", "--cache-file", default=None, help="LIGO cache file containing all data needed.")
    optp.add_option("-C", "--channel-name", action="append", help="instrument=channel-name, e.g. H1=FAKE-STRAIN. Can be given multiple times for different instruments.")
    optp.add_option("-p", "--psd-file", action="append", help="instrument=psd-file, e.g. H1=H1_PSD.xml.gz. Can be given multiple times for different instruments.")
    optp.add_option("-k", "--skymap-file", help="Use skymap stored in given FITS file.")
    optp.add_option("-x", "--coinc-xml", help="gstlal_inspiral XML file containing coincidence information.")
    optp.add_option("-I", "--sim-xml", help="XML file containing mass grid to be evaluated")
    optp.add_option("-E", "--event", default=0,type=int, help="Event number used for this run")
    optp.add_option("--n-events-to-analyze", default=1,type=int, help="Number of events to analyze from this XML")
    optp.add_option("--soft-fail-event-range",action='store_true',help='Soft failure (exit 0) if event ID is out of range. This happens in pipelines, if we have pre-built a DAG attempting to analyze more points than we really have')
    optp.add_option("-f", "--reference-freq", type=float, default=100.0, help="Waveform reference frequency. Required, default is 100 Hz.")
    optp.add_option("--fmin-template", dest='fmin_template', type=float, default=40, help="Waveform starting frequency.  Default is 40 Hz. Also equal to starting frequency for integration") 
    optp.add_option("--fmin-template-correct-for-lmax",action='store_true',help="Modify amount of data selected, waveform starting frequency to account for l-max, to better insure all requested modes start within the targeted band")
    optp.add_option("--fmin-ifo", action='append' , help="Minimum frequency for each IFO. Implemented by setting the PSD=0 below this cutoff. Use with care.") 
    optp.add_option('--nr-group', default=None,help="If using a *ssingle specific simulation* specified on the command line, provide it here")
    optp.add_option('--nr-param', default=None,help="If using a *ssingle specific simulation* specified on the command line, provide it here")
    optp.add_option("--nr-lookup",action='store_true', help=" Look up parameters from an NR catalog, instead of using the approximant specified")
    optp.add_option("--nr-lookup-group",action='append', help="Restriction on 'group' for NR lookup")
    optp.add_option("--nr-hybrid-use",action='store_true',help="Enable use of NR (or ROM!) hybrid, using --approx as the default approximant and with a frequency fmin")
    optp.add_option("--nr-hybrid-method",default="taper_add",help="Hybridization method for NR (or ROM!).  Passed through to LALHybrid. pseudo_aligned_from22 will provide ad-hoc higher modes, if the early-time hybridization model only includes the 22 mode")
    optp.add_option("--rom-group",default=None)
    optp.add_option("--rom-param",default=None)
    optp.add_option("--rom-use-basis",default=False,action='store_true',help="Use the ROM basis for inner products.")
    optp.add_option("--rom-limit-basis-size-to",default=None,type=int)
    optp.add_option("--rom-integrate-intrinsic",default=False,action='store_true',help='Integrate over intrinsic variables. REQUIRES rom_use_basis at present. ONLY integrates in mass ratio as present')
    optp.add_option("--nr-perturbative-extraction",default=False,action='store_true')
    optp.add_option("--nr-perturbative-extraction-full",default=False,action='store_true')
    optp.add_option("--nr-use-provided-strain",default=False,action='store_true')
    optp.add_option("--no-memory",default=False,action='store_true', help="At present, turns off m=0 modes. Use with EXTREME caution only if requested by model developer")
    optp.add_option("--restricted-mode-list-file",default=None,help="A list of ALL modes to use in likelihood. Incredibly dangerous. Only use when comparing with models which provide restricted mode sets, or otherwise to isolate the effect of subsets of modes on the whole")
    optp.add_option("--use-external-EOB",default=False,action='store_true')
    optp.add_option("--maximize-only",default=False, action='store_true',help="After integrating, attempts to find the single best fitting point")
    optp.add_option("--dump-lnL-time-series",default=False, action='store_true',help="(requires --sim-xml) Dump lnL(t) at the injected parameters")
    optp.add_option("-a", "--approximant", default="TaylorT4", help="Waveform family to use for templates. Any approximant implemented in LALSimulation is valid.")
    optp.add_option("-A", "--amp-order", type=int, default=0, help="Include amplitude corrections in template waveforms up to this e.g. (e.g. 5 <==> 2.5PN), default is Newtonian order.")
    optp.add_option("--l-max", type=int, default=2, help="Include all (l,m) modes with l less than or equal to this value.")
    optp.add_option("-s", "--data-start-time", type=float, default=None, help="GPS start time of data segment. If given, must also give --data-end-time. If not given, sane start and end time will automatically be chosen.")
    optp.add_option("-e", "--data-end-time", type=float, default=None, help="GPS end time of data segment. If given, must also give --data-start-time. If not given, sane start and end time will automatically be chosen.")
    optp.add_option("--data-integration-window-half",default=50*1e-3,type=float,help="Only change this window size if you are an expert. The window for time integration is -/+ this quantity around the event time")
    optp.add_option("-F", "--fmax", type=float, help="Upper frequency of signal integration. Default is use PSD's maximum frequency.")
    optp.add_option("--srate",default=16384,type=int,help="Sampling rate. Change ONLY IF YOU ARE ABSOLUTELY SURE YOU KNOW WHAT YOU ARE DOING.")
    optp.add_option("-t", "--event-time", type=float, help="GPS time of the event --- probably the end time. Required if --coinc-xml not given.")
    optp.add_option("-i", "--inv-spec-trunc-time", type=float, default=8., help="Timescale of inverse spectrum truncation in seconds (Default is 8 - give 0 for no truncation)")
    optp.add_option("-w", "--window-shape", type=float, default=0, help="Shape of Tukey window to apply to data (default is no windowing)")
    optp.add_option("--psd-window-shape", type=float, default=0, help="Shape of Tukey window that *was* applied to the PSD being passed. If nonzero, we will rescale the PSD by the ratio of window shape results")
    optp.add_option("-m", "--time-marginalization", action="store_true", help="Perform marginalization over time via direct numerical integration. Default is false.")
    optp.add_option("--vectorized", action="store_true", help="Perform manipulations of lm and timeseries using numpy arrays, not LAL data structures.  (Combine with --gpu to enable GPU use, where available)")
    optp.add_option("--gpu", action="store_true", help="Perform manipulations of lm and timeseries using numpy arrays, CONVERTING TO GPU when available. You MUST use this option with --vectorized (otherwise it is a no-op). You MUST have a suitable version of cupy installed, your cuda operational, etc")
    optp.add_option("--force-xpy", action="store_true", help="Use the xpy code path.  Use with --vectorized --gpu to use the fallback CPU-based code path. Useful for debugging.")
    optp.add_option("-o", "--output-file", help="Save result to this file.")
    optp.add_option("-O", "--output-format", default='xml', help="[xml|hdf5]")
    optp.add_option("-S", "--save-samples", action="store_true", help="Save sample points to output-file. Requires --output-file to be defined.")
    optp.add_option("-L", "--save-deltalnL", type=float, default=float("Inf"), help="Threshold on deltalnL for points preserved in output file.  Requires --output-file to be defined")
    optp.add_option("-P", "--save-P", type=float,default=0.1, help="Threshold on cumulative probability for points preserved in output file.  Requires --output-file to be defined")
    optp.add_option("--verbose",action='store_true')
    integration_params = OptionGroup(optp, "Integration Parameters", "Control the integration with these options.")
    integration_params.add_option("--n-max", type=int, help="Total number of samples points to draw. If this number is hit before n_eff, then the integration will terminate. Default is 'infinite'.",default=1e7)
    integration_params.add_option("--n-eff", type=int, default=100, help="Total number of effective samples points to calculate before the integration will terminate. Default is 100")
    integration_params.add_option("--n-chunk", type=int, help="Chunk'.",default=10000)
    integration_params.add_option("--convergence-tests-on",default=False,action='store_true')
    integration_params.add_option("--seed", type=int, help="Random seed to use. Default is to not seed the RNG.")
    integration_params.add_option("--no-adapt", action="store_true", help="Turn off adaptive sampling. Adaptive sampling is on by default.")
    integration_params.add_option("--no-adapt-distance", action="store_true", help="Turn off adaptive sampling, just for distance. Adaptive sampling is on by default.")
    integration_params.add_option("--no-adapt-after-first",action='store_true',help="Disables adaptation after first iteration with significant lnL")
    integration_params.add_option("--adapt-weight-exponent", type=float, default=1.0, help="Exponent to use with weights (likelihood integrand) when doing adaptive sampling. Used in tandem with --adapt-floor-level to prevent overconvergence. Default is 1.0.")
    integration_params.add_option("--adapt-floor-level", type=float, default=0.1, help="Floor to use with weights (likelihood integrand) when doing adaptive sampling. This is necessary to ensure the *sampling* prior is non zero during adaptive sampling and to prevent overconvergence. Default is 0.1 (no floor)")
    integration_params.add_option("--adapt-adapt",action='store_true',help="Adapt the tempering exponent")
    integration_params.add_option("--adapt-log",action='store_true',help="Use a logarithmic tempering exponent")
    integration_params.add_option("--interpolate-time", default=False,help="If using time marginalization, compute using a continuously-interpolated array. (Default=false)")
    integration_params.add_option("--d-prior",default='Euclidean' ,type=str,help="Distance prior for dL.  Options are dL^2 (Euclidean) and 'pseudo-cosmo'  .")
    integration_params.add_option("--d-max", default=10000,type=float,help="Maximum distance in volume integral. Used to SET THE PRIOR; changing this value changes the numerical answer.")
    integration_params.add_option("--d-min", default=1,type=float,help="Minimum distance in volume integral. Used to SET THE PRIOR; changing this value changes the numerical answer.")
    integration_params.add_option("--declination-cosine-sampler",action='store_true',help="If specified, the parameter used for declination is cos(dec), not dec")
    integration_params.add_option("--inclination-cosine-sampler",action='store_true',help="If specified, the parameter used for inclination is cos(dec), not dec")
    integration_params.add_option("--manual-logarithm-offset",type=float,default=0,help="Target value of logarithm lnL. Integrand is reduced by exp(-manual_logarithm_offset).  Important for high-SNR sources!   Should be set dynamically")
    optp.add_option_group(integration_params)

    intrinsic_params = OptionGroup(optp, "Intrinsic Parameters", "Intrinsic parameters (e.g component mass) to use.")
#intrinsic_params.add_option("--pin-distance-to-sim",action='store_true', help="Pin *distance* value to sim entry. Used to enable source frame reconstruction with NR.")
    intrinsic_params.add_option("--mass1", type=float, help="Value of first component mass, in solar masses. Required if not providing coinc tables.")
    intrinsic_params.add_option("--mass2", type=float, help="Value of second component mass, in solar masses. Required if not providing coinc tables.")
    intrinsic_params.add_option("--eff-lambda", type=float, help="Value of effective tidal parameter. Optional, ignored if not given.")
    intrinsic_params.add_option("--deff-lambda", type=float, help="Value of second effective tidal parameter. Optional, ignored if not given")
    optp.add_option_group(intrinsic_params)

    intrinsic_int_params = OptionGroup(optp, "Intrinsic integrated parameters", "Intrinsic parameters to integrate over. ONLY currently used with ROM version")
    intrinsic_int_params.add_option("--parameter",action='append')
    intrinsic_int_params.add_option("--parameter-range",action='append',type=str)
    intrinsic_int_params.add_option("--adapt-intrinsic",action='store_true')
    optp.add_option_group(intrinsic_int_params)


    opts, args = optp.parse_args(my_arg_str.split())  # parse full set, assume initial argument already stripped

    return opts

parser = argparse.ArgumentParser()
parser.add_argument("--working-directory",default="./")
parser.add_argument("--input-grid",default="overlap-grid.xml.gz")
parser.add_argument("--cip-args",default=None,help="filename of args_cip.txt file  which holds CIP arguments.  Should NOT conflict with arguments auto-set by this DAG ... in particular, i/o arguments will be modified. ")
parser.add_argument("--cip-args-list",default=None,help="filename of args_cip_list.file, which holds CIP arguments.  Overrides cip-args if present. One CIP_n.sub file is created for each line in the file, which is used for an integer m iterations, where m is the first item of each line (normally 'X' in CIP)")
parser.add_argument("--cip-explode-jobs",default=None,type=int,help="Number of CIP jobs to use to use in parallel to produce posterior samples for each iteration. Code will generate a fit first, save it, use this number of workers in parallel to generate samples, and then consolidates the samples together. Note that --n-output-samples and --n-eff are NOT adjusted ... if the user wants to adaptively fix the resolution, that needs to be controlled at a higher level")
parser.add_argument("--puff-exe",default=None,help="util_ParameterPuffball.py")
parser.add_argument("--puff-args",default=None,help="util_ParameterPuffball arguments.  If not specified, puffball will not be performed  ")
parser.add_argument("--puff-cadence",default=None,type=int,help="Every n iterations (not including 0), the puffball code will be applied.  Puffball points will be done *in addition* to the usual results from the DAG.  (The puffball is based on perturbing points from that iteration, and this will roughly double that iteration in ILE job size).  Proposed value 2 (i.e., puff overlap-grid-2, ...-4, ...-6.  If not specified, puffball will not be performed ")
parser.add_argument("--puff-max-it",default=-1,type=int,help="Maximum iteration number that puffball is applied.  If negative, puffball is not applied ")
parser.add_argument("--last-iteration-extrinsic",action='store_true',help="Configure last iteration to extract *one* set of extrinsic parameters from each intrinsic point. [This is highly inefficient, but people like having one extrinsic point per intrinsic point.]  Requires --convert-args")
parser.add_argument("--last-iteration-extrinsic-nsamples",default=3000,type=int,help="Construct this number of extrinsic samples")
parser.add_argument("--ile-args",default=None,help="filename of args_ile.txt file  which holds ILE arguments.  Should NOT conflict with arguments auto-set by this DAG ... in particular, i/o arguments will be modified")
parser.add_argument("--ile-exe",default=None,help="filename of ILE or equivalent executable. Will default to `which integrate_likelihood_extrinsic` in low-level code")
parser.add_argument("--ile-retries",default=0,type=int,help="Number of retry attempts for ILE jobs. (These can fail)")
parser.add_argument("--ile-n-events-to-analyze",default=1,type=int,help="If >1, you are using ILE_batchmode.  Structures the DAG correctly to account for batch cadence")
parser.add_argument("--cip-exe",default=None,help="filename of CIP or equivalent executable. Will default to `which util_ConstructIntrinsicPosterior_GenericCoordinates` in low-level code")
parser.add_argument("--test-exe",default=None,help="filename of test code or equivalent executable.  Must have a --test-output <fname> argument.  Used for convergence testing or other termination. NOT ACTIVE; see 'convergence_test_samples.py' for example")
parser.add_argument("--plot-exe",default=None,help="filename of plot code or equivalent executable.  Will default to `which plot_posterior_corner.py`.  Default is to plot last set of samples")
parser.add_argument("--gridinit-exe",default=None,help="filename of initial grid creation or equivalent executable.  Will default to `which util_ManualOverlapGrid.py`.  Must create overlap-grid-0.xml.gz")
parser.add_argument("--bw-exe",default=None,help="BayesWave location (or wrapper)")
parser.add_argument("--bw-post-exe",default=None,help="BayesWave location (or wrapper)")
parser.add_argument("--test-args",default=None,help="filename of args_test.txt, which holds test arguments.  Note i/o arguments will be modified, so should NOT specify the samples files or the output file, just the test to be performed and any related arguments")
parser.add_argument("--convert-args",default=None,help="filename of args_convert.txt, which holds arguments to the convert function. Needed if you plan to export tide informaton")
parser.add_argument("--plot-args",default=None,help="filename of args_plot.txt, which holds plot arguments.  Note i/o arguments will be modified, so should NOT specify the samples files or the output file, just the test to be performed and any related arguments.  To create the posterior samples file, you probably need to run the convert job (e.g., via the tests)")
parser.add_argument("--gridinit-args",default=None,help="arguments for grid creation or equivalent executable.  If empty, will attempt to use the --input-grid argument")
parser.add_argument("--ile-batch",action='store_true',help="Different workflow: the ILE job is assumed to create a .composite file directly in the current working directory. Designed for fake ILE sets and long-term batch workflow. NOT IMPLEMENTED ")
parser.add_argument("--transfer-file-list",default=None,help="File containing list of *input* filenames to transfer, one name per file. Copied into transfer_files for condor directly.  If provided, also enables attempts to deduce files that need to be transferred for the pipeline to operate, as needed for OSG, etc")
parser.add_argument("--request-memory-ILE",default=4096,type=int,help="Memory request for condor (in Mb) for ILE jobs.")
parser.add_argument("--request-gpu-ILE",action='store_true',help="ILE will request a GPU. [Note: if you do this, your code will only run on GPU-enabled slots]")
parser.add_argument("--request-memory-CIP",default=16384,type=int,help="Memory request for condor (in Mb) for fitting jobs.")
parser.add_argument("--use-singularity",action='store_true',help="Attempts to use a singularity image in SINGULARITY_RIFT_IMAGE")
parser.add_argument("--use-osg",action='store_true',help="Attempts to set up an OSG workflow.  Must submit from an osg allowed submit machine")
parser.add_argument("--frames-dir",default=None,help="If you are using synthetic dat")
parser.add_argument("--cache-file",default=None,help="If you are using real data and have CVMS frames, you want to transfer the cache file over.")
parser.add_argument("--use-cvmfs-frames",action='store_true',help="If true, require LIGO frames are present (usually via CVMFS). User is responsible for generating cache file compatible with it.")
parser.add_argument('--n-copies',default=2,type=int,help="Number of duplicates of each ILE job, for redundant Monte Carlo")
parser.add_argument('--n-iterations',default=3,type=int,help="Number of iterations to perform")
parser.add_argument("--start-iteration",default=0,type=int,help="starting iteration. If >0, does not copy over --input-grid. DOES rewrite sub files.  This allows you to change the arguments provided (e.g., use more iterations or settings at late times). Note this overwrites the .sub files ")
parser.add_argument('--n-samples-per-job',default=2000,type=int,help="Number of samples generated each iteration; also, number of ILE jobs run each iteration. Should increase with dimension of problem")
parser.add_argument('--neff-threshold',default=800,type=int,help="Number of samples generated each iteration")
parser.add_argument("--workflow",default='single',help="[single|fit+posterior|full] describes workflow layout used.  'Single' is a single node, running the fit and posterior for each iteration; 'full' produces many followup jobs to produce a reliable posterior")
parser.add_argument("--n-post-jobs",default=1,type=int,help="Number of posterior jobs. Used in posterior and fit+posterior workflows")
parser.add_argument("--use-bw-psd",action='store_true',help="Use BW PSD, attempting to use fiducial arguments as in LI for placement (i.e., signal at seglen -2). Assumes LI style data convention.  Necessary BW will be parsed out of ile-args.txt (required)")
opts=  parser.parse_args()

working_dir_inside = opts.working_directory
if opts.use_singularity or opts.use_osg:
    working_dir_inside = "./" # all files on the remote machine are in the current directory

singularity_image = None
if opts.use_singularity:
    print(" === USING SINGULARITY === ")
    singularity_image = os.environ["SINGULARITY_RIFT_IMAGE"]  # must be present to use singularity
    os.environ['LALAPPS_PATH2CACHE'] = "singularity exec {singularity_image} lalapps_path2cache".format(singularity_image=singularity_image)
    print(singularity_image)

if (opts.cip_args is None) and (opts.cip_args_list is None):
    print(" No arguments provided for low-level job")
    sys.exit(0)

# Load args.txt. Remove first item.  Store
if not (opts.cip_args is None):
    with open(opts.cip_args) as f:
        cip_args_list = f.readlines()
    cip_args = ' '.join( [x.replace('\\','') for x in cip_args_list] )
    cip_args = ' '.join(cip_args.split(' ')[1:])
    # Some argument protection for later
    cip_args = cip_args.replace('[', ' \'[')
    cip_args = cip_args.replace(']', ']\'')
    cip_args=cip_args.rstrip()
    cip_args += ' --no-plots '  
    print("CIP", cip_args)

cip_args_lines = None
if not (opts.cip_args_list is None):
    with open(opts.cip_args_list) as f:
        cip_args_lines = f.readlines()
    cip_args_n = [int(x.split(' ')[0]) for x in cip_args_lines]  # Pull off the integer
    cip_args_lines = [' '.join(x.split(' ')[1:]) for x in cip_args_lines] # pull off the integer
    cip_args_lines = [x.replace('[', ' \'[').replace(']', ']\'').rstrip() for x in cip_args_lines]
    cip_args_lines = [x.lstrip() for x in cip_args_lines] # remove leading whitespace
    for line in cip_args_lines:
        print(" CIP ", line)

    if np.sum(cip_args_n) < opts.n_iterations:
        print(" Not enough CIP versions to complete all requested iterations; extending ")
        cip_args_n[-1]  = opts.n_iterations - np.sum(cip_args_n)

# Load args.txt. Remove first item.  Store
with open(opts.ile_args) as f:
    ile_args_list = f.readlines()
ile_args = ' '.join( [x.replace('\\','') for x in ile_args_list] )
ile_args = ' '.join(ile_args.split(' ')[1:])
# Some argument protection for later
ile_args = ile_args.replace('[', ' \'[')
ile_args = ile_args.replace(']', ']\'')
ile_args=ile_args.rstrip()
if opts.request_gpu_ILE:
    ile_args+=" --vectorized --gpu "  # append this
if opts.ile_n_events_to_analyze > 1:
    ile_args+= " --n-events-to-analyze " + str(opts.ile_n_events_to_analyze)
#ile_args += ' --soft-fail-event-range '  #important in case event is out of range. Simply exit NO ...not backwards compatible
print("ILE", ile_args)

puff_args=None
puff_cadence = None
puff_max_it = opts.puff_max_it
if opts.puff_args and opts.puff_cadence:
    puff_cadence = opts.puff_cadence
    # Load args.txt. Remove first item.  Store
    with open(opts.puff_args) as f:
        puff_args_list = f.readlines()
    puff_args = ' '.join( [x.replace('\\','') for x in puff_args_list] )
    puff_args = ' '.join(puff_args.split(' ')[1:])
# Some argument protection for later
    puff_args = puff_args.replace('[', ' \'[')
    puff_args = puff_args.replace(']', ']\'')
    puff_args=puff_args.rstrip()
    print("PUFF", puff_args)
    print("PUFF CADENCE", puff_cadence)


test_args=None
if opts.test_args:
    # Load args.txt. Remove first item.  Store
    with open(opts.test_args) as f:
        test_args_list = f.readlines()
    test_args = ' '.join( [x.replace('\\','') for x in test_args_list] )
    test_args = ' '.join(test_args.split(' ')[1:])
# Some argument protection for later
    test_args = test_args.replace('[', ' \'[')
    test_args = test_args.replace(']', ']\'')
    test_args=test_args.rstrip()
    print("CONVERGE", test_args)

plot_args=None
if opts.plot_args:
    # Load args.txt. Remove first item.  Store
    with open(opts.plot_args) as f:
        plot_args_list = f.readlines()
    plot_args = ' '.join( [x.replace('\\','') for x in plot_args_list] )
    plot_args = ' '.join(plot_args.split(' ')[1:])
# Some argument protection for later
    plot_args = plot_args.replace('[', ' \'[')
    plot_args = plot_args.replace(']', ']\'')
    plot_args=plot_args.rstrip()
    print("PLOT", plot_args)

convert_args=None
if opts.convert_args:
    # Load args.txt. Remove first item.  Store
    with open(opts.convert_args) as f:
        convert_args_list = f.readlines()
    convert_args = ' '.join( [x.replace('\\','') for x in convert_args_list] )
    convert_args = ' '.join(convert_args.split(' ')[1:])
# Some argument protection for later
    convert_args = convert_args.replace('[', ' \'[')
    convert_args = convert_args.replace(']', ']\'')
    convert_args=convert_args.rstrip()
    print("CONVERT", convert_args)

gridinit_args=None
if opts.gridinit_args:
    # Load args.txt. Remove first item.  Store
    with open(opts.gridinit_args) as f:
        gridinit_args_list = f.readlines()
    gridinit_args = ' '.join( [x.replace('\\','') for x in gridinit_args_list] )
    gridinit_args = ' '.join(gridinit_args.split(' ')[1:])
# Some argument protection for later
    gridinit_args = gridinit_args.replace('[', ' \'[')
    gridinit_args = gridinit_args.replace(']', ']\'')
    gridinit_args=gridinit_args.rstrip()
    print("GRIDINIT", gridinit_args)


# Copy seed grid into place as overlap-grid-0.xml.gz
it_start = opts.start_iteration
n_initial = opts.n_samples_per_job
if (it_start is 0) and not gridinit_args:
    shutil.copyfile(opts.input_grid,"overlap-grid-0.xml.gz")  # put in working directory !
    n_initial = len(lalsimutils.xml_to_ChooseWaveformParams_array("overlap-grid-0.xml.gz"))

transfer_file_names = []
if not (opts.transfer_file_list is None):
    transfer_file_names=[]
    # Load args.txt. Remove first item.  Store
    with open(opts.transfer_file_list) as f:
        for  line in f.readlines():
            transfer_file_names.append(line.rstrip())
    print(" Input files to transfer to job working directory (note!)", transfer_file_names)

###
### Fiducial fit job (=sanity check that code will run)
###
if (opts.cip_args is None):
    cip_args = cip_args_lines[0]
cmdname="%s/command-single_fit.sh" % opts.working_directory
cmd = open(cmdname, 'w')
arg_list = cip_args
exe = dag_utils.which("util_ConstructIntrinsicPosterior_GenericCoordinates.py")
cmd.write('#!/usr/bin/env bash\n')
cmd.close()
st = os.stat(cmdname)
import stat
os.chmod(cmdname, st.st_mode | stat.S_IEXEC)


cmdname="%s/command-single.sh" % opts.working_directory
cmd = open(cmdname, 'w')
arg_list = ile_args
exe = dag_utils.which("integrate_likelihood_extrinsic")
if opts.ile_n_events_to_analyze:
    exe = dag_utils.which("integrate_likelihood_extrinsic_batchmode")
cmd.write('#!/usr/bin/env bash\n')
cmd.write('# (run me only in working directories)\n')
cmd.write(exe + ' ' + arg_list + " --sim-xml overlap-grid-0.xml.gz")  # make it concrete, so I can test it
cmd.close()
st = os.stat(cmdname)
import stat
os.chmod(cmdname, st.st_mode | stat.S_IEXEC)
# Add argument to ile_args.txt to 
#    identify overlap grid input
#    identify output file names (?)
ile_args_orig = ile_args  # provides ability to strip out the output and replace it with alternate
ile_args+= ' --sim-xml ' + working_dir_inside + '/overlap-grid-$(macroiteration).xml.gz '
ile_args_forpuff= ile_args_orig + ' --sim-xml ' + working_dir_inside + '/puffball-$(macroiteration).xml.gz '


###
### DAG generation
###

dag = pipeline.CondorDAG(log=os.getcwd())


# Make PSD, if requested
if opts.use_bw_psd:
    print(" ===> Adding BW PSD to pipeline <=== ")
    opts_ile = parse_ile_args_for_bw(ile_args_orig)

    channel_names = {}
    for inst, chan in [c.split("=") for c in opts_ile.channel_name]:
        channel_names[inst] = chan

    flow_ifo_dict = {}
    if opts_ile.fmin_ifo:
        for inst, freq_str in [c.split("=") for c in opts_ile.fmin_ifo]:
           flow_ifo_dict[inst]=float(freq_str) 

    
    channel_dict_bw = {}
    for ifo in list(channel_names.keys()):
        fmin_here= opts_ile.fmin_template
        if ifo in list(flow_ifo_dict.keys()):
            fmin_here  = flow_ifo_dict[ifo]
        channel_dict_bw[ifo]= [channel_names[ifo], fmin_here]
    
    # make BW directory
    bw_dir = opts.working_directory+"/make_bw_psds"
    mkdir(bw_dir)
    for ifo in list(channel_names.keys()):
        mkdir(bw_dir+"/"+ifo)

    # seglen computation
    seglen  = opts_ile.data_end_time - opts_ile.data_start_time

    # Write bw sub files
    bw_job, bw_job_name = dag_utils.write_psd_sub_BW_monoblock(cache_file=opts_ile.cache_file,psd_length=seglen,srate=opts_ile.srate,event_time=opts_ile.event_time,log_dir=bw_dir+"/",exe=opts.bw_exe)
    bw_job.add_condor_cmd("initialdir",bw_dir+"/$(ifo)")
    bw_job.write_sub_file()

    # bw_job, bw_job_name = dag_utils.write_psd_sub_BW_step0(channel_dict=channel_dict_bw,cache_file=opts_ile.cache_file,psd_length=seglen,srate=opts_ile.srate,event_time=opts_ile.event_time,log_dir=bw_dir+"/",exe=opts.bw_exe)
    # bw2_job, bw2_job_name=dag_utils.write_psd_sub_BW_step1(channel_dict=channel_dict_bw,cache_file=opts_ile.cache_file,psd_length=seglen,srate=opts_ile.srate,event_time=opts_ile.event_time,log_dir=bw_dir+"/",exe=opts.bw_post_exe)
    # bw_job.add_condor_cmd("initialdir",bw_dir)
    # bw2_job.add_condor_cmd("initialdir",bw_dir)
    # bw2_job.write_sub_file()

    # write convert command
#    event_time_trunc ='%.2f' % float(opts_ile.event_time)   # format so only 3 digits after decimal 
#    event_time_trunc += '0'  # add last character, always zero?
#    convert_psd_job, convert_psd_job_name = dag_utils.write_convertpsd_sub(ifo="$(ifo)",file_input=bw_dir+"/" + str(event_time_trunc) + "_$(ifo)-PSD.dat",log_dir=bw_dir+"/")
    convert_psd_job, convert_psd_job_name = dag_utils.write_convertpsd_sub(ifo="$(ifo)",file_input=bw_dir+"/$(ifo)/$(ifo)_fairdraw_psd.dat",log_dir=bw_dir+"/$(ifo)/")
    convert_psd_job.add_condor_cmd('initialdir',working_dir_inside)
    convert_psd_job.write_sub_file()


# Make directories for all iterations
for indx in np.arange(it_start,opts.n_iterations+1):
    ile_dir = opts.working_directory+"/iteration_"+str(indx)+"_ile"
    cip_dir = opts.working_directory+"/iteration_"+str(indx)+"_cip"
    consolidate_dir = opts.working_directory+"/iteration_"+str(indx)+"_con"
#    convert_dir = opts.working_directory+"/iteration_"+str(indx)+"_change"
    mkdir(ile_dir); mkdir(ile_dir+"/logs")
    mkdir(cip_dir);  mkdir(cip_dir+"/logs")
    mkdir(consolidate_dir); mkdir(consolidate_dir+"/logs")
#    mkdir(change_dir); mkdir(change_dir+"/logs")

    if opts.test_args:
        test_dir = opts.working_directory+"/iteration_"+str(indx)+"_test"
        mkdir(test_dir); mkdir(test_dir+'/logs')
        
    if opts.plot_args:  # Overkill: currently only making plots on last iteration
        plot_dir = opts.working_directory+"/iteration_"+str(indx)+"_plot"
        mkdir(plot_dir); mkdir(plot_dir+'/logs')



# ++++
# Create workflow tasks
# ++++

##   ILE job

ile_exe =opts.ile_exe
if (opts.ile_n_events_to_analyze > 1) and (exe is None):
    ile_exe = dag_utils.which("integrate_likelihood_extrinsic_batchmode")
output_file_names = None
if opts.use_singularity or opts.use_osg:
    transfer_file_names.append("../overlap-grid-$(macroiteration).xml.gz")
    #output_file_names = ','.join(["CME_out-$(macroevent)-$(cluster)-$(process).xml_{0}_.dat".format(x) for x in np.arange(opts.ile_n_events_to_analyze)])
    #print "OUTPUT FILES ", output_file_names
ile_job, ile_job_name = dag_utils.write_ILE_sub_simple(tag='ILE',log_dir=None,arg_str=ile_args,output_file="CME_out.xml",ncopies=opts.n_copies,exe=ile_exe,transfer_files=transfer_file_names,transfer_output_files=output_file_names,request_memory=opts.request_memory_ILE,request_gpu=opts.request_gpu_ILE,use_singularity=opts.use_singularity,singularity_image=singularity_image,use_osg=opts.use_osg,frames_dir=opts.frames_dir,cache_file=opts.cache_file,use_cvmfs_frames=opts.use_cvmfs_frames)
# Modify: create macro for iteration 
#   - added on a per-node basis
# Modify: add macro argument for overlap grid to be used (kept in top-level directory)
# Modify: set 'initialdir'
#     NOTE: logs will be specified relative to this directory
ile_job.add_condor_cmd("initialdir",opts.working_directory+"/iteration_$(macroiteration)_ile")
# Modify output argument: change logs and working directory to be subdirectory for the run
ile_job.set_log_file(opts.working_directory+"/iteration_$(macroiteration)_ile/logs/ILE-$(macroevent)-$(cluster)-$(process).log")
ile_job.set_stderr_file(opts.working_directory+"/iteration_$(macroiteration)_ile/logs/ILE-$(macroevent)-$(cluster)-$(process).err")
ile_job.set_stdout_file(opts.working_directory+"/iteration_$(macroiteration)_ile/logs/ILE-$(macroevent)-$(cluster)-$(process).out")
ile_job.write_sub_file()

if not (opts.puff_args is None):
    transfer_file_names_puff = list(transfer_file_names[:-1])
    transfer_file_names_puff.append(opts.working_directory+"/puffball-$(macroiteration).xml.gz") # could also use ../puffball, because relative is ok to initialdir
    # Write a version of the ILE job that uses puffball inputs ... IDENTICAL to code above for standard ILE case,just different argument for input
    # Yes, it would logically be simpler to make overlap-grid.xml.gz larger ... but I want to keep 'real samples' and 'puffed samples' seperate.
    ilePuff_job, ilePuff_job_name = dag_utils.write_ILE_sub_simple(tag='ILE_puff',log_dir=None,arg_str=ile_args_forpuff,output_file="CME_out.xml",simple_unique=True,ncopies=opts.n_copies,exe=ile_exe,transfer_files=transfer_file_names_puff,request_memory=opts.request_memory_ILE,request_gpu=opts.request_gpu_ILE,use_singularity=opts.use_singularity,singularity_image=singularity_image,use_osg=opts.use_osg,frames_dir=opts.frames_dir,cache_file=opts.cache_file,use_cvmfs_frames=opts.use_cvmfs_frames)
    ilePuff_job.add_condor_cmd("initialdir",opts.working_directory+"/iteration_$(macroiteration)_ile")
    ilePuff_job.set_log_file(opts.working_directory+"/iteration_$(macroiteration)_ile/logs/ILE-$(macroevent)-$(cluster)-$(process).log")
    ilePuff_job.set_stderr_file(opts.working_directory+"/iteration_$(macroiteration)_ile/logs/ILE-$(macroevent)-$(cluster)-$(process).err")
    ilePuff_job.set_stdout_file(opts.working_directory+"/iteration_$(macroiteration)_ile/logs/ILE-$(macroevent)-$(cluster)-$(process).out")
    ilePuff_job.write_sub_file()

if  (opts.last_iteration_extrinsic):
    n_points_per_ILE = 5
    # ILE job with modified output format
    #  - note we *double* the memory request, because we need space to save samples
    ile_args_extr = ile_args + " --save-P 0.01 --save-samples --n-eff  "  +str(2*n_points_per_ILE)  # modify convergence criteria so output of reasonable size
    #  - note we *disable* --no-adapt-after-first (if present), so each point is independent (e.g., in sky location)
    ile_args_extr = ile_args_extr.replace('--no-adapt-after-first','')
    ileExtr_job, ileExtr_job_name = dag_utils.write_ILE_sub_simple(tag='ILE_extr',log_dir=None,arg_str=ile_args_extr,output_file="EXTR_out.xml",simple_unique=True,ncopies=1,exe=ile_exe,transfer_files=transfer_file_names,request_memory=opts.request_memory_ILE*2,request_gpu=opts.request_gpu_ILE,use_cvmfs_frames=opts.use_cvmfs_frames)
    ileExtr_job.add_condor_cmd("initialdir",opts.working_directory+"/iteration_$(macroiteration)_ile")
    ileExtr_job.set_log_file(opts.working_directory+"/iteration_$(macroiteration)_ile/logs/ILEextr-$(macroevent)-$(cluster)-$(process).log")
    ileExtr_job.set_stderr_file(opts.working_directory+"/iteration_$(macroiteration)_ile/logs/ILEextr-$(macroevent)-$(cluster)-$(process).err")
    ileExtr_job.set_stdout_file(opts.working_directory+"/iteration_$(macroiteration)_ile/logs/ILEextr-$(macroevent)-$(cluster)-$(process).out")
    ileExtr_job.write_sub_file()
    
    # Convert task
    convert_args_extr =  " --convention LI  --export-cosmology " 
    if not (convert_args is None):
        convert_args_extr += convert_args
    convertExtr_job, convertExtr_job_name = dag_utils.write_convert_sub(tag='convert_extr',log_dir=None,arg_str=convert_args_extr,file_input=opts.working_directory+"/iteration_$(macroiteration)_ile/EXTR_out-$(macroevent).xml_$(macroindx)_.xml.gz",file_output=opts.working_directory+"/iteration_$(macroiteration)_ile/EXTR_out-$(macroevent).xml_$(macroindx)_.dat", out_dir=opts.working_directory+"/iteration_$(macroiteration)_ile/")
    convertExtr_job.add_condor_cmd("initialdir",opts.working_directory)
    convertExtr_job.set_log_file(opts.working_directory+"/iteration_$(macroiteration)_ile/logs/convert-$(macroevent)-$(macroindx).log")
    convertExtr_job.set_stderr_file(opts.working_directory+"/iteration_$(macroiteration)_ile/logs/convert-$(macroevent)-$(macroindx).err")
    convertExtr_job.write_sub_file()

    # Resample task 
    resample_args = ' --n-output-samples  ' + str(n_points_per_ILE)  # pick 5 random points from each ILE run
    resample_job, resample_job_name = dag_utils.write_resample_sub('resample',log_dir=None,arg_str=resample_args,file_input=opts.working_directory+"/iteration_$(macroiteration)_ile/EXTR_out-$(macroevent).xml_$(macroindx)_.dat",file_output=opts.working_directory+"/iteration_$(macroiteration)_ile/EXTR_out-$(macroevent).xml_$(macroindx)_.downsampled_dat")
    resample_job.add_condor_cmd("initialdir",opts.working_directory)
    resample_job.set_log_file(opts.working_directory+"/iteration_$(macroiteration)_ile/logs/resample-$(macroevent)-$(macroindx).log")
    resample_job.set_stderr_file(opts.working_directory+"/iteration_$(macroiteration)_ile/logs/resample-$(macroevent)-$(macroindx).err")
    resample_job.write_sub_file()

    # Combination task at end -- probably should be a general utility
    cat_job, cat_job_name = dag_utils.write_cat_sub(file_prefix='EXTR', file_postfix='.downsampled_dat.dat',file_output='extrinsic_posterior_samples.dat')
    cat_job.add_condor_cmd("initialdir",opts.working_directory)
    cat_job.set_log_file(opts.working_directory+"/iteration_$(macroiteration)_ile/logs/cat-$(cluster)-$(process).log")
    cat_job.set_stdout_file(opts.working_directory+"/iteration_$(macroiteration)_ile/logs/cat-$(cluster)-$(process).out")
    cat_job.set_stderr_file(opts.working_directory+"/iteration_$(macroiteration)_ile/logs/cat-$(cluster)-$(process).err")
    cat_job.write_sub_file()


##   Consolidate job(s)
#   - consolidate output of single previous job
con_job, con_job_name = dag_utils.write_consolidate_sub_simple(tag='join',log_dir=None,arg_str='',base=opts.working_directory+"/iteration_$(macroiteration)_ile", target=opts.working_directory+'/consolidated_$(macroiteration)')
# Modify: set 'initialdir' : should run in top-level direcory
#con_job.add_condor_cmd("initialdir",opts.working_directory+"/iteration_$(macroiteration)_con")
# Modify output argument: change logs and working directory to be subdirectory for the run
con_job.set_log_file(opts.working_directory+"/iteration_$(macroiteration)_con/logs/con-$(cluster)-$(process).log")
con_job.set_stderr_file(opts.working_directory+"/iteration_$(macroiteration)_con/logs/con-$(cluster)-$(process).err")
con_job.set_stdout_file(opts.working_directory+"/iteration_$(macroiteration)_con/logs/con-$(cluster)-$(process).out")
con_job.write_sub_file()

##   Unify job
#   - update 'all.net' to include all previous events
unify_job, unify_job_name = dag_utils.write_unify_sub_simple(tag='unify',log_dir='',arg_str='', base=opts.working_directory, target=opts.working_directory+'/all.net')
unify_job.add_condor_cmd("initialdir",opts.working_directory)
unify_job.set_log_file(opts.working_directory+"/iteration_$(macroiteration)_con/logs/unify-$(cluster)-$(process).log")
unify_job.set_stderr_file(opts.working_directory+"/iteration_$(macroiteration)_con/logs/unify-$(cluster)-$(process).err")
unify_job.set_stdout_file(opts.working_directory+"/all.net")
unify_job.write_sub_file()




##   Fit job: default case
cip_args_base = cip_args
out_dir_base = opts.working_directory
if not(opts.cip_explode_jobs is None):
    cip_args_base += " --fit-save-gp " + opts.working_directory + "/iteration_$(macroiteration)_cip/my_fit"
    out_dir_base += "/iteration_$(macroiteration)_cip/"
cip_job, cip_job_name = dag_utils.write_CIP_sub(tag='CIP',log_dir=None,arg_str=cip_args_base,request_memory=opts.request_memory_CIP,input_net=opts.working_directory+'/all.net',output='overlap-grid-$(macroiterationnext)',out_dir=out_dir_base,exe=opts.cip_exe)
# Modify: set 'initialdir'
cip_job.add_condor_cmd("initialdir",opts.working_directory+"/iteration_$(macroiteration)_cip")
# Modify output argument: change logs and working directory to be subdirectory for the run
cip_job.set_log_file(opts.working_directory+"/iteration_$(macroiteration)_cip/logs/cip-$(cluster)-$(process).log")
cip_job.set_stderr_file(opts.working_directory+"/iteration_$(macroiteration)_cip/logs/cip-$(cluster)-$(process).err")
cip_job.set_stdout_file(opts.working_directory+"/iteration_$(macroiteration)_cip/logs/cip-$(cluster)-$(process).out")
cip_job.write_sub_file()
if not(opts.cip_explode_jobs is None):
    print(" Exploding stage 1, with  ",opts.cip_explode_jobs, " workers producing samples ")
    cip_args_base = cip_args_base.replace('fit-save-gp','fit-load-gp')
    cip_args_base = cip_args_base.replace('my_fit', 'my_fit.pkl')  # yes, asymmetric arguments
    cip_job_worker, cip_job_worker_name = dag_utils.write_CIP_sub(tag='CIP_worker',log_dir=None,arg_str=cip_args_base,request_memory=opts.request_memory_CIP,input_net=opts.working_directory+'/all.net',output='overlap-grid-$(macroiterationnext)-$(process)',out_dir=out_dir_base,exe=opts.cip_exe,ncopies=opts.cip_explode_jobs)
    # Modify: set 'initialdir'
    cip_job_worker.add_condor_cmd("initialdir",opts.working_directory+"/iteration_$(macroiteration)_cip")
    # Modify output argument: change logs and working directory to be subdirectory for the run
    cip_job_worker.set_log_file(opts.working_directory+"/iteration_$(macroiteration)_cip/logs/cip-$(cluster)-$(process).log")
    cip_job_worker.set_stderr_file(opts.working_directory+"/iteration_$(macroiteration)_cip/logs/cip-$(cluster)-$(process).err")
    cip_job_worker.set_stdout_file(opts.working_directory+"/iteration_$(macroiteration)_cip/logs/cip-$(cluster)-$(process).out")
    cip_job_worker.write_sub_file()

    # Create worker join job
    join_cip_job,join_cip_job_name = dag_utils.write_joingrids_sub(input_pattern=opts.working_directory+"/iteration_$(macroiteration)_cip/output-grid-*.xml.gz",target_dir=opts.working_directory,output_base="overlap-grid-$(macroiterationnext)",n_explode=opts.cip_explode_jobs,log_dir=opts.working_directory+"/iteration_$(macroiteration)_cip/logs")
    join_cip_job.add_condor_cmd("initialdir",opts.working_directory+"/iteration_$(macroiteration)_cip")
    # Modify output argument: change logs and working directory to be subdirectory for the run
    join_cip_job.set_log_file(opts.working_directory+"/iteration_$(macroiteration)_cip/logs/join-$(cluster)-$(process).log")
    join_cip_job.set_stderr_file(opts.working_directory+"/iteration_$(macroiteration)_cip/logs/join-$(cluster)-$(process).err")
    join_cip_job.set_stdout_file(opts.working_directory+"/iteration_$(macroiteration)_cip/logs/join-$(cluster)-$(process).out")
    join_cip_job.write_sub_file()

##   puffball job: default case
if puff_args and puff_cadence:
    puff_job, puff_job_name = dag_utils.write_puff_sub(tag='PUFF',log_dir=None,arg_str=puff_args,request_memory=opts.request_memory_ILE,input_net=opts.working_directory+'/overlap-grid-$(macroiterationnext).xml.gz',output=opts.working_directory+'/puffball-$(macroiterationnext)',out_dir=opts.working_directory,exe=opts.puff_exe)
    # Modify: set 'initialdir' to CIP WORKING DIR 
    puff_job.add_condor_cmd("initialdir",opts.working_directory+"/iteration_$(macroiteration)_cip")
    # Modify output argument: change logs and working directory to be subdirectory for the run
    puff_job.set_log_file(opts.working_directory+"/iteration_$(macroiteration)_cip/logs/puff-$(cluster)-$(process).log")
    puff_job.set_stderr_file(opts.working_directory+"/iteration_$(macroiteration)_cip/logs/puff-$(cluster)-$(process).err")
    puff_job.set_stdout_file(opts.working_directory+"/iteration_$(macroiteration)_cip/logs/puff-$(cluster)-$(process).out")
    puff_job.write_sub_file()



cip_job_list = None
if  (cip_args_lines is None):
    # Write the default cip_job into cip_job_list n times
    if opts.cip_explode_jobs is None:
        cip_job_list =opts.n_iterations* [cip_job ]
    else:
        cip_job_list =opts.n_iterations* [ [cip_job, cip_job_worker] ]
else:  
    # we have different cip jobs for different iteration numbers
    cip_job_list = []
    for indx in np.arange(len(cip_args_lines)):
        out_dir_base = opts.working_directory
        cip_args_extra = ""
        if not(opts.cip_explode_jobs is None):
            cip_args_extra += " --fit-save-gp " + opts.working_directory + "/iteration_$(macroiteration)_cip/my_fit"
            out_dir_base += "/iteration_$(macroiteration)_cip/"
        # Write the appropriate CIP jobs. [note only one CIP per iteration, so unique
        cip_job, cip_job_name = dag_utils.write_CIP_sub(tag='CIP_'+str(indx),log_dir=None,arg_str=cip_args_lines[indx]+cip_args_extra,request_memory=opts.request_memory_CIP,input_net=opts.working_directory+'/all.net',output='overlap-grid-$(macroiterationnext)',out_dir=out_dir_base,exe=opts.cip_exe)
        # Modify: set 'initialdir'
        cip_job.add_condor_cmd("initialdir",opts.working_directory+"/iteration_$(macroiteration)_cip")
        # Modify output argument: change logs and working directory to be subdirectory for the run
        cip_job.set_log_file(opts.working_directory+"/iteration_$(macroiteration)_cip/logs/cip-$(cluster)-$(process).log")
        cip_job.set_stderr_file(opts.working_directory+"/iteration_$(macroiteration)_cip/logs/cip-$(cluster)-$(process).err")
        cip_job.set_stdout_file(opts.working_directory+"/iteration_$(macroiteration)_cip/logs/cip-$(cluster)-$(process).out")
        cip_job.write_sub_file()


        if not(opts.cip_explode_jobs is None):
           print(" Exploding stage 2, with  ",opts.cip_explode_jobs, " workers producing samples ")
           cip_args_extra = cip_args_extra.replace('fit-save-gp','fit-load-gp')
           cip_args_extra = cip_args_extra.replace('my_fit','my_fit.pkl')
           cip_job_worker, cip_job_worker_name = dag_utils.write_CIP_sub(tag='CIP_worker'+str(indx),log_dir=None,arg_str=cip_args_lines[indx]+cip_args_extra,request_memory=opts.request_memory_CIP,input_net=opts.working_directory+'/all.net',output='overlap-grid-$(macroiterationnext)-$(process)',out_dir=out_dir_base,exe=opts.cip_exe,ncopies=opts.cip_explode_jobs)
           # Modify: set 'initialdir'
           cip_job_worker.add_condor_cmd("initialdir",opts.working_directory+"/iteration_$(macroiteration)_cip")
           # Modify output argument: change logs and working directory to be subdirectory for the run
           cip_job_worker.set_log_file(opts.working_directory+"/iteration_$(macroiteration)_cip/logs/cipworker-$(cluster)-$(process).log")
           cip_job_worker.set_stderr_file(opts.working_directory+"/iteration_$(macroiteration)_cip/logs/cipworker-$(cluster)-$(process).err")
           cip_job_worker.set_stdout_file(opts.working_directory+"/iteration_$(macroiteration)_cip/logs/cipworker-$(cluster)-$(process).out")
           cip_job_worker.write_sub_file()


       # augment the CIP job list
        if opts.cip_explode_jobs is None:
            cip_job_list = cip_job_list + cip_args_n[indx]*[cip_job]
        else:
            print(" Exploding stage 3 ")
            cip_job_list = cip_job_list + cip_args_n[indx]*[[cip_job,cip_job_worker]]

##   Test job (terminate, convergence
if opts.test_args:
    ##  Convert job : make results accessible after every iteration.  (Only performed if the tests are active, to make my life easier)
    convert_job, convert_job_name =dag_utils.write_convert_sub(tag='convert',log_dir=None,arg_str=convert_args,file_input=opts.working_directory+'/overlap-grid-$(macroiteration).xml.gz', file_output=opts.working_directory+'/posterior_samples-$(macroiteration).dat' ,out_dir=opts.working_directory,exe=opts.test_exe)
    convert_job.add_condor_cmd("initialdir",opts.working_directory)
    convert_job.set_log_file(opts.working_directory+"/iteration_$(macroiterationlast)_test/logs/convert-$(cluster)-$(process).log")
    convert_job.set_stderr_file(opts.working_directory+"/iteration_$(macroiterationlast)_test/logs/convert-$(cluster)-$(process).err")
    convert_job.write_sub_file()


    test_job, test_job_name = dag_utils.write_test_sub(tag='test',log_dir=None,arg_str=test_args,samples_files=[ opts.working_directory+'/posterior_samples-$(macroiteration).dat', opts.working_directory+'/posterior_samples-$(macroiterationlast).dat'] ,out_dir=opts.working_directory,exe=opts.test_exe)
    # Modify: set 'initialdir'
    test_job.add_condor_cmd("initialdir",opts.working_directory+"/iteration_$(macroiteration)_test")
    # Modify output argument: change logs and working directory to be subdirectory for the run
    test_job.set_log_file(opts.working_directory+"/iteration_$(macroiteration)_test/logs/test-$(cluster)-$(process).log")
    test_job.set_stderr_file(opts.working_directory+"/iteration_$(macroiteration)_test/logs/test-$(cluster)-$(process).err")
    test_job.set_stdout_file(opts.working_directory+"/iteration_$(macroiteration)_test/logs/test-$(cluster)-$(process).out")
    test_job.write_sub_file()


if opts.plot_args and opts.test_args:
    # default: last two iterations
    plot_job, plot_job_name = dag_utils.write_plot_sub(tag='plot',log_dir=None,arg_str=plot_args,samples_files=['posterior_samples-$(macroiteration).dat','posterior_samples-$(macroiterationlast).dat'] ,out_dir=opts.working_directory,exe=opts.plot_exe)
    plot_job.set_log_file(opts.working_directory+"/iteration_$(macroiteration)_plot/logs/test-$(cluster)-$(process).log")
    plot_job.set_stderr_file(opts.working_directory+"/iteration_$(macroiteration)_plot/logs/test-$(cluster)-$(process).err")
    plot_job.set_stdout_file(opts.working_directory+"/iteration_$(macroiteration)_plot/logs/test-$(cluster)-$(process).out")
    plot_job.write_sub_file()


if opts.gridinit_args:
    gridinit_job, gridinit_job_name = dag_utils.write_init_sub(tag='grid',log_dir=None,arg_str=gridinit_args,out_dir=opts.working_directory,exe=opts.gridinit_exe)
    gridinit_job.set_log_file(opts.working_directory+"/init-$(cluster)-$(process).log")
    gridinit_job.set_stderr_file(opts.working_directory+"init--$(cluster)-$(process).err")
    gridinit_job.set_stdout_file(opts.working_directory+"/init-$(cluster)-$(process).out")
    gridinit_job.write_sub_file()


##   Convert job(s)
#    - relocate input grid to correct location.  (MAKE TRIVIAL: do via output arguments in previous stage!)
##   Assessment job (no-op for now)




# ++++
# Create workflow 
# ++++

# Create workflow
#   - Create grid node as needed
#   - Loop over iterations
#      - if iteration0, use seed grid (should already be copied in place)
#      - if not iteration 0, grid should be in place (from previous stage)
#      - Loop over events, make ILE node per event
#      - create consolidate job, make it depend on all events in that iteration
#      - create fit job, make it depend on consolidate job
#    

parent_fit_node = None

if opts.gridinit_args:
   grid_node = pipeline.CondorDAGNode(gridinit_job) 
   dag.add_node(grid_node)
   parent_fit_node = grid_node  # this must happen before the first ILE jobs

convert_psd_node_list = []
if opts.use_bw_psd:
    print(" ===> Adding BW PSD nodes to dag <=== ")

#    bw1_node =pipeline.CondorDAGNode(bw2_job)
#    bw1_node.add_parent(bw0_node)
#    dag.add_node(bw1_node)

    # Add nodes to convert the PSD to the correct format
    # 
    for ifo in list(channel_names.keys()):
        bw0_node =pipeline.CondorDAGNode(bw_job)
        bw0_node.add_macro('ifo',ifo)
        # Create argument string
        bw_arg_str = ''
        channel_name, channel_flow = channel_dict_bw[ifo]
        bw_arg_str += " --ifo "+ifo
        bw_arg_str += " --"+ifo+"-channel "+ifo+":"+channel_name
        ifo_cache_name =  working_dir_inside +"/for_bw_"+ifo+".cache"  # bw requires single-IFO cache files, argh!!!
        ifo_char = ifo[0]
        os.system("grep ^"+ifo_char +  " " +opts_ile.cache_file+ " > " + ifo_cache_name)
        bw_arg_str += " --"+ifo+"-cache "+ifo_cache_name
        bw_arg_str += " --"+ifo+"-flow "+str(channel_flow)
        bw_arg_str += " --"+ifo+"-timeslide 0.0"
        bw0_node.add_macro('macroargument0',bw_arg_str)
        bw0_node.set_retry(opts.ile_retries)  # these fail all the time
        dag.add_node(bw0_node)

        # Need correct inheritance: this will be annoying b/c loop below does not allow for it
        # ...so do the PSD convert steps *serially* for now.  (The individual PSDs can be done in parallel)
        convert_psd_node =pipeline.CondorDAGNode(convert_psd_job)
        convert_psd_node.add_parent(bw0_node)
#        if not(parent_fit_node is None):
#            convert_psd_node.add_parent(parent_fit_node)
        parent_fit_node = convert_psd_node
        convert_psd_node.add_macro('ifo',ifo)
        convert_psd_node.set_retry(opts.ile_retries)  # these fail all the time
        dag.add_node(convert_psd_node)
        convert_psd_node_list.append(convert_psd_node)

n_group = opts.ile_n_events_to_analyze

for it in np.arange(it_start,opts.n_iterations):
    consolidate_now = None
    fit_node_now = None
    ile_nodes_now =[]
    # Create consolidate job
    con_node = pipeline.CondorDAGNode(con_job)
    con_node.add_macro("macroiteration",it)
    # Create unify job
    unify_node = pipeline.CondorDAGNode(unify_job)
    unify_node.add_macro("macroiteration",it)
    unify_node.add_parent(con_node)
    
    # Create one node per job
    n_jobs_this_time = opts.n_samples_per_job
    if it ==it_start:
        n_jobs_this_time = n_initial
    indx_max = int((1.0*n_jobs_this_time)/n_group)
    if indx_max*n_jobs_this_time < n_group:
        indx_max+=1
    for event in np.arange(indx_max): #np.arange(n_jobs_this_time):
        # Add task per ILE operation
        ile_node = pipeline.CondorDAGNode(ile_job)
#        ile_node.set_priority(JOB_PRIORITIES["ILE"])
        ile_node.set_retry(opts.ile_retries)
        ile_node.add_macro("macroevent", event*n_group)
        ile_node.add_macro("macroiteration", it)
        if not(parent_fit_node is None):
            ile_node.add_parent(parent_fit_node)
        if it == it_start:
            for node in convert_psd_node_list:  # for every PSD conversion job, make sure PSD is present before we run the first iteration!
                ile_node.add_parent(node)
        con_node.add_parent(ile_node) # consolidate depends on all of the individual jobs
        dag.add_node(ile_node)

    if puff_args and puff_cadence:
     if it>0 and it <= puff_max_it  and (it-1)%puff_cadence ==0:  # we made a puffball last iteration, so run it through ILE now
        print(" ILE jobs for puffball on iteration ", it)
        for event in np.arange(indx_max):
            ile_node = pipeline.CondorDAGNode(ilePuff_job)  # only difference is here: uses puffball, which by construction is the same size/ perturbed points
            ile_node.set_retry(opts.ile_retries)
            ile_node.add_macro("macroevent", event*n_group)
            ile_node.add_macro("macroiteration", it)
            if not(parent_fit_node is None):
                ile_node.add_parent(parent_fit_node)
            con_node.add_parent(ile_node) # consolidate depends on all of the individual jobs
            dag.add_node(ile_node)

    # add con job
    dag.add_node(con_node)
    dag.add_node(unify_node)

    # Create fit node, which depends on consolidate node
    cip_job = cip_job_list[it]
    if isinstance(cip_job,list):
        cip_worker_job = cip_job[1]
        cip_job=cip_job[0]
    fit_node = pipeline.CondorDAGNode(cip_job)
    fit_node.add_macro("macroiteration", it)
    fit_node.add_macro("macroiterationnext", it+1)
    fit_node.set_category("CIP")
    fit_node.add_parent(unify_node)  # only fit if we have results from the previous iteration
    dag.add_node(fit_node) 
    parent_fit_node = fit_node

    if not(opts.cip_explode_jobs is None):
        print(" Exploding workers out ")
        # Create exploded worker job nodes
        worker_node =pipeline.CondorDAGNode(cip_worker_job)
        worker_node.add_macro("macroiteration", it)
        worker_node.add_macro("macroiterationnext", it+1)
        worker_node.set_category("CIP_worker")
        worker_node.add_parent(parent_fit_node)  # only fit if we have results from the previous iteration
    
        # Create job to consolidate worker outputs
        join_node =pipeline.CondorDAGNode(join_cip_job)
        join_node.add_macro("macroiteration", it)
        join_node.add_macro("macroiterationnext", it+1)
        join_node.set_category("join_cip")
        join_node.add_parent(worker_node)
        
        dag.add_node(worker_node)
        dag.add_node(join_node)
        parent_fit_node=join_node

    # Check if puffball being created, and if so create it *immediately* after CIP job creates the overlap-grid file
    if puff_args and puff_cadence:
<<<<<<< HEAD
      if it > 0 and it <= puff_max_it and it%puff_cadence ==0:
        print(" Puffball for iteration ", it)
=======
      if it > -1 and it <= puff_max_it and it%puff_cadence ==0:
        print " Puffball for iteration ", it
>>>>>>> 49a9f5d9
        puff_node = pipeline.CondorDAGNode(puff_job)
        puff_node.add_macro("macroiteration", it)
        puff_node.add_macro("macroiterationnext", it+1)
        puff_node.set_category("PUFF")
        if not (parent_fit_node is None):
            puff_node.add_parent(parent_fit_node)  # only fit if we have results from the previous iteration
        dag.add_node(puff_node) 
        
        parent_fit_node = puff_node

        

    # Create convert node, which depends on fit node, *if* tests are being performed
    if opts.test_args:
        convert_node=pipeline.CondorDAGNode(convert_job)
        convert_node.add_macro("macroiteration", it+1)  # convert the NEWLY-PRODUCED iteration
        convert_node.add_macro("macroiterationlast", it)  # use log files in the previous directory
        convert_node.add_parent(parent_fit_node)
        convert_node.set_category("CONVERT")
        dag.add_node(convert_node)

        parent_fit_node = convert_node



    if opts.test_args and it>0:
        # Cannot run test on first iteration
        test_node = pipeline.CondorDAGNode(test_job)
        test_node.add_macro("macroiteration", it+1)   # test the NEWLY-PRODUCED iteration against the old
        test_node.add_macro("macroiterationlast", it)
        test_node.add_parent(parent_fit_node)
        test_node.set_category("CONVERGE")
        dag.add_node(test_node)

        parent_fit_node=test_node


# Create export stages for extrinsic samples
if opts.last_iteration_extrinsic:
    # Check if 'it' is defined : it will not always be, if done later
    if not ('it' in globals()):
        it = opts.n_iterations  # last iteration

    # Create nodes for followup tasks
    cat_node = pipeline.CondorDAGNode(cat_job)

    # Perform final ILE run on all points, saving samples
    # Need to perform number of events CONSISTENT WITH TARGET SAMPLE SIZE
    #    - *not* always same as number of ILE events being analyzed
    #    - *assumes* grid files have sufficiently large numbers of samples to allow this! (as in many other cases)
    n_jobs_extrinsic = int(opts.last_iteration_extrinsic_nsamples/(1.0*n_group))
    for event in np.arange(n_jobs_extrinsic):
        # Add task per ILE operation
        ile_node = pipeline.CondorDAGNode(ileExtr_job)
#        ile_node.set_priority(JOB_PRIORITIES["ILE"])
        ile_node.set_retry(opts.ile_retries)
        ile_node.add_macro("macroevent", event*n_group)
        ile_node.add_macro("macroiteration", it)
        if not(parent_fit_node is None):
            ile_node.add_parent(parent_fit_node)
        dag.add_node(ile_node)

        # Add convert and resample task *for each output file*
        for indx in np.arange(n_group):
            convert_node = pipeline.CondorDAGNode(convertExtr_job)
            convert_node.add_macro("macroevent", event*n_group)
            convert_node.add_macro("macroiteration", it)
            convert_node.add_macro("macroindx",indx)
            convert_node.set_retry(opts.ile_retries)  # this can fail too
            convert_node.add_parent(ile_node)

            resample_node = pipeline.CondorDAGNode(resample_job)
            resample_node.add_macro("macroevent", event*n_group)
            resample_node.add_macro("macroiteration", it)
            resample_node.add_macro("macroindx",indx)
            resample_node.set_retry(opts.ile_retries)  # these occasionally fail for stupid reasons - nodes missing software, etc
            resample_node.add_parent(convert_node)
            
            # Make cat job 
            cat_node.add_parent(resample_node)
            cat_node.set_retry(opts.ile_retries)  # this can fail too
            cat_node.add_macro("macroiteration", it)  # needed to identify log file location

            # Add nodes
            dag.add_node(convert_node)
            dag.add_node(resample_node)
            
    dag.add_node(cat_node)

# Create final node for overall plots.  (Note: default setup is designed to enable plots of the last two iterations *at each step* but this seems like overkill)
if plot_args:
        # Cannot run test on first iteration
        plot_node = pipeline.CondorDAGNode(plot_job)
        plot_node.add_macro("macroiteration", it)
        plot_node.add_macro("macroiterationlast", it-1)
        plot_node.add_parent(parent_fit_node)
        plot_node.set_category("PLOT")
        dag.add_node(plot_node)

dag_name="marginalize_intrinsic_parameters_BasicIterationWorkflow"
dag.set_dag_file(dag_name)
dag.write_concrete_dag()<|MERGE_RESOLUTION|>--- conflicted
+++ resolved
@@ -873,13 +873,8 @@
 
     # Check if puffball being created, and if so create it *immediately* after CIP job creates the overlap-grid file
     if puff_args and puff_cadence:
-<<<<<<< HEAD
-      if it > 0 and it <= puff_max_it and it%puff_cadence ==0:
+      if it > -1 and it <= puff_max_it and it%puff_cadence ==0:
         print(" Puffball for iteration ", it)
-=======
-      if it > -1 and it <= puff_max_it and it%puff_cadence ==0:
-        print " Puffball for iteration ", it
->>>>>>> 49a9f5d9
         puff_node = pipeline.CondorDAGNode(puff_job)
         puff_node.add_macro("macroiteration", it)
         puff_node.add_macro("macroiterationnext", it+1)

#!/usr/bin/env python
#
# FOLLOWUP TEST (if known injection)
#    util_PrintInjection.py --inj mdc.xml.gz --event 0 --verbose
#   util_PrintInjection.py --inj maxpt_zero_noise.xml.gz.xml.gz --event 0
"""
Integrate the extrinsic parameters of the prefactored likelihood function.
"""

import sys
import functools
from optparse import OptionParser, OptionGroup

import numpy
import numpy as np
try:
  import cupy
  xpy_default=cupy
  identity_convert = cupy.asnumpy
  junk_to_check_installed = cupy.array(5)  # this will fail if GPU not installed correctly

  # Check memory allocation
  mem_info = cupy.cuda.Device().mem_info  # memory available in bytes
  n_mb_total = mem_info[1]/1024./1024.
  n_mb_used = mem_info[0]/1024/1024.
  print  " cupy memory [total, available] {} {} Mb".format(n_mb_total,n_mb_total-n_mb_used)
  # Add failure mode test if memory insufficient!
  if n_mb_total - n_mb_used < 3000:
    print "  - low cupy memory - "
  
except:
  print ' no cupy'
#  import numpy as cupy  # will automatically replace cupy calls with numpy!
  xpy_default=numpy  # just in case, to make replacement clear and to enable override
  identity_convert = lambda x: x  # trivial return itself


import lal
from glue.ligolw import utils, lsctables, table, ligolw
from glue.ligolw.utils import process
import glue.lal

import lalsimutils
import factored_likelihood
import mcsampler
try:
    import mcsamplerGPU as mcsamplerGPU
    mcsampler_gpu_ok = True
except:
    print " No mcsamplerGPU "
    mcsampler_gpu_ok = False

import priors_utils
import xmlutils

#from lalinference.bayestar import fits as bfits

__author__ = "Evan Ochsner <evano@gravity.phys.uwm.edu>, Chris Pankow <pankow@gravity.phys.uwm.edu>, R. O'Shaughnessy"

#
# Pinnable parameters -- for command line processing
#
LIKELIHOOD_PINNABLE_PARAMS = ["right_ascension", "declination", "psi", "distance", "phi_orb", "t_ref", "inclination"]

def get_pinned_params(opts):
    """
    Retrieve a dictionary of user pinned parameters and their pin values.
    """
    return dict([(p,v) for p, v in opts.__dict__.iteritems() if p in LIKELIHOOD_PINNABLE_PARAMS and v is not None]) 

def get_unpinned_params(opts, params):
    """
    Retrieve a set of unpinned parameters.
    """
    return params - set([p for p, v in opts.__dict__.iteritems() if p in LIKELIHOOD_PINNABLE_PARAMS and v is not None])

#
# Option parsing
#

optp = OptionParser()
optp.add_option("-c", "--cache-file", default=None, help="LIGO cache file containing all data needed.")
optp.add_option("-C", "--channel-name", action="append", help="instrument=channel-name, e.g. H1=FAKE-STRAIN. Can be given multiple times for different instruments.")
optp.add_option("-p", "--psd-file", action="append", help="instrument=psd-file, e.g. H1=H1_PSD.xml.gz. Can be given multiple times for different instruments.")
optp.add_option("-k", "--skymap-file", help="Use skymap stored in given FITS file.")
optp.add_option("-x", "--coinc-xml", help="gstlal_inspiral XML file containing coincidence information.")
optp.add_option("-I", "--sim-xml", help="XML file containing mass grid to be evaluated")
optp.add_option("-E", "--event", default=0,type=int, help="Event number used for this run")
optp.add_option("--n-events-to-analyze", default=1,type=int, help="Number of events to analyze from this XML")
optp.add_option("--soft-fail-event-range",action='store_true',help='Soft failure (exit 0) if event ID is out of range. This happens in pipelines, if we have pre-built a DAG attempting to analyze more points than we really have')
optp.add_option("-f", "--reference-freq", type=float, default=100.0, help="Waveform reference frequency. Required, default is 100 Hz.")
optp.add_option("--fmin-template", dest='fmin_template', type=float, default=40, help="Waveform starting frequency.  Default is 40 Hz. Also equal to starting frequency for integration") 
optp.add_option("--fmin-template-correct-for-lmax",action='store_true',help="Modify amount of data selected, waveform starting frequency to account for l-max, to better insure all requested modes start within the targeted band")
optp.add_option("--fmin-ifo", action='append' , help="Minimum frequency for each IFO. Implemented by setting the PSD=0 below this cutoff. Use with care.") 
#optp.add_option("--nr-params",default=None, help="List of specific NR parameters and groups (and masses?) to use for the grid.")
#optp.add_option("--nr-index",type=int,default=-1,help="Index of specific NR simulation to use [integer]. Mass used: mtot= m1+m2")
optp.add_option('--nr-group', default=None,help="If using a *ssingle specific simulation* specified on the command line, provide it here")
optp.add_option('--nr-param', default=None,help="If using a *ssingle specific simulation* specified on the command line, provide it here")
optp.add_option("--nr-lookup",action='store_true', help=" Look up parameters from an NR catalog, instead of using the approximant specified")
optp.add_option("--nr-lookup-group",action='append', help="Restriction on 'group' for NR lookup")
optp.add_option("--nr-hybrid-use",action='store_true',help="Enable use of NR (or ROM!) hybrid, using --approx as the default approximant and with a frequency fmin")
optp.add_option("--nr-hybrid-method",default="taper_add",help="Hybridization method for NR (or ROM!).  Passed through to LALHybrid. pseudo_aligned_from22 will provide ad-hoc higher modes, if the early-time hybridization model only includes the 22 mode")
optp.add_option("--rom-group",default=None)
optp.add_option("--rom-param",default=None)
optp.add_option("--rom-use-basis",default=False,action='store_true',help="Use the ROM basis for inner products.")
optp.add_option("--rom-limit-basis-size-to",default=None,type=int)
optp.add_option("--rom-integrate-intrinsic",default=False,action='store_true',help='Integrate over intrinsic variables. REQUIRES rom_use_basis at present. ONLY integrates in mass ratio as present')
optp.add_option("--nr-perturbative-extraction",default=False,action='store_true')
optp.add_option("--nr-perturbative-extraction-full",default=False,action='store_true')
optp.add_option("--nr-use-provided-strain",default=False,action='store_true')
optp.add_option("--no-memory",default=False,action='store_true', help="At present, turns off m=0 modes. Use with EXTREME caution only if requested by model developer")
optp.add_option("--restricted-mode-list-file",default=None,help="A list of ALL modes to use in likelihood. Incredibly dangerous. Only use when comparing with models which provide restricted mode sets, or otherwise to isolate the effect of subsets of modes on the whole")
optp.add_option("--use-external-EOB",default=False,action='store_true')
optp.add_option("--maximize-only",default=False, action='store_true',help="After integrating, attempts to find the single best fitting point")
optp.add_option("--dump-lnL-time-series",default=False, action='store_true',help="(requires --sim-xml) Dump lnL(t) at the injected parameters")
optp.add_option("-a", "--approximant", default="TaylorT4", help="Waveform family to use for templates. Any approximant implemented in LALSimulation is valid.")
optp.add_option("-A", "--amp-order", type=int, default=0, help="Include amplitude corrections in template waveforms up to this e.g. (e.g. 5 <==> 2.5PN), default is Newtonian order.")
optp.add_option("--l-max", type=int, default=2, help="Include all (l,m) modes with l less than or equal to this value.")
optp.add_option("-s", "--data-start-time", type=float, default=None, help="GPS start time of data segment. If given, must also give --data-end-time. If not given, sane start and end time will automatically be chosen.")
optp.add_option("-e", "--data-end-time", type=float, default=None, help="GPS end time of data segment. If given, must also give --data-start-time. If not given, sane start and end time will automatically be chosen.")
optp.add_option("--data-integration-window-half",default=50*1e-3,type=float,help="Only change this window size if you are an expert. The window for time integration is -/+ this quantity around the event time")
optp.add_option("-F", "--fmax", type=float, help="Upper frequency of signal integration. Default is use PSD's maximum frequency.")
optp.add_option("--srate",default=16384,type=int,help="Sampling rate. Change ONLY IF YOU ARE ABSOLUTELY SURE YOU KNOW WHAT YOU ARE DOING.")
optp.add_option("-t", "--event-time", type=float, help="GPS time of the event --- probably the end time. Required if --coinc-xml not given.")
optp.add_option("-i", "--inv-spec-trunc-time", type=float, default=8., help="Timescale of inverse spectrum truncation in seconds (Default is 8 - give 0 for no truncation)")
optp.add_option("-w", "--window-shape", type=float, default=0, help="Shape of Tukey window to apply to data (default is no windowing)")
optp.add_option("--psd-window-shape", type=float, default=0, help="Shape of Tukey window that *was* applied to the PSD being passed. If nonzero, we will rescale the PSD by the ratio of window shape results")
optp.add_option("-m", "--time-marginalization", action="store_true", help="Perform marginalization over time via direct numerical integration. Default is false.")
optp.add_option("--vectorized", action="store_true", help="Perform manipulations of lm and timeseries using numpy arrays, not LAL data structures.  (Combine with --gpu to enable GPU use, where available)")
optp.add_option("--gpu", action="store_true", help="Perform manipulations of lm and timeseries using numpy arrays, CONVERTING TO GPU when available. You MUST use this option with --vectorized (otherwise it is a no-op). You MUST have a suitable version of cupy installed, your cuda operational, etc")
optp.add_option("--force-xpy", action="store_true", help="Use the xpy code path.  Use with --vectorized --gpu to use the fallback CPU-based code path. Useful for debugging.")
optp.add_option("-o", "--output-file", help="Save result to this file.")
optp.add_option("-O", "--output-format", default='xml', help="[xml|hdf5]")
optp.add_option("-S", "--save-samples", action="store_true", help="Save sample points to output-file. Requires --output-file to be defined.")
optp.add_option("-L", "--save-deltalnL", type=float, default=float("Inf"), help="Threshold on deltalnL for points preserved in output file.  Requires --output-file to be defined")
optp.add_option("-P", "--save-P", type=float,default=0.1, help="Threshold on cumulative probability for points preserved in output file.  Requires --output-file to be defined")
optp.add_option("--internal-hard-fail-on-error",action='store_true',help='If true, fails with exit code 1 if any point is unsuccessful')
optp.add_option("--internal-make-empty-file-on-error",action='store_true',help='If true, failed points generate empty output file. Protects against OSG workflow problems')
optp.add_option("--verbose",action='store_true')
#
# Add the integration options
#
integration_params = OptionGroup(optp, "Integration Parameters", "Control the integration with these options.")
# Default is actually None, but that tells the integrator to go forever or until n_eff is hit.
integration_params.add_option("--n-max", type=int, help="Total number of samples points to draw. If this number is hit before n_eff, then the integration will terminate. Default is 'infinite'.",default=1e7)
integration_params.add_option("--n-eff", type=int, default=100, help="Total number of effective samples points to calculate before the integration will terminate. Default is 100")
integration_params.add_option("--n-chunk", type=int, help="Chunk'.",default=10000)
integration_params.add_option("--convergence-tests-on",default=False,action='store_true')
integration_params.add_option("--seed", type=int, help="Random seed to use. Default is to not seed the RNG.")
integration_params.add_option("--no-adapt", action="store_true", help="Turn off adaptive sampling. Adaptive sampling is on by default.")
integration_params.add_option("--no-adapt-distance", action="store_true", help="Turn off adaptive sampling, just for distance. Adaptive sampling is on by default.")
integration_params.add_option("--no-adapt-after-first",action='store_true',help="Disables adaptation after first iteration with significant lnL")
integration_params.add_option("--adapt-weight-exponent", type=float, default=1.0, help="Exponent to use with weights (likelihood integrand) when doing adaptive sampling. Used in tandem with --adapt-floor-level to prevent overconvergence. Default is 1.0.")
integration_params.add_option("--adapt-floor-level", type=float, default=0.1, help="Floor to use with weights (likelihood integrand) when doing adaptive sampling. This is necessary to ensure the *sampling* prior is non zero during adaptive sampling and to prevent overconvergence. Default is 0.1 (no floor)")
integration_params.add_option("--adapt-adapt",action='store_true',help="Adapt the tempering exponent")
integration_params.add_option("--adapt-log",action='store_true',help="Use a logarithmic tempering exponent")
integration_params.add_option("--interpolate-time", default=False,help="If using time marginalization, compute using a continuously-interpolated array. (Default=false)")
integration_params.add_option("--d-prior",default='Euclidean' ,type=str,help="Distance prior for dL.  Options are dL^2 (Euclidean) and 'pseudo-cosmo'  .")
integration_params.add_option("--d-max", default=10000,type=float,help="Maximum distance in volume integral. Used to SET THE PRIOR; changing this value changes the numerical answer.")
integration_params.add_option("--d-min", default=1,type=float,help="Minimum distance in volume integral. Used to SET THE PRIOR; changing this value changes the numerical answer.")
integration_params.add_option("--declination-cosine-sampler",action='store_true',help="If specified, the parameter used for declination is cos(dec), not dec")
integration_params.add_option("--inclination-cosine-sampler",action='store_true',help="If specified, the parameter used for inclination is cos(dec), not dec")
integration_params.add_option("--manual-logarithm-offset",type=float,default=0,help="Target value of logarithm lnL. Integrand is reduced by exp(-manual_logarithm_offset).  Important for high-SNR sources!   Should be set dynamically")
integration_params.add_option("--sampler-method",default="adaptive_cartesian",help="adaptive_cartesian|GMM|adaptive_cartesian_gpu")
integration_params.add_option("--sampler-xpy",default=None,help="numpy|cupy  if the adaptive_cartesian_gpu sampler is active, use that.")
optp.add_option_group(integration_params)

#
# Add the intrinsic parameters
#
intrinsic_params = OptionGroup(optp, "Intrinsic Parameters", "Intrinsic parameters (e.g component mass) to use.")
#intrinsic_params.add_option("--pin-distance-to-sim",action='store_true', help="Pin *distance* value to sim entry. Used to enable source frame reconstruction with NR.")
intrinsic_params.add_option("--mass1", type=float, help="Value of first component mass, in solar masses. Required if not providing coinc tables.")
intrinsic_params.add_option("--mass2", type=float, help="Value of second component mass, in solar masses. Required if not providing coinc tables.")
intrinsic_params.add_option("--eff-lambda", type=float, help="Value of effective tidal parameter. Optional, ignored if not given.")
intrinsic_params.add_option("--deff-lambda", type=float, help="Value of second effective tidal parameter. Optional, ignored if not given")
optp.add_option_group(intrinsic_params)


#
# Add options to integrate over intrinsic parameters.  Same conventions as util_ManualOverlapGrid.py.  
# Parameters have special names, and we adopt priors that use those names.
# NOTE: Only 'q' implemented
#
intrinsic_int_params = OptionGroup(optp, "Intrinsic integrated parameters", "Intrinsic parameters to integrate over. ONLY currently used with ROM version")
intrinsic_int_params.add_option("--parameter",action='append')
intrinsic_int_params.add_option("--parameter-range",action='append',type=str)
intrinsic_int_params.add_option("--adapt-intrinsic",action='store_true')
optp.add_option_group(intrinsic_int_params)


#
# Add the pinnable parameters
#
pinnable = OptionGroup(optp, "Pinnable Parameters", "Specifying these command line options will pin the value of that parameter to the specified value with a probability of unity.")
for pin_param in LIKELIHOOD_PINNABLE_PARAMS:
    option = "--" + pin_param.replace("_", "-")
    pinnable.add_option(option, type=float, help="Pin the value of %s." % pin_param)
optp.add_option_group(pinnable)

opts, args = optp.parse_args()

if opts.gpu and xpy_default is numpy:
    print " Override --gpu  (not available);  use --force-xpy to require the identical code path is used (with xpy =[np|cupy]"
    opts.gpu=False
    if opts.force_xpy:
        opts.gpu=True


manual_avoid_overflow_logarithm=opts.manual_logarithm_offset

deltaT = None
fSample= opts.srate # change sampling rate
if not(fSample is None):
  deltaT =1./fSample


# Load in restricted mode set, if available
restricted_mode_list=None
if not(opts.restricted_mode_list_file is None):
    modes =numpy.loadtxt(opts.restricted_mode_list_file,dtype=int) # columns are l m.  Must contain all. Only integers obviously
    restricted_mode_list = [ (l,m) for l,m in modes]
    print " RESTRICTED MODE LIST target :", restricted_mode_list

intrinsic_param_names = opts.parameter
valid_intrinsic_param_names = ['q']
if intrinsic_param_names:
 for param in intrinsic_param_names:
    
    # Check if in the valid list
    if not(param in valid_intrinsic_param_names):
            print ' Invalid param ', param, ' not in ', valid_intrinsic_param_names
            sys.exit(0)
    param_ranges = []
    if len(intrinsic_param_names) == len(opts.parameter_range):
        param_ranges = numpy.array(map(eval, opts.parameter_range))
        # Rescale mass-dependent ranges to SI units
        for p in ['mc', 'm1', 'm2', 'mtot']:
          if p in intrinsic_param_names:
            indx = intrinsic_param_names.index(p)
            param_ranges[indx]= numpy.array(param_ranges[indx])* lal.MSUN_SI



# Check both or neither of --data-start/end-time given
if opts.data_start_time is None and opts.data_end_time is not None:
    raise ValueError("You must provide both or neither of --data-start-time and --data-end-time.")
if opts.data_end_time is None and opts.data_start_time is not None:
    raise ValueError("You must provide both or neither of --data-start-time and --data-end-time.")

#
# Import NR grid
#
NR_template_group=None
NR_template_param=None
if opts.nr_group and opts.nr_param:
    import NRWaveformCatalogManager as nrwf
    NR_template_group = opts.nr_group
    if nrwf.internal_ParametersAreExpressions[NR_template_group]:
        NR_template_param = eval(opts.nr_param)
    else:
        NR_template_param = opts.nr_param


#
# Hardcoded variables
#
template_min_freq = opts.fmin_template # minimum frequency of template
#t_ref_wind = 50e-3 # Interpolate in a window +/- this width about event time. 
t_ref_wind = opts.data_integration_window_half
T_safety = 2. # Safety buffer (in sec) for wraparound corruption

#
# Inverse spectrum truncation control
#
T_spec = opts.inv_spec_trunc_time
if T_spec == 0.: # Do not do inverse spectrum truncation
    inv_spec_trunc_Q = False
    T_safety += 8. # Add a bit more safety buffer in this case
else:
    inv_spec_trunc_Q = True

#
# Integrator options
#
n_max = opts.n_max # Max number of extrinsic points to evaluate at
n_eff = opts.n_eff # Effective number of points evaluated

#
# Initialize the RNG, if needed
#
# TODO: Do we seed a given instance of the integrator, or set it for all
# or both?
if opts.seed is not None:
    numpy.random.seed(opts.seed)


if opts.event_time is not None:
    event_time = glue.lal.LIGOTimeGPS(opts.event_time)
    print "Event time from command line: %s" % str(event_time)
else:
    print " Error! "
    sys.exit(0)

#
# Template descriptors
#

fiducial_epoch = lal.LIGOTimeGPS()
fiducial_epoch = event_time.seconds + 1e-9*event_time.nanoseconds   # no more direct access to gpsSeconds

# Struct to hold template parameters
P_list = None
if opts.sim_xml:
    print "====Loading injection XML:", opts.sim_xml, opts.event, " ======="
    P_list = lalsimutils.xml_to_ChooseWaveformParams_array(str(opts.sim_xml))
    if  len(P_list) < opts.event+opts.n_events_to_analyze:
        print " Event list of range; soft exit"
        sys.exit(0)
    P_list = P_list[opts.event:(opts.event+opts.n_events_to_analyze)]
    for P in P_list:
        P.radec =False  # do NOT propagate the epoch later
        P.fref = opts.reference_freq
        P.fmin = template_min_freq
        P.tref = fiducial_epoch  # the XML table
        m1 = P.m1/lal.MSUN_SI
        m2 =P.m2/lal.MSUN_SI
        lambda1, lambda2 = P.lambda1,P.lambda2
        P.dist = factored_likelihood.distMpcRef * 1.e6 * lal.PC_SI   # use *nonstandard* distance
        P.phi=0.0
        P.psi=0.0
        P.incl = 0.0       # only works for aligned spins. Be careful.
        P.fref = opts.reference_freq
        if opts.approximant != "TaylorT4": # not default setting
            P.approx = lalsimutils.lalsim.GetApproximantFromString(opts.approximant)  # allow user to override the approx setting. Important for NR followup, where no approx set in sim_xml!

    P = P_list[0]  # Load in the physical parameters of the injection.  


# User requested bounds for data segment
if not (opts.data_start_time == None) and  not (opts.data_end_time == None):
    start_time =  opts.data_start_time
    end_time =  opts.data_end_time
    print "Fetching data segment with start=", start_time
    print "                             end=", end_time

# Automatically choose data segment bounds so region of interest isn't corrupted
# FIXME: Use estimate, instead of painful full waveform generation call here.
else:
    approxTmp = P.approx
    LmaxEff = 2
    if opts.fmin_template_correct_for_lmax:
      LmaxEff=opts.l_max
    T_tmplt = lalsimutils.estimateWaveformDuration(P,LmaxEff) + 4  # Much more robust than the previous (slow, prone-to-crash approach)
#     if (m1+m2)<30:
#         P.approx = lalsimutils.lalsim.TaylorT4  # should not impact length much.  IMPORTANT because EOB calls will fail at the default sampling rate
#         htmplt = lalsimutils.hoft(P)   # Horribly wasteful waveform gneeration solely to estimate duration.  Will also crash if spins are used.
#         P.approx = approxTmp
#         T_tmplt = - float(htmplt.epoch)    # ASSUMES time returned by hlm is a RELATIVE time that does not add tref. P.radec=False !
#         print fiducial_epoch, event_time, htmplt.epoch
#     else:
#         print " Using estimate for waveform length in a high mass regime: beware!"
#         T_tmplt = lalsimutils.estimateWaveformDuration(P) + 4
    T_seg = T_tmplt + T_spec + T_safety # Amount before and after event time
#    if opts.use_external_EOB:
#        T_seg *=2   # extra safety factor
    start_time = float(event_time) - T_seg
    end_time = float(event_time) + T_seg
    print "Fetching data segment with start=", start_time
    print "                             end=", end_time
    print "\t\tEvent time is: ", float(event_time)
    print "\t\tT_seg is: ", T_seg

#
# Load in data and PSDs
#
data_dict, psd_dict = {}, {}

for inst, chan in map(lambda c: c.split("="), opts.channel_name):
    print "Reading channel %s from cache %s" % (inst+":"+chan, opts.cache_file)
    data_dict[inst] = lalsimutils.frame_data_to_non_herm_hoff(opts.cache_file,
            inst+":"+chan, start=start_time, stop=end_time,
            window_shape=opts.window_shape,deltaT=deltaT)
    print "Frequency binning: %f, length %d" % (data_dict[inst].deltaF,
            data_dict[inst].data.length)

flow_ifo_dict = {}
if opts.fmin_ifo:
 for inst, freq_str in map(lambda c: c.split("="), opts.fmin_ifo):
    freq_low_here = float(freq_str)
    print "Reading low frequency cutoff for instrument %s from %s" % (inst, freq_str), freq_low_here
    flow_ifo_dict[inst] = freq_low_here

for inst, psdf in map(lambda c: c.split("="), opts.psd_file):
    print "Reading PSD for instrument %s from %s" % (inst, psdf)
    psd_dict[inst] = lalsimutils.get_psd_series_from_xmldoc(psdf, inst)

    deltaF = data_dict[inst].deltaF
    psd_dict[inst] = lalsimutils.resample_psd_series(psd_dict[inst], deltaF)
    print "PSD deltaF after interpolation %f" % psd_dict[inst].deltaF

    # Implement PSD window rescaling: see T1900249
    if opts.psd_window_shape > 0 or opts.window_shape > 0:
      # Note this is just a constant scale factor in the likelihood, but it *can* have some effect on parameters if one windowing size is small (as it stretches/compresses the likleihood)
      window_fac_psd = lalsimutils.psd_windowing_factor(opts.psd_window_shape, len(psd_dict[inst].data.data))  # assume the windowing factor IS accounted for, and we have to undo it
      window_fac_data = lalsimutils.psd_windowing_factor(opts.window_shape, len(data_dict[inst].data.data))
      psd_dict[inst].data.data *= window_fac_data/window_fac_psd   # scale the windowing factor to be appropriate for our actual data window: the PSD was measured using a windowing different than the one we use

    # implement cutoff.  
    if inst in flow_ifo_dict.keys():
        if isinstance(psd_dict[inst], lal.REAL8FrequencySeries):
            psd_fvals = psd_dict[inst].f0 + deltaF*numpy.arange(psd_dict[inst].data.length)
            psd_dict[inst].data.data[ psd_fvals < flow_ifo_dict[inst]] = 0 # 
        else:
            print 'FAIL'
            sys.exit(0)
#        elif isinstance(psd_dict[inst], pylal.xlal.datatypes.real8frequencyseries.REAL8FrequencySeries):  # for backward compatibility
#            psd_fvals = psd_dict[inst].f0 + deltaF*numpy.arange(len(psd_dict[inst].data))
#            psd_dict[inst].data[psd_fvals < ifo_dict[inst]] =0


    assert psd_dict[inst].deltaF == deltaF

    # Highest freq. at which PSD is defined
    # if isinstance(psd_dict[inst],
    #         pylal.xlal.datatypes.real8frequencyseries.REAL8FrequencySeries):
    #     fmax = psd_dict[inst].f0 + deltaF * (len(psd_dict[inst].data) - 1)
    if isinstance(psd_dict[inst], lal.REAL8FrequencySeries):
        fmax = psd_dict[inst].f0 + deltaF * (psd_dict[inst].data.length - 1)

    # Assert upper limit of IP integral does not go past where PSD defined
    assert opts.fmax is None or opts.fmax<= fmax
    # Allow us to target a smaller upper limit than provided by the PSD. Important for numerical PSDs that turn over at high frequency
    if opts.fmax and opts.fmax < fmax:
        fmax = opts.fmax # fmax is now the upper freq. of IP integral

# Ensure data and PSDs keyed to same detectors
if sorted(psd_dict.keys()) != sorted(data_dict.keys()):
    print >>sys.stderr, "Got a different set of instruments based on data and PSDs provided."

# Ensure waveform has same sample rate, padded length as data
#
# N.B. This assumes all detector data has same sample rate, length
#
# data_dict holds 2-sided FrequencySeries, so their length is the same as
# that of the original TimeSeries that was FFT'd = Nsamples
# Also, deltaF = 1/T, with T = the duration (in sec) of the original TimeSeries
# Therefore 1/(data.length*deltaF) = T/Nsamples = deltaT
P.deltaT = 1./ (data_dict[data_dict.keys()[0]].data.length * deltaF)
P.deltaF = deltaF
for Psig in P_list:
  Psig.deltaT = P.deltaT
  Psig.deltaf = P.deltaF



#
# Set up parameters and bounds
#

# PROBLEM: if too large, you can MISS a source. Does NOT need to be fixed for all masses *IF* the problem really has strong support
dmin = opts.d_min    # min distance
dmax = opts.d_max  # max distance FOR ANY SOURCE EVER. EUCLIDEAN



dmax_sampling_guess = dmax
distBoundGuess = dmax

print "Recommended distance for sampling ", dmax_sampling_guess, " and probably near ", distBoundGuess, " smaller than  ", dmax
print "    (recommendation not yet used) "
param_limits = { "psi": (0, 2*numpy.pi),
    "phi_orb": (0, 2*numpy.pi),
    "distance": (dmin, dmax),   # CAN LEAD TO CATASTROPHIC FAILURE if dmax is too large (adaptive fails - too few bins)
    "right_ascension": (0, 2*numpy.pi),
    "declination": (-numpy.pi/2, numpy.pi/2),
    "t_ref": (-t_ref_wind, t_ref_wind),
    "inclination": (0, numpy.pi)
}

#
# Parameter integral sampling strategy
#
params = {}
sampler = mcsampler.MCSampler()
if opts.sampler_method == "adaptive_cartesian_gpu":
    sampler = mcsamplerGPU.MCSampler()
    sampler.xpy = xpy_default
    sampler.identity_convert=identity_convert
    mcsampler  = mcsamplerGPU  # force use of routines in that file, for properly configured GPU-accelerated code as needed

    if opts.sampler_xpy == "numpy":
      mcsampler.set_xpy_to_numpy()
      sampler.xpy= numpy
      sampler.identity_convert= lambda x: x


#
# Psi -- polarization angle
# sampler: uniform in [0, pi)
#
psi_sampler = functools.partial(mcsampler.uniform_samp_vector, 
    param_limits["psi"][0], param_limits["psi"][1])
psi_sampler_cdf_inv = functools.partial(mcsampler.uniform_samp_cdf_inv_vector, 
    param_limits["psi"][0], param_limits["psi"][1])
sampler.add_parameter("psi", 
    pdf = psi_sampler, 
    cdf_inv = psi_sampler_cdf_inv, 
    left_limit = param_limits["psi"][0], 
    right_limit = param_limits["psi"][1],
    prior_pdf = mcsampler.uniform_samp_psi)

#
# Phi - orbital phase
# sampler: uniform in [0, 2*pi)
#
phi_sampler = functools.partial(mcsampler.uniform_samp_vector, 
    param_limits["phi_orb"][0], param_limits["phi_orb"][1])
phi_sampler_cdf_inv = functools.partial(mcsampler.uniform_samp_cdf_inv_vector, 
    param_limits["phi_orb"][0], param_limits["phi_orb"][1])
sampler.add_parameter("phi_orb",
    pdf = phi_sampler,
    cdf_inv = phi_sampler_cdf_inv,
    left_limit = param_limits["phi_orb"][0], 
    right_limit = param_limits["phi_orb"][1],
    prior_pdf = mcsampler.uniform_samp_phase)

#
# inclination - angle of system angular momentum with line of sight
# sampler: cos(incl) uniform in [-1, 1)
#

adapt_extra_extrinsic=False
if opts.sampler_method == "adaptive_cartesian_gpu":  # this is a better/more stable/faster adaptive code, trust it to adapt in more extrinsic dimensions
  adapt_extra_extrinsic=True

if not opts.inclination_cosine_sampler:
 incl_sampler = mcsampler.cos_samp_vector # this is NOT dec_samp_vector, because the angular zero point is different!
 incl_sampler_cdf_inv = mcsampler.cos_samp_cdf_inv_vector
 sampler.add_parameter("inclination", 
    pdf = incl_sampler, 
    cdf_inv = incl_sampler_cdf_inv, 
    left_limit = param_limits["inclination"][0], 
    right_limit = param_limits["inclination"][1],
    prior_pdf = mcsampler.uniform_samp_theta)  # do NOT adapt if we are using a prior that goes to zero at the edges
else:
 incl_sampler = functools.partial(mcsampler.uniform_samp_vector,-1,1)
 incl_sampler_cdf_inv = functools.partial(mcsampler.uniform_samp_cdf_inv_vector,-1,1) 
 sampler.add_parameter("inclination", 
    pdf = incl_sampler, 
    cdf_inv = incl_sampler_cdf_inv, 
    left_limit = -1, 
    right_limit = 1,
    prior_pdf = incl_sampler,
    adaptive_sampling=adapt_extra_extrinsic)

#
# Distance - luminosity distance to source in parsecs
# sampler: uniform distance over [dmin, dmax), adaptive sampling
#
dist_sampler = functools.partial(mcsampler.uniform_samp_vector,     param_limits["distance"][0], param_limits["distance"][1])
dist_sampler_cdf_inv = functools.partial(mcsampler.uniform_samp_cdf_inv_vector,     param_limits["distance"][0], param_limits["distance"][1])
#dist_sampler=functools.partial( mcsampler.uniform_samp_withfloor_vector, numpy.min([distBoundGuess,param_limits["distance"][1]]), param_limits["distance"][1], 0.001)
dist_prior_pdf =   lambda x: x**2/(param_limits["distance"][1]**3/3.                   - param_limits["distance"][0]**3/3.) 
if opts.d_prior == 'pseudo_cosmo':
  nm = priors_utils.dist_prior_pseudo_cosmo_eval_norm(param_limits["distance"][0],param_limits["distance"][1])
  dist_prior_pdf =functools.partial( priors_utils.dist_prior_pseudo_cosmo, nm)
#dist_sampler_cdf_inv=None
sampler.add_parameter("distance", 
    pdf = dist_sampler, 
    cdf_inv = dist_sampler_cdf_inv,
    left_limit = param_limits["distance"][0], 
    right_limit = param_limits["distance"][1],
    prior_pdf = dist_prior_pdf,
    adaptive_sampling = adapt_extra_extrinsic and not (opts.no_adapt or opts.no_adapt_distance))


#
# Intrinsic parameters
#
sampler_lookup = {}
sampler_inv_lookup = {}
sampler_lookup['q'] = mcsampler.q_samp_vector   # only one intrinsic parameter possible
sampler_lookup['M'] = mcsampler.M_samp_vector
sampler_inv_lookup['q'] = mcsampler.q_cdf_inv_vector
sampler_inv_lookup['M'] = None # mcsampler.M_cdf_inv_vector

if opts.rom_use_basis and opts.rom_integrate_intrinsic:
 for p in intrinsic_param_names:
    indx = intrinsic_param_names.index(p)
    qmin,qmax = param_ranges[indx]
    q_pdf =functools.partial(mcsampler.uniform_samp_vector, qmin, qmax)   # sample uniformly by default
#    q_pdf =functools.partial(sampler_lookup[p], qmin, qmax)   # sample uniformly by default
    q_cdf_inv = functools.partial(mcsampler.uniform_samp_cdf_inv_vector, qmin,qmax) # sample uniformly by default
#    q_cdf_inv= None
    q_pdf_prior = functools.partial(sampler_lookup[param], qmin, qmax)  # true prior, from lookup
    sampler.add_parameter(p, 
        pdf=q_pdf, 
        cdf_inv=q_cdf_inv, 
        left_limit=qmin, right_limit=qmax,prior_pdf=q_pdf_prior, 
        adaptive_sampling = opts.adapt_intrinsic)



if opts.skymap_file is not None:
    #
    # Right ascension and declination -- use a provided skymap
    #
    smap, _ = bfits.read_sky_map(opts.skymap_file)
    # FIXME: Uncomment for 'mixed' map
    #smap = 0.9*smap + 0.1*numpy.ones(len(smap))/len(smap)
    ss_sampler = mcsampler.HealPixSampler(smap)
    #isotropic_2d_sampler = numpy.vectorize(lambda dec, ra: mcsampler.dec_samp_vector(dec)/2/numpy.pi)
    isotropic_bstar_sampler = numpy.vectorize(lambda dec, ra: 1.0/len(smap))

    # FIXME: Should the left and right limits be modified?
    sampler.add_parameter(("declination", "right_ascension"), 
        pdf = ss_sampler.pseudo_pdf,
        cdf_inv = ss_sampler.pseudo_cdf_inverse, 
        left_limit = (param_limits["declination"][0], param_limits["right_ascension"][0]),
        right_limit = (param_limits["declination"][1], param_limits["right_ascension"][1]),
        prior_pdf = isotropic_bstar_sampler)

else:
    #
    # Right ascension - angle in radians from prime meridian plus hour angle
    # sampler: uniform in [0, 2pi), adaptive sampling
    #
    ra_sampler = functools.partial(mcsampler.uniform_samp_vector,
        param_limits["right_ascension"][0], param_limits["right_ascension"][1])
    ra_sampler_cdf_inv = functools.partial(mcsampler.uniform_samp_cdf_inv_vector,
        param_limits["right_ascension"][0], param_limits["right_ascension"][1])
    sampler.add_parameter("right_ascension", 
        pdf = ra_sampler, 
        cdf_inv = ra_sampler_cdf_inv, 
        left_limit = param_limits["right_ascension"][0],
        right_limit =  param_limits["right_ascension"][1],
        prior_pdf = mcsampler.uniform_samp_phase,
        adaptive_sampling = not opts.no_adapt)

    #
    # declination - angle in radians from the north pole piercing the celestial
    # sky sampler: cos(dec) uniform in [-1, 1), adaptive sampling
    #
    if not opts.declination_cosine_sampler:
     dec_sampler = mcsampler.dec_samp_vector
     dec_sampler_cdf_inv = mcsampler.dec_samp_cdf_inv_vector
     sampler.add_parameter("declination", 
        pdf = dec_sampler, 
        cdf_inv = dec_sampler_cdf_inv, 
        left_limit = param_limits["declination"][0], 
        right_limit = param_limits["declination"][1],
        prior_pdf = mcsampler.uniform_samp_dec,
        adaptive_sampling = not opts.no_adapt)
    else:
     # Sample uniformly in cos(polar_theta), =1 for north pole, -1 for south pole.
     # Propagate carefully in conversions: time of flight libraries use RA,DEC
     dec_sampler = functools.partial(mcsampler.uniform_samp_vector,-1,1)
     dec_sampler_cdf_inv = functools.partial(mcsampler.uniform_samp_cdf_inv_vector,-1,1)
     sampler.add_parameter("declination", 
        pdf = dec_sampler, 
        cdf_inv = dec_sampler_cdf_inv, 
        left_limit = -1, 
        right_limit = 1,
        prior_pdf = dec_sampler,
        adaptive_sampling = not opts.no_adapt)

if not opts.time_marginalization:
    #
    # tref - GPS time of geocentric end time
    # sampler: uniform in +/-2 ms window around estimated end time 
    #
    tref_sampler = functools.partial(mcsampler.uniform_samp_vector,
        param_limits["t_ref"][0], param_limits["t_ref"][1])

    tref_sampler_cdf_inv = functools.partial(mcsampler.uniform_samp_cdf_inv_vector, 
                                            param_limits["t_ref"][0], param_limits["t_ref"][1])
    sampler.add_parameter("t_ref", 
                          pdf = tref_sampler, 
                          cdf_inv = None, 
                          left_limit = param_limits["t_ref"][0], 
                          right_limit = param_limits["t_ref"][1],
                          prior_pdf = functools.partial(mcsampler.uniform_samp_vector, param_limits["t_ref"][0], param_limits["t_ref"][1]))


#
# Determine pinned and non-pinned parameters
#

pinned_params = get_pinned_params(opts)
unpinned_params = get_unpinned_params(opts, sampler.params)
print "{0:<25s} {1:>5s} {2:>5s} {3:>20s} {4:<10s}".format("parameter", "lower limit", "upper limit", "pinned?", "pin value")
plen = len(sorted(sampler.params, key=lambda p: len(p))[-1])
for p in sampler.params:
    if pinned_params.has_key(p):
        pinned, value = True, "%1.3g" % pinned_params[p]
    else:
        pinned, value = False, ""

    if isinstance(p, tuple):
        for subp, subl, subr in zip(p, sampler.llim[p], sampler.rlim[p]):
            subp = subp + " "*min(0, plen-len(subp))
            print "|{0:<25s} {1:>1.3g}   {2:>1.3g} {3:>20s} {4:<10s}".format(subp, subl, subr, str(False), "")
    else:
        p = p + " "*min(0, plen-len(p))
        print "{0:<25s} {1:>1.3g}   {2:>1.3g} {3:>20s} {4:<10s}".format(p, sampler.llim[p], sampler.rlim[p], str(pinned), value)

# Special case: t_ref is assumed to be relative to the epoch
if pinned_params.has_key("t_ref"):
    pinned_params["t_ref"] -= float(fiducial_epoch)

#
# Provide convergence tests
# FIXME: Currently using hardcoded thresholds, poorly hand-tuned
#
test_converged = {}

#
# Merge options into one big ol' kwargs dict
#

pinned_params.update({ 
    # Iteration settings and termination conditions
    "n": min(opts.n_chunk, n_max), # Number of samples in a chunk
    "nmax": n_max, # Total number of samples to draw before termination
    "neff": n_eff, # Total number of effective samples to collect before termination

    "convergence_tests" : test_converged,    # Dictionary of convergence tests

    # Adaptive sampling settings
    "tempering_exp": opts.adapt_weight_exponent if not opts.no_adapt else 0.0, # Weights will be raised to this power to prevent overconvergence
    "tempering_log": opts.adapt_log,
    "tempering_adapt": opts.adapt_adapt,

    "floor_level": opts.adapt_floor_level if not opts.no_adapt else 0.0, # The new sampling distribution at the end of each chunk will be floor_level-weighted average of a uniform distribution and the (L^tempering_exp p/p_s)-weighted histogram of sampled points.
    "history_mult": 10, # Multiplier on 'n' - number of samples to estimate marginalized 1-D histograms
    "n_adapt": 100 if not opts.no_adapt else 0, # Number of chunks to allow adaption over

    # Verbosity settings
    "verbose": True, #not opts.rom_integrate_intrinsic, 
    "extremely_verbose": False, 

    # Sample caching
    "save_intg": opts.save_samples, # Cache the samples (and integrand values)?
    "igrand_threshold_deltalnL": opts.save_deltalnL, # Threshold on distance from max L to save sample
    "igrand_threshold_p": opts.save_P # Threshold on cumulative probability contribution to cache sample
})
if opts.sampler_method == "adaptive_cartesian_gpu":
  pinned_params.update({"save_no_samples":True})   # do not exhaust GPU memory with MC samples!  

def analyze_event(P_list, indx_event, data_dict, psd_dict, fmax, opts,inv_spec_trunc_Q=inv_spec_trunc_Q, T_spec=T_spec):
    nEvals=0
    P = P_list[indx_event]
    # Precompute
    t_window = 0.15
    rholms_intp, cross_terms, cross_terms_V,  rholms, rest=factored_likelihood.PrecomputeLikelihoodTerms(
            fiducial_epoch, t_window, P, data_dict, psd_dict, opts.l_max, fmax,
            False, inv_spec_trunc_Q, T_spec,
            NR_group=NR_template_group,NR_param=NR_template_param,
            use_external_EOB=opts.use_external_EOB,nr_lookup=opts.nr_lookup,nr_lookup_valid_groups=opts.nr_lookup_group,perturbative_extraction=opts.nr_perturbative_extraction,perturbative_extraction_full=opts.nr_perturbative_extraction_full,use_provided_strain=opts.nr_use_provided_strain,hybrid_use=opts.nr_hybrid_use,hybrid_method=opts.nr_hybrid_method,ROM_group=opts.rom_group,ROM_param=opts.rom_param,ROM_use_basis=opts.rom_use_basis,verbose=opts.verbose,quiet=not opts.verbose,ROM_limit_basis_size=opts.rom_limit_basis_size_to,no_memory=opts.no_memory,skip_interpolation=opts.vectorized)

    if opts.vectorized:
        lookupNKDict = {}
        lookupKNDict={}
        lookupKNconjDict={}
        ctUArrayDict = {}
        ctVArrayDict={}
        rholmArrayDict={}
        rholms_intpArrayDict={}
        epochDict={}
        for det in rholms_intp.keys():
            print " Packing ", det
            lookupNKDict[det],lookupKNDict[det], lookupKNconjDict[det], ctUArrayDict[det], ctVArrayDict[det], rholmArrayDict[det], rholms_intpArrayDict[det], epochDict[det] = factored_likelihood.PackLikelihoodDataStructuresAsArrays( rholms[det].keys(), rholms_intp[det], rholms[det], cross_terms[det],cross_terms_V[det])
            if opts.gpu and (not xpy_default is np):
                lookupNKDict[det] = cupy.asarray(lookupNKDict[det])
                rholmArrayDict[det] = cupy.asarray(rholmArrayDict[det])
                ctUArrayDict[det] = cupy.asarray(ctUArrayDict[det])
                ctVArrayDict[det] = cupy.asarray(ctVArrayDict[det])
                epochDict[det] = cupy.asarray(epochDict[det])



    # Likelihood
    if not opts.time_marginalization:

        def likelihood_function(right_ascension, declination, t_ref, phi_orb,
                inclination, psi, distance):

            dec = numpy.copy(declination).astype(numpy.float64)
            if opts.declination_cosine_sampler:
                dec = numpy.pi/2 - numpy.arccos(dec)
            incl = numpy.copy(inclination).astype(numpy.float64)
            if opts.inclination_cosine_sampler:
                incl = numpy.arccos(incl)

            # use EXTREMELY many bits
            lnL = numpy.zeros(right_ascension.shape,dtype=numpy.float128)
            i = 0
            for ph, th, tr, phr, ic, ps, di in zip(right_ascension, dec,
                    t_ref, phi_orb, incl, psi, distance):
                P.phi = ph # right ascension
                P.theta = th # declination
                P.tref = fiducial_epoch + tr # ref. time (rel to epoch for data taking)
                P.phiref = phr # ref. orbital phase
                P.incl = ic # inclination
                P.psi = ps # polarization angle
                P.dist = di* 1.e6 * lalsimutils.lsu_PC # luminosity distance

                lnL[i] = factored_likelihood.FactoredLogLikelihood(
                        P, rholms_intp, cross_terms, cross_terms_V, opts.l_max)
                i+=1

            return numpy.exp(lnL - manual_avoid_overflow_logarithm)

    else: # Sum over time for every point in other extrinsic params
     if not (opts.rom_integrate_intrinsic or opts.vectorized):
        def likelihood_function(right_ascension, declination, phi_orb, inclination,
                psi, distance):
            dec = numpy.copy(declination).astype(numpy.float64)  # get rid of 'object', and allocate space
            if opts.declination_cosine_sampler:
                dec = numpy.pi/2 - numpy.arccos(dec)
            incl = numpy.copy(inclination).astype(numpy.float64)
            if opts.inclination_cosine_sampler:
                incl = numpy.arccos(incl)

            # use EXTREMELY many bits
            lnL = numpy.zeros(right_ascension.shape,dtype=numpy.float128)
            i = 0
            tvals = numpy.linspace(-t_ref_wind,t_ref_wind,int((t_ref_wind)*2/P.deltaT))  # choose an array at the target sampling rate. P is inherited globally

            for ph, th, phr, ic, ps, di in zip(right_ascension, dec,
                    phi_orb, inclination, psi, distance):
                P.phi = ph # right ascension
                P.theta = th # declination
                P.tref = fiducial_epoch  # see 'tvals', above
                P.phiref = phr # ref. orbital phase
                P.incl = ic # inclination
                P.psi = ps # polarization angle
                P.dist = di* 1.e6 * lalsimutils.lsu_PC # luminosity distance


                lnL[i] = factored_likelihood.FactoredLogLikelihoodTimeMarginalized(tvals,
                        P, rholms_intp, rholms, cross_terms, cross_terms_V,                   
                        opts.l_max,interpolate=opts.interpolate_time)
                i+=1

            return numpy.exp(lnL -manual_avoid_overflow_logarithm)

     elif opts.vectorized: # use array-based multiplications, fewer for loops
        if (not opts.gpu):
          def likelihood_function(right_ascension, declination, phi_orb, inclination,
                psi, distance):
#            global nEvals
            tvals = numpy.linspace(-t_ref_wind,t_ref_wind,int((t_ref_wind)*2/P.deltaT))  # choose an array at the target sampling rate. P is inherited globally
            dec = numpy.copy(declination).astype(numpy.float64)
            if opts.declination_cosine_sampler:
              dec = numpy.pi/2 - numpy.arccos(dec)
            incl = numpy.copy(inclination).astype(numpy.float64)
            if opts.inclination_cosine_sampler:
              incl = numpy.arccos(incl)

            # use EXTREMELY many bits
            lnL = numpy.zeros(right_ascension.shape,dtype=numpy.float128)
            P.phi = right_ascension.astype(float)  # cast to float
            P.theta = dec #declination.astype(float)
            P.tref = float(fiducial_epoch)
            P.phiref = phi_orb.astype(float)
            P.incl = incl #inclination.astype(float)
            P.psi = psi.astype(float)
            P.dist = (distance* 1.e6 * lalsimutils.lsu_PC).astype(float) # luminosity distance

            lnL = factored_likelihood.DiscreteFactoredLogLikelihoodViaArrayVector(tvals,
                        P, lookupNKDict, rholmArrayDict, ctUArrayDict, ctVArrayDict,epochDict,Lmax=opts.l_max)
#            nEvals +=len(right_ascension)
            return numpy.exp(lnL-manual_avoid_overflow_logarithm)
        else:
            print " Using CUDA GPU likelihood, if cupy available "
            def likelihood_function(right_ascension, declination, phi_orb, inclination,
                psi, distance):
#                global nEvals
                tvals = xpy_default.linspace(-t_ref_wind,t_ref_wind,int((t_ref_wind)*2/P.deltaT))  # choose an array at the target sampling rate. P is inherited globally
                P.phi = xpy_default.asarray(right_ascension, dtype=np.float64)  # cast to float
                if opts.declination_cosine_sampler:
                  P.theta = numpy.pi/2 - xpy_default.arccos(xpy_default.asarray(declination,dtype=np.float64))
                else:
                  P.theta = xpy_default.asarray(declination,dtype=np.float64)
                P.tref = float(fiducial_epoch)
                P.phiref = xpy_default.asarray(phi_orb, dtype=np.float64)
                if opts.inclination_cosine_sampler:
                  P.incl = xpy_default.arccos(xpy_default.asarray(inclination, dtype=np.float64))
                else:
                  P.incl = xpy_default.asarray(inclination, dtype=np.float64)
                P.psi = xpy_default.asarray(psi, dtype=np.float64)
                P.dist = xpy_default.asarray(distance* 1.e6 * lalsimutils.lsu_PC,dtype=np.float64) # luminosity distance

                lnL = factored_likelihood.DiscreteFactoredLogLikelihoodViaArrayVectorNoLoop(tvals,
                        P, lookupNKDict, rholmArrayDict, ctUArrayDict, ctVArrayDict,epochDict,Lmax=opts.l_max,xpy=xpy_default)
#                nEvals +=len(right_ascension)
                return identity_convert(xpy_default.exp(lnL-manual_avoid_overflow_logarithm))

     else: # integrate over intrinsic variables. Right now those variables ahave HARDCODED NAMES, alas
        def likelihood_function(right_ascension, declination, phi_orb, inclination,
                psi, distance,q):
            dec = numpy.copy(declination).astype(numpy.float64)
            if opts.declination_cosine_sampler:
                dec = numpy.pi/2 - numpy.arccos(dec)
            incl = numpy.copy(inclination).astype(numpy.float64)
            if opts.inclination_cosine_sampler:
                incl = numpy.arccos(incl)

            lnL = numpy.zeros(len(right_ascension),dtype=numpy.float128)
#            i = 0
            tvals = numpy.linspace(-t_ref_wind,t_ref_wind,int((t_ref_wind)*2/P.deltaT))  # choose an array at the target sampling rate. P is inherited globally


#            t_start =lal.GPSTimeNow() 
            for ph, th, phr, ic, ps, di,qi in zip(right_ascension, dec,
                    phi_orb, incl, psi, distance,q):
                 # Reconstruct U,V using ROM fits.  PROBABLY should do this once for every q, rather than deep on the loop
                P.assign_param('q',qi)  # mass ratio
                rholms_intp_A, cross_terms_A, cross_terms_V_A, rholms_A, rest_A = factored_likelihood.ReconstructPrecomputedLikelihoodTermsROM(P, rest, rholms_intp, cross_terms, cross_terms_V, rholms,verbose=False)
                # proceed for rest
                P.phi = ph # right ascension
                P.theta = th # declination
                P.tref = fiducial_epoch  # see 'tvals', above
                P.phiref = phr # ref. orbital phase
                P.incl = ic # inclination
                P.psi = ps # polarization angle
                P.dist = di* 1.e6 * lalsimutils.lsu_PC # luminosity distance


                lnL[i] = factored_likelihood.FactoredLogLikelihoodTimeMarginalized(tvals,
                        P, rholms_intp_A, rholms_A, cross_terms_A, cross_terms_V_A,                   
                        opts.l_max,interpolate=opts.interpolate_time)
                if numpy.isnan(lnL[i]) or lnL[i]<-200:
                    lnL[i] = -200   # regularize  : a hack, for now, to deal with rare ROM problems. Only on the ROM logic fork
                i+=1
#            t_end =lal.GPSTimeNow() 
#            print " Cost per evaluation ", (t_end - t_start)/len(q)
#            print " Max lnL for this iteration ", numpy.max(lnL)
            return numpy.exp(lnL - manual_avoid_overflow_logarithm)

    if opts.sampler_method == "adaptive_cartesian_gpu":
      # reset sampling parameter as needed (distance, inclination but not sky location)
      # distance (and inclination) can conceivably correlate with mass, and we don't want to truncate in distance/inclination prematurely from history effects
      sampler.reset_sampling('distance')
      sampler.reset_sampling('inclination')

    # Integrate
    args = likelihood_function.func_code.co_varnames[:likelihood_function.func_code.co_argcount]
    print " --------> Arguments ", args
    res, var, neff, dict_return = sampler.integrate(likelihood_function, *unpinned_params, **pinned_params)


    # Report results
    if opts.output_file:
        fname_output_txt = opts.output_file +"_"+str(indx_event)+"_" + ".dat"
        m1 =P.m1/lal.MSUN_SI
        m2 =P.m2/lal.MSUN_SI
        if opts.sim_xml: 
            event_id = opts.event
        else:
            event_id = -1
        if opts.event == None:
            event_id = -1
        if not (P.lambda1>0 or P.lambda2>0):
            numpy.savetxt(fname_output_txt, numpy.array([[event_id, m1, m2, P.s1x, P.s1y, P.s1z, P.s2x, P.s2y, P.s2z,  numpy.log(res)+manual_avoid_overflow_logarithm, numpy.sqrt(var)/res,sampler.ntotal, neff ]]))  #dict_return["convergence_test_results"]["normal_integral]"
        else:
            # Alternative output format if lambda is active
            numpy.savetxt(fname_output_txt, numpy.array([[event_id, m1, m2, P.s1x, P.s1y, P.s1z, P.s2x, P.s2y, P.s2z,  P.lambda1, P.lambda2, numpy.log(res)+manual_avoid_overflow_logarithm, numpy.sqrt(var)/res,sampler.ntotal, neff ]]))  #dict_return["convergence_test_results"]["normal_integral]"

    # Comprehensive output (not yet provided)
    # Convert declination, inclination  parameters in sampler if needed
    if opts.save_samples and opts.output_file:
      import copy
      samples = copy.deepcopy(sampler._rvs)  # deep copy: avoid modifying structures and  having side effect on integrator, which loops over keys Expensive!
      if opts.inclination_cosine_sampler:
        samples["inclination"] = numpy.arccos(samples["inclination"].astype(numpy.float64))
      if opts.declination_cosine_sampler:
        samples["declination"] = numpy.pi/2 - numpy.arccos(samples["declination"].astype(numpy.float64))
      xmldoc = ligolw.Document()
      xmldoc.appendChild(ligolw.LIGO_LW())
      process.register_to_xmldoc(xmldoc, sys.argv[0], opts.__dict__)
      if not opts.time_marginalization:
            samples["t_ref"] += float(fiducial_epoch)
      else:
            samples["t_ref"] = float(fiducial_epoch)*numpy.ones(len(samples["psi"]))
      samples["polarization"] = samples["psi"]
      samples["coa_phase"] = samples["phi_orb"]
      if ("declination", "right_ascension") in sampler.params:
            samples["latitude"], samples["longitude"] = samples[("declination", "right_ascension")]
      else:
            samples["latitude"] = samples["declination"]
            samples["longitude"] = samples["right_ascension"]
      samples["loglikelihood"] = numpy.log(samples["integrand"])
      if not opts.rom_integrate_intrinsic:
            # ILE mode: insert fixed model parameters
            samples["mass1"] = numpy.ones(samples["psi"].shape)*m1 # opts.mass1
            samples["mass2"] = numpy.ones(samples["psi"].shape)*m2 # opts.mass2
            samples["spin1x"] =numpy.ones(samples["psi"].shape)*P.s1x
            samples["spin1y"] =numpy.ones(samples["psi"].shape)*P.s1y
            samples["spin1z"] =numpy.ones(samples["psi"].shape)*P.s1z
            samples["spin2x"] =numpy.ones(samples["psi"].shape)*P.s2x
            samples["spin2y"] =numpy.ones(samples["psi"].shape)*P.s2y
            samples["spin2z"] =numpy.ones(samples["psi"].shape)*P.s2z
      xmlutils.append_samples_to_xmldoc(xmldoc, samples)
        # Extra metadata
      dict_out={"mass1": m1, "mass2": m2, "alpha5":P.lambda1, "alpha6":P.lambda2, "event_duration": numpy.sqrt(var)/res, "ttotal": sampler.ntotal}
      if 'distance' in pinned_params:
            dict_out['distance'] = pinned_params["distance"]
      xmlutils.append_likelihood_result_to_xmldoc(xmldoc, numpy.log(res)+manual_avoid_overflow_logarithm, neff=neff, converged=dict_return["convergence_test_results"]["normal_integral"], **dict_out)
      fname_output_xml = opts.output_file +"_"+str(indx_event)+"_" + ".xml.gz"
      utils.write_filename(xmldoc, fname_output_xml, gz=True)


    # Clear sampler _rvs, to avoid side effects when called again
    for key in sampler._rvs.keys():
      sampler._rvs[key] = []

    return res


lnL_sofar = -np.inf
no_adapt_sky = False
for indx in numpy.arange(len(P_list)):
  res = analyze_event(P_list, indx, data_dict, psd_dict, fmax, opts)
  lnL_sofar = np.max([lnL_sofar,res])
  if opts.no_adapt_after_first and (not no_adapt_sky):
    if lnL_sofar > 20:  # Use absolute threshold.  Expect this will give modest sky localization.
      # remove right_ascension, declination from adaptive parameters
      params_adapt = sampler.adaptive
      params_adapt  = list(set(params_adapt) - set(['right_ascension','declination']))
      sampler.adaptive = params_adapt
<<<<<<< HEAD

# try:
#  res = analyze_event(P_list, indx, data_dict, psd_dict, fmax, opts)
#  lnL_sofar = np.max([lnL_sofar,res])
#  if opts.no_adapt_after_first and (not no_adapt_sky):
#    if lnL_sofar > 20:  # Use absolute threshold.  Expect this will give modest sky localization.
      # remove right_ascension, declination from adaptive parameters
#      params_adapt = sampler.adaptive
#      params_adapt  = list(set(params_adapt) - set(['right_ascension','declination']))
#      sampler.adaptive = params_adapt
# except Exception as exception_failure:
#  print "  ===> FAILED ANALYSIS <==== "
#  print " Probable reasons: SEOB nyquist or starting frequency limit or signal duration "
#  print exception_failure
#  print " Skipping the following binary! "
  # Zero out extrinsic parameters -- these are CUDA-populated / meaningless, but could cause errors if populated
#  P_list[indx].incl = P_list[indx].tref = P_list[indx].dist = P_list[indx].phiref = P_list[indx].psi =P_list[indx].theta = P_list[indx].phi =0
#  P_list[indx].print_params()
=======
      # Disable saving of the integrand -- saves on memory and will reduce speed. 
      # Note this needs to be done in a few places
      pinned_params.update({"force_no_adapt":True,"save_intg":False, "igrand_threshold_deltalnL":20})  # massively reduce memory usage in logic branch, don't save all. Highly redundant sequence to self-document all related logic branches
 except Exception as exception_failure:
  print "  ===> FAILED ANALYSIS <==== "
  print exception_failure
  if opts.internal_make_empty_file_on_error:
    fname_output_txt = opts.output_file +"_"+str(indx)+"_" + ".dat"
    open(fname_output_txt,'a').close()  # create empty file
  if opts.internal_hard_fail_on_error:
    sys.exit(1)
#  if len(exception_failure) >0:
#    if "CUBLAS" in exception_failure[0]:  # Hard fail if a cuda error!
#      sys.exit(1) 
#    if "CUDA" in exception_failure[0]: # Hard fail if a cuda error
#      sys.exit(1)
  print " Probable reasons: SEOB nyquist or starting frequency limit or signal duration "
  print " Skipping the following binary! "
  # Zero out extrinsic parameters -- these are CUDA-populated / meaningless, but could cause errors if populated
  P_list[indx].incl = P_list[indx].tref = P_list[indx].dist = P_list[indx].phiref = P_list[indx].psi =P_list[indx].theta = P_list[indx].phi =0
  P_list[indx].print_params()
  
>>>>>>> d4ffc964
<|MERGE_RESOLUTION|>--- conflicted
+++ resolved
@@ -1031,26 +1031,6 @@
       params_adapt = sampler.adaptive
       params_adapt  = list(set(params_adapt) - set(['right_ascension','declination']))
       sampler.adaptive = params_adapt
-<<<<<<< HEAD
-
-# try:
-#  res = analyze_event(P_list, indx, data_dict, psd_dict, fmax, opts)
-#  lnL_sofar = np.max([lnL_sofar,res])
-#  if opts.no_adapt_after_first and (not no_adapt_sky):
-#    if lnL_sofar > 20:  # Use absolute threshold.  Expect this will give modest sky localization.
-      # remove right_ascension, declination from adaptive parameters
-#      params_adapt = sampler.adaptive
-#      params_adapt  = list(set(params_adapt) - set(['right_ascension','declination']))
-#      sampler.adaptive = params_adapt
-# except Exception as exception_failure:
-#  print "  ===> FAILED ANALYSIS <==== "
-#  print " Probable reasons: SEOB nyquist or starting frequency limit or signal duration "
-#  print exception_failure
-#  print " Skipping the following binary! "
-  # Zero out extrinsic parameters -- these are CUDA-populated / meaningless, but could cause errors if populated
-#  P_list[indx].incl = P_list[indx].tref = P_list[indx].dist = P_list[indx].phiref = P_list[indx].psi =P_list[indx].theta = P_list[indx].phi =0
-#  P_list[indx].print_params()
-=======
       # Disable saving of the integrand -- saves on memory and will reduce speed. 
       # Note this needs to be done in a few places
       pinned_params.update({"force_no_adapt":True,"save_intg":False, "igrand_threshold_deltalnL":20})  # massively reduce memory usage in logic branch, don't save all. Highly redundant sequence to self-document all related logic branches
@@ -1071,6 +1051,4 @@
   print " Skipping the following binary! "
   # Zero out extrinsic parameters -- these are CUDA-populated / meaningless, but could cause errors if populated
   P_list[indx].incl = P_list[indx].tref = P_list[indx].dist = P_list[indx].phiref = P_list[indx].psi =P_list[indx].theta = P_list[indx].phi =0
-  P_list[indx].print_params()
-  
->>>>>>> d4ffc964
+  P_list[indx].print_params()
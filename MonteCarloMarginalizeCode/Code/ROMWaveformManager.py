--- conflicted
+++ resolved
@@ -285,6 +285,7 @@
             #     self.parameter_convert[mode] =  my_converter #  ConvertWPtoSurrogateParams   # default conversion routine
 #            return
         elif 'NRSur7dq4' in param:
+            print param
             self.sur = gws.LoadSurrogate(dirBaseFiles +'/'+group+param)   # get the dimensinoless surrogate file?
             raw_modes = self.sur._sur_dimless.mode_list  # raw modes
             reflection_symmetric = False
@@ -697,24 +698,36 @@
 
         # Option 0: Use NRSur7dsq approach (i.e., generate an hlmoft dictionary)
         hlmT_dimensionless={}
-        if 'NRSur7d' in self.param:
+        if 'NRSur7dq2' in self.param:
             params_here = self.parameter_convert[(2,2)](P)
             tvals_dimensionless= tvals/m_total_s + self.ToverM_peak
             indx_ok = np.logical_and(tvals_dimensionless  > self.ToverMmin , tvals_dimensionless < self.ToverMmax)
             hlmT ={}
-<<<<<<< HEAD
             taper_end_duration =None
             if rom_taper_end:
                 taper_end_duration =40.0
-            if 'NRSur7dq4' in self.param:
-                print params_here[0],params_here[1],params_here[2]
-                time, hlmT_dimensionless_narrow,dym = self.sur(params_here[0],params_here[1],params_here[2],times=tvals_dimensionless[indx_ok],f_low=0,taper_end_duration=taper_end_duration)
-=======
             if P.fref >0 and use_reference_spins:
-                hlmT_dimensionless_narrow = self.sur(params_here[0], params_here[1],params_here[2],f_ref=P.fref, MTot=(P.m1+P.m2)/lal.MSUN_SI, t=tvals_dimensionless[indx_ok]*m_total_s) #,f_low=0)                
->>>>>>> 48effed7
+                hlmT_dimensionless_narrow = self.sur(params_here[0], params_here[1],params_here[2],f_ref=P.fref, MTot=(P.m1+P.m2)/lal.MSUN_SI, t=tvals_dimensionless[indx_ok]*m_total_s) #,f_low=0)   
             else:
                 hlmT_dimensionless_narrow = self.sur(params_here[0], params_here[1],params_here[2],t=tvals_dimensionless[indx_ok]) #,f_low=0)
+            for mode in self.modes_available:
+                hlmT_dimensionless[mode] = np.zeros(len(tvals_dimensionless),dtype=complex)
+                hlmT_dimensionless[mode][indx_ok] = hlmT_dimensionless_narrow[mode]
+           
+        if 'NRSur7dq4' in self.param:
+            print self.sur
+            params_here = self.parameter_convert[(2,2)](P)
+            tvals_dimensionless= tvals/m_total_s + self.ToverM_peak
+            indx_ok = np.logical_and(tvals_dimensionless  > self.ToverMmin , tvals_dimensionless < self.ToverMmax)
+            hlmT ={}
+            taper_end_duration =None
+            if rom_taper_end:
+                taper_end_duration =40.0
+                print params_here[0],params_here[1],params_here[2]
+            if P.fref >0 and use_reference_spins:
+                time,hlmT_dimensionless_narrow,dym = self.sur(params_here[0], params_here[1],params_here[2],f_ref=P.fref, MTot=(P.m1+P.m2)/lal.MSUN_SI, times=tvals_dimensionless[indx_ok]*m_total_s,f_low=0,taper_end_duration=taper_end_duration) #,f_low=0)
+            else:
+                time,hlmT_dimensionless_narrow,dym = self.sur(params_here[0],params_here[1],params_here[2],times=tvals_dimensionless[indx_ok],f_low=0,taper_end_duration=taper_end_duration)
             for mode in self.modes_available:
                 hlmT_dimensionless[mode] = np.zeros(len(tvals_dimensionless),dtype=complex)
                 hlmT_dimensionless[mode][indx_ok] = hlmT_dimensionless_narrow[mode]
@@ -752,9 +765,7 @@
 
             for mode in self.modes_available:
                 hlmT_dimensionless[mode] = np.zeros(len(tvals_dimensionless),dtype=complex)
-                print mode[1],self.reflection_symmetric
                 if mode[1]<0 and self.reflection_symmetric:   
-                    print self.reflection_symmetric
                     # Perform reflection symmetry
                     mode_alt = (mode[0],-mode[1])
                     hlmT_dimensionless[mode][indx_ok] = np.power(-1, mode[0])*np.conj( taper_start_window* hlmT_dimensionless_narrow[mode_alt])

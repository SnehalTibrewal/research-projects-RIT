#! /usr/bin/env python
#
# GOAL
#   - builds pipeline arguments needed for real events, ONLY INCLUDING THOSE RELATED TO DATAFIND
#      - finds and/or builds PSDs
#   - provides configparser i/o if needed (e.g., to standardize PSD settings)
#   - does gracedb event lookup, knows about standard channel names / stores history about analysis choices
#   - intended to simplify offline analysis and followup
#
# REFERENCES
#
# EXAMPLES
#   python helper_LDG_Events.py --gracedb-id G299775 --use-online-psd

import os, sys
import numpy as np
import argparse

import lal
import lalsimutils
import lalsimulation as lalsim

from glue.ligolw import lsctables, table, utils
from glue.lal import CacheEntry


def query_available_ifos(ifos_all,types,server,data_start,data_end,datafind_exe='gw_data_find'):
    ifos_out = []
    for ifo in ifos_all:
        cmd = datafind_exe + ' -u file --gaps -o ' + ifo[0] + ' -t ' + types + ' --server ' + server + ' -s ' + str(data_start) + ' -e ' + str(data_end) + " > test_retrieve.dat"
        os.system(cmd)
        lines=np.loadtxt("test_retrieve.dat",dtype=str)
        if len(lines)>0:
            ifos_out.append(ifo)
    return ifos_out


# The following code only works on LIGO data .. is there a better way?
#   V1 : ITF_SCIENCEMODE
#   L1 : LDS-SCIENCE
# Alternative LIGO options: DMT-ANALYSIS_READY:1'
# Alternative LIGO options:
#     H1:HOFT_OK
#     H1:OBSERVATION_INTENT
# Alternative Virgo options
#     V1:GOOD_QUALITY_DATA_CAT1
def query_available_ifos_viadq(ifos_all,data_start,data_end):
    ifos_out = []
    from gwpy.segments import DataQualityFlag
    ifos_out = []
    for ifo in ifos_all:
        segs = None
        try:
            if ifo in ["H1","L1"]:
                segs = DataQualityFlag.query(ifo+":LDS-SCIENCE:1",data_start,data_end)
#	        segs = DataQualityFlag.query(ifo+":OBSERVATION_INTENT:1",data_start,data_end)
            if ifo in ["V1"]:
                segs = DataQualityFlag.query(ifo+":ITF_SCIENCEMODE:1",data_start,data_end)
#                segs = DataQualityFlag.query(ifo+":OBSERVATION_INTENT:1",data_start,data_end)
            # If we reach this point, it hasn't crashed, so
            ifos_out.append(ifo)
        except:
            True
    return ifos_out

def ldg_datafind(ifo_base, types, server, data_start,data_end,datafind_exe='gw_data_find', retrieve=False,machine_with_files="ldas-pcdev1.ligo.caltech.edu"):
    fname_out_raw = ifo_base[0]+"_raw.cache"
    fname_out = ifo_base[0]+"_local.cache"
    print([ifo_base, types, server, data_start, data_end])
    cmd = datafind_exe + ' -u file --gaps -o ' + ifo_base[0] + ' -t ' + types + ' --server ' + server + ' -s ' + str(data_start) + ' -e ' + str(data_end) + " > " +fname_out_raw
    os.system(cmd)

    if not retrieve:
        # If we are not retrieving, we are on a cluster, and we need to load and convert this information
        # see util_CacheFileConvert.py  (here)
        with open(fname_out_raw,'r') as f:
            lines = f.readlines()
            lines = map(lambda x: str(CacheEntry.from_T050017(x)), lines)
        with open(fname_out,'w') as f:
            for line in lines:
                f.write(line)

    else:
        print(" Trying to transfer files necessary from ", machine_with_files)
        os.system("mkdir -f frames")
        with open(fname_out_raw,'r') as f:
            lines = f.readlines()
            for line in lines:
                fname_remote = line[16:]  # drop first few characters
                cmd = " gsiscp " + machine_with_files +":"+fname_remote   + " frames/"
                os.system(cmd)
    return True

def ldg_make_cache(retrieve=False):
    if not retrieve:
        os.system("find frames -name '*.gwf' | lalapps_path2cache > local.cache")
    else:
        os.system("cat *_local.cache > local.cache")
    return True

def ldg_make_psd(ifo, channel_name,psd_start_time,psd_end_time,srate=4096,use_gwpy=False, force_regenerate=False,working_directory="."):
    psd_fname = ifo + "-psd.xml.gz"
    if (not force_regenerate) and os.path.isfile(working_directory+"/"+psd_fname):
        print(" File exists : ", psd_fname)
        return True
    cmd = "gstlal_reference_psd --verbose --channel-name " + ifo + "=" + channel_name + " --gps-start-time " + str(int(psd_start_time)) + " --gps-end-time " + str(int(psd_end_time)) + " --write-psd " + psd_fname + " --data-source frames --frame-cache local.cache --sample-rate " + str(srate)
    print(cmd)
    os.system(cmd)
    return True


observing_run_time ={}
observing_run_time["O1"] = [1126051217,1137254417] # https://www.gw-openscience.org/O1/
observing_run_time["O2"] = [1164556817,1187733618] # https://www.gw-openscience.org/O2/
observing_run_time["O3"] = [1230000000,1430000000] # Completely made up boundaries, for now
def get_observing_run(t):
    for run in observing_run_time:
        if  t > observing_run_time[run][0] and t < observing_run_time[run][1]:
            return run
    print(" No run available for time ", t, " in ", observing_run_time)
    return None


parser = argparse.ArgumentParser()
parser.add_argument("--gracedb-id",default=None,type=str)
parser.add_argument("--force-data-lookup",action='store_true',help='Use this flag if you want to use real data.')
parser.add_argument("--use-legacy-gracedb",action='store_true')
parser.add_argument("--event-time",type=float,default=None)
parser.add_argument("--sim-xml",default=None)
parser.add_argument("--event",type=int,default=None)
parser.add_argument("--check-ifo-availability",action='store_true',help="if true, attempt to use frame availability or DQ information to choose ")
parser.add_argument("--observing-run",default=None,help="Use the observing run settings to choose defaults for channel names, etc. Not yet implemented using lookup from event time")
parser.add_argument("--calibration-version",default=None,help="Calibration version to be used.")
parser.add_argument("--playground-data",default=None,help="Playground data. Modifies channel names used.")
parser.add_argument("--datafind-server",default=None,help="LIGO_DATAFIND_SERVER (will override environment variable, which is used as default)")
parser.add_argument("--fmin",default=None,type=float,help="Minimum frequency for integration. Used to estimate signal duration")
parser.add_argument("--manual-mc-min",default=None,type=float,help="Manually input minimum in chirp mass")
parser.add_argument("--manual-mc-max",default=None,type=float,help="Manually input maximum in chrip mass")
parser.add_argument("--fmin-template",default=20,type=float,help="Minimum frequency for template. Used to estimate signal duration. If fmin not specified, also the minimum frequency for integration")
parser.add_argument("--fmax",default=None,type=float,help="fmax. Use this ONLY if you want to override the default settings, which are set based on the PSD used")
parser.add_argument("--data-start-time",default=None)
parser.add_argument("--data-end-time",default=None,help="If both data-start-time and data-end-time are provided, this interval will be used.")
parser.add_argument("--data-LI-seglen",default=None,type=float,help="If provided, use a buffer this long, placing the signal 2s after this, and try to use 0.4s tukey windowing on each side, to be consistent with LI.  ")
parser.add_argument("--no-enforce-duration-bound",action='store_true',help="Allow user to perform LI-style behavior and reequest signals longer than the seglen. Argh, by request.")
#parser.add_argument("--enforce-q-min",default=None,type=float,help='float.  If provided ,the grid will go down to this mass ratio. SEGMENT LENGTH WILL BE ADJUSTED')
parser.add_argument("--working-directory",default=".")
parser.add_argument("--datafind-exe",default="gw_data_find")
parser.add_argument("--gracedb-exe",default="gracedb")
parser.add_argument("--fake-data",action='store_true',help="If this argument is present, the channel names are overridden to FAKE_STRAIN")
parser.add_argument("--cache",type=str,default=None,help="If this argument is present, the various routines will use the frame files in this cache. The user is responsible for setting this up")
parser.add_argument("--psd-file", action="append", help="instrument=psd-file, e.g. H1=H1_PSD.xml.gz. Can be given multiple times for different instruments.  Required if using --fake-data option")
parser.add_argument("--assume-fiducial-psd-files", action="store_true", help="Will populate the arguments --psd-file IFO=IFO-psd.xml.gz for all IFOs being used, based on data availability.   Intended for user to specify PSD files later, or for DAG to build BW PSDs. ")
parser.add_argument("--use-online-psd",action='store_true',help='Use PSD from gracedb, if available')
parser.add_argument("--assume-matter",action='store_true',help="If present, the code will add options necessary to manage tidal arguments. The proposed fit strategy and initial grid will allow for matter")
parser.add_argument("--assume-nospin",action='store_true',help="If present, the code will not add options to manage precessing spins (the default is aligned spin)")
parser.add_argument("--assume-precessing-spin",action='store_true',help="If present, the code will add options to manage precessing spins (the default is aligned spin)")
parser.add_argument("--assume-highq",action='store_true',help="If present, the code will adopt a strategy that drops spin2. Also the precessing strategy will allow perpendicular spin to play a role early on (rather than as a subdominant parameter later)")
parser.add_argument("--propose-ile-convergence-options",action='store_true',help="If present, the code will try to adjust the adaptation options, Nmax, etc based on experience")
parser.add_argument("--test-convergence",action='store_true',help="If present, the code will terminate if the convergence test  passes. WARNING: if you are using a low-dimensional model the code may terminate during the low-dimensional model!")
parser.add_argument("--lowlatency-propose-approximant",action='store_true', help="If present, based on the object masses, propose an approximant. Typically TaylorF2 for mc < 6, and SEOBNRv4_ROM for mc > 6.")
parser.add_argument("--online", action='store_true', help="Use online settings")
parser.add_argument("--propose-initial-grid",action='store_true',help="If present, the code will either write an initial grid file or (optionally) add arguments to the workflow so the grid is created by the workflow.  The proposed grid is designed for ground-based LIGO/Virgo/Kagra-scale instruments")
parser.add_argument("--force-grid-stretch-mc-factor",default=None,type=float,help="A factor to multiply the mc grid width by. By default 1, or 1.5 if search active. Use larger values mainly in synthetic data tests with noise, to insure sufficiently wide coverage around the *true* parameter values.")
#parser.add_argument("--propose-initial-grid-includes-search-error",action='store_true',help="Searches have paraemter offsets, but injections have known parameters.  You need a wider grid if you are running from a search grid, since they are usually substantiallyoffset from the maximumlikelihood ")
parser.add_argument("--force-notune-initial-grid",action='store_true',help="Prevent tuning of grid")
parser.add_argument("--force-initial-grid-size",default=None,type=int,help="Force grid size for initial grid (hopefully)")
parser.add_argument("--propose-fit-strategy",action='store_true',help="If present, the code will propose a fit strategy (i.e., cip-args or cip-args-list).  The strategy will take into account the mass scale, presence/absence of matter, and the spin of the component objects.  If --lowlatency-propose-approximant is active, the code will use a strategy suited to low latency (i.e., low cost, compatible with search PSDs, etc)")
parser.add_argument("--internal-fit-strategy-enforces-cut",action='store_true',help="Fit strategy enforces lnL-offset (default 15) after the first batch of iterations. ACTUALLY DEFAULT - SHOULD BE REDUNDANT")
parser.add_argument("--last-iteration-extrinsic",action='store_true',help="Does nothing!  extrinsic implemented with CEP call, user must do this elsewhere")
parser.add_argument("--no-propose-limits",action='store_true',help="If a fit strategy is proposed, the default strategy will propose limits on mc and eta.  This option disables those limits, so the user can specify their own" )
parser.add_argument("--hint-snr",default=None,type=float,help="If provided, use as a hint for the signal SNR when choosing ILE and CIP options (e.g., to avoid overflow or underflow).  Mainly important for synthetic sources with very high SNR")
parser.add_argument("--use-quadratic-early",action='store_true',help="If provided, use a quadratic fit in the early iterations'")
parser.add_argument("--use-osg",action='store_true',help="If true, use pathnames consistent with OSG")
parser.add_argument("--use-cvmfs-frames",action='store_true',help="If true, require LIGO frames are present (usually via CVMFS). User is responsible for generating cache file compatible with it.  This option insures that the cache file is properly transferred (because you have generated it)")
parser.add_argument("--verbose",action='store_true')
opts=  parser.parse_args()


fmax = 1700 # default
psd_names = {}
event_dict = {}


if opts.online:
    opts.calibration_version = "C00"  # will define online variants of C00

datafind_exe = opts.datafind_exe
gracedb_exe = opts.gracedb_exe
download_request = " get file "
if opts.use_legacy_gracedb:
    gracedb_exe = "gracedb_legacy"
    download_request = " download "

###
### Hardcoded lookup tables, for production data analysis 
###

data_types = {}
standard_channel_names = {}

# Initialize O2
data_types["O1"] = {}
standard_channel_names["O1"] = {}
# Initialize O2
data_types["O2"] = {}
standard_channel_names["O2"] = {}
# Initialize O3
data_types["O3"] = {}
standard_channel_names["O3"] = {}


typical_bns_range_Mpc = {}
typical_bns_range_Mpc["O1"] = 100 
typical_bns_range_Mpc["O2"] = 100 
typical_bns_range_Mpc["O3"] = 130

## O1 definitions
cal_versions = {"C00", "C01", "C02"}
for cal in cal_versions:
    for ifo in "H1", "L1":
        if cal is "C00":
            standard_channel_names["O1"][(cal,ifo)] = "GDS-CALIB_STRAIN" # _"+cal
            data_types["O1"][(cal,ifo)] = ifo+"_HOFT"
        else:
            standard_channel_names["O1"][(cal,ifo)] = "DCS-CALIB_STRAIN_"+cal 
            data_types["O1"][(cal,ifo)] = ifo+"_HOFT_" + cal

## O2 definitions
cal_versions = {"C00", "C01", "C02"}
for cal in cal_versions:
    for ifo in "H1", "L1":
        data_types["O2"][(cal,ifo)] = ifo+"_HOFT_" + cal
        if cal is "C00":
            standard_channel_names["O2"][(cal,ifo)] = "GDS-CALIB_STRAIN" # _"+cal
        elif cal is "C02":
            standard_channel_names["O2"][(cal,ifo)] = "DCH-CLEAN_STRAIN_C02"
            data_types["O2"][(cal,ifo)] = ifo+"_CLEANED_HOFT_C02"
        else:
            standard_channel_names["O2"][(cal,ifo)] = "DCS-CALIB_STRAIN_"+cal 
#Virgo
data_types["O2"][("C00", "V1")] = "V1Online"
data_types["O2"][("C02", "V1")] = "V1O2Repro2A"
standard_channel_names["O2"][("C02", "V1")] = "Hrec_hoft_V1O2Repro2A_16384Hz"
if opts.verbose:
    print(standard_channel_names["O2"])

# Replay data
if opts.playground_data:
    data_types["O2"][("C00","H1")] = "GDS-GATED_STRAIN_O2Replay"
    data_types["O2"][("C00","L1")] = "GDS-GATED_STRAIN_O2Replay"

## O3 definition (see Gregg Mendell email)
# https://github.com/lpsinger/gwcelery/blob/master/gwcelery/conf/production.py
#  - note that in exceptional circumstances we may want to use gated strain
# [H1|L1]:GDS-CALIB_STRAIN
# [H1|L1]:GDS-CALIB_STRAIN_CLEAN
# [H1|L1]:GDS-GATED_STRAIN
# https://github.com/lpsinger/gwcelery/blob/master/gwcelery/conf/production.py
cal_versions = {"C00","C01", "X01","X02","C01_nonlinear"}
for cal in cal_versions:
    for ifo in "H1", "L1":
        data_types["O3"][(cal,ifo)] = ifo+"_HOFT_" + cal
        if opts.online:
            data_types["O3"][(cal,ifo)] = ifo+"_llhoft"
        if cal is "C00":
            standard_channel_names["O3"][(cal,ifo)] = "GDS-CALIB_STRAIN_CLEAN" 
            standard_channel_names["O3"][(cal,ifo,"BeforeMay1")] = "GDS-CALIB_STRAIN" 
            # Correct channel name is for May 1 onward : need to use *non-clean* before May 1; see Alan W email and https://wiki.ligo.org/Calibration/CalReview_20190502
            if opts.online:
                standard_channel_names["O3"][(cal,ifo)] = "GDS-CALIB_STRAIN" # Do not assume cleaning is available in low latency
        if cal is "X01":  # experimental version of C01 calibration
            standard_channel_names["O3"][(cal,ifo)] = "DCS-CALIB_STRAIN_CLEAN_X01"
        if cal is "X02":
            standard_channel_names["O3"][(cal,ifo)] = "DCS-CALIB_STRAIN_CLEAN_X02" 
        if cal is 'C01':
            standard_channel_names["O3"][(cal,ifo)] = "DCS-CALIB_STRAIN_CLEAN_C01" 
        if cal is 'C01_nonlinear':
            standard_channel_names["O3"][(cal,ifo)] = "DCS-CALIB_STRAIN_CLEAN-SUB60HZ_C01" 
            data_types["O3"][(cal,ifo)] = ifo+"_HOFT_CLEAN_SUB60HZ_C01"
data_types["O3"][("C00", "V1")] = "V1Online"
data_types["O3"][("X01", "V1")] = "V1Online"
data_types["O3"][("X02", "V1")] = "V1Online"
data_types["O3"][("C01", "V1")] = "V1Online"
data_types["O3"][("C01_nonlinear", "V1")] = "V1Online"
standard_channel_names["O3"][("C00", "V1")] = "Hrec_hoft_16384Hz"
standard_channel_names["O3"][("X01", "V1")] = "Hrec_hoft_16384Hz"
standard_channel_names["O3"][("X02", "V1")] = "Hrec_hoft_16384Hz"
standard_channel_names["O3"][("C01", "V1")] = "Hrec_hoft_16384Hz"
standard_channel_names["O3"][("C01_nonlinear", "V1")] = "Hrec_hoft_16384Hz"
if opts.online:
    data_types["O3"][("C00", "V1")] = "V1_llhoft"
    standard_channel_names["O3"][("C00", "V1")] = "Hrec_hoft_16384Hz"

if opts.verbose:
    print(standard_channel_names["O3"])




datafind_server = None
try:
   datafind_server = os.environ['LIGO_DATAFIND_SERVER']
   print(" LIGO_DATAFIND_SERVER ", datafind_server)
except:
  print(" No LIGO_DATAFIND_SERVER ")
if opts.datafind_server:
    datafind_server = opts.datafind_server
if (datafind_server is None) and not (opts.fake_data):
    print(" FAIL: No data !")

###
### Import event and PSD: Manual branch
###

use_gracedb_event = False
if not(opts.gracedb_id is None):
    use_gracedb_event = True
elif opts.sim_xml:  # right now, configured to do synthetic data only...should be able to mix/match
    print("====Loading injection XML:", opts.sim_xml, opts.event, " =======")
    P = lalsimutils.xml_to_ChooseWaveformParams_array(str(opts.sim_xml))[opts.event]
    P.radec =False  # do NOT propagate the epoch later
    P.fref = opts.fmin_template
    P.fmin = opts.fmin_template
    event_dict["tref"]=P.tref = opts.event_time
    event_dict["m1"] = P.m1/lal.MSUN_SI
    event_dict["m2"] = P.m2/lal.MSUN_SI
    event_dict["MChirp"] = P.extract_param('mc')/lal.MSUN_SI  # used in strategy downselection
    event_dict["s1z"] = P.s1z
    event_dict["s2z"] = P.s2z
    event_dict["P"] = P
    event_dict["epoch"]  = 0 # no estimate for now

# PSDs must be provided by hand, IF this is done by this code!
ifo_list=[]
if not (opts.psd_file is None):
    for inst, psdf in map(lambda c: c.split("="), opts.psd_file):
            psd_names[inst] = psdf
            ifo_list.append(inst)
    event_dict["IFOs"] = ifo_list
if not ("IFOs" in event_dict.keys()):  
    event_dict["IFOs"] = []   # Make sure this is populated, for later

###
### Import event and PSD: GraceDB branch
###

if use_gracedb_event:
  cmd_event = gracedb_exe + download_request + opts.gracedb_id + " event.log"
  os.system(cmd_event)
  # Parse gracedb. Note very annoying heterogeneity in event.log files
  with open("event.log",'r') as f:
        lines = f.readlines()
        for  line  in lines:
            line = line.split(':')
            param = line[0]
            if opts.verbose:
                print(" Parsing line ", line)
            if param in ['MChirp', 'MTot', "SNR","Frequency"]: # add a cwb parameter
                event_dict[ line[0]]  = float(line[1])
            elif 'ime' in param: # event time
                event_dict["tref"] = float(line[1])
            elif param == 'IFOs':
                line[1] = line[1].replace(' ','').rstrip()
                ifo_list = line[1].split(",")
                event_dict["IFOs"] = list(set(event_dict["IFOs"]  +ifo_list))
  try:
    # Read in event parameters. Use masses as quick estimate
    cmd_event = gracedb_exe + download_request + opts.gracedb_id + " coinc.xml"
    os.system(cmd_event)
    samples = table.get_table(utils.load_filename("coinc.xml",contenthandler=lalsimutils.cthdler), lsctables.SnglInspiralTable.tableName)
    event_duration=4  # default
    for row in samples:
        m1 = row.mass1
        m2 = row.mass2
        try:
            event_duration = row.event_duration # may not exist
        except:
            print(" event_duration field not in XML ")
    event_dict["m1"] = row.mass1
    event_dict["m2"] = row.mass2
    event_dict["s1z"] = row.spin1z
    event_dict["s2z"] = row.spin2z
    P=lalsimutils.ChooseWaveformParams()
    P.m1 = event_dict["m1"]*lal.MSUN_SI; P.m2=event_dict["m2"]*lal.MSUN_SI; P.s1z = event_dict["s1z"]; P.s2z = event_dict["s2z"]
    P.fmin = opts.fmin_template  #  fmin we will use internally
    P.tref = event_dict["tref"]
    event_dict["P"] = P
    event_dict["epoch"]  = event_duration

    # Get PSD
    if opts.use_online_psd:
        fmax = 1000.
        cmd_event = gracedb_exe + download_request + opts.gracedb_id + " psd.xml.gz"
        os.system(cmd_event)
        cmd = "helper_OnlinePSDCleanup.py --psd-file psd.xml.gz "
        # Convert PSD to a useful format
        for ifo in event_dict["IFOs"]:
            psd_names[ifo] = opts.working_directory+"/"+ifo+"-psd.xml.gz"
            cmd += " --ifo " + ifo
        os.system(cmd)
  except:
      print(" ==> probably not a CBC event, attempting to proceed anyways, FAKING central value <=== ")
      P=lalsimutils.ChooseWaveformParams()
      # For CWB triggers, should use event.log file to pull out a central frequency
      P.m1=P.m2= 50*lal.MSUN_SI  # make this up completely, just so code will run, goal is higher mass than this, watch out for mc range
      event_dict["P"]=P
      event_dict["MChirp"] = P.extract_param('mc')/lal.MSUN_SI
      event_dict["epoch"]  = 0 # no estimate for now
      if not "SNR" in event_dict:
          event_dict["SNR"] = 10  # again made up so code will run

if not (opts.hint_snr is None) and not ("SNR" in event_dict.keys()):
    event_dict["SNR"] = np.max([opts.hint_snr,6])  # hinting a low SNR isn't helpful

<<<<<<< HEAD
print " Event analysis ", event_dict
if (opts.event_time is None):
    print " == candidate event parameters (as passed to helper) == "
    event_dict["P"].print_params()
else:
    print  " == Using event time only; please specify a grid! == "
    event_dict["tref"]  = opts.event_time
    event_dict["epoch"] = 4
    if not("IFOs" in event_dict.keys()):
        event_dict["IFOs"] = [] # empty list, user must provide later
#    if not("P" in event_dict.keys()):
    event_dict["P"] = lalsimutils.ChooseWaveformParams() # default!

    if "MChirp" not in event_dict.keys():
        event_dict["MChirp"] = event_dict["P"].extract_param('mc')/lal.MSUN_SI  # note this is RANDOM
    else:
        event_dict["P"].assign_param('mc', event_dict["MChirp"]*lal.MSUN_SI)
    print event_dict["MChirp"]
=======
print(" Event analysis ", event_dict)
print(" == candidate event parameters (as passed to helper) == ")
event_dict["P"].print_params()
>>>>>>> eca2c8d4

# Use event GPS time to set observing run, if not provided.  Insures automated operation with a trivial settings file does good things.
if (opts.observing_run is None) and not opts.fake_data:
    tref = event_dict["tref"]
    opts.observing_run = get_observing_run(tref)
    if opts.calibration_version is None:
        # This should be a dictionary lookup.
        if opts.observing_run is "O2":
            opts.calibration_version = "C02"
        if opts.observing_run is "O1":
            opts.calibration_version = "C02"
        if opts.observing_run is "O3":
            opts.calibration_version = "C00"   # for now! change as needed



###
### General logic 
###

snr_fac = 1.
if "SNR" in event_dict.keys():
    lnLmax_true = event_dict['SNR']**2 / 2.
    lnLoffset_early = 0.8*lnLmax_true  # default value early on : should be good enough
    snr_fac = np.max([snr_fac, event_dict["SNR"]/15.])  # scale down regions accordingly
else:
    lnLoffset_early = 500  # a fiducial value, good enough for a wide range of SNRs 

# Estimate signal duration
t_event = event_dict["tref"]
P=event_dict["P"]
#lalsimutils.ChooseWaveformParams()
#P.m1= event_dict['m1']*lal.MSUN_SI;  P.m2= event_dict['m2']*lal.MSUN_SI; 
t_duration  = np.max([ event_dict["epoch"], lalsimutils.estimateWaveformDuration(P)])
t_before = np.max([4,t_duration])*1.1+8+2  # buffer for inverse spectrum truncation
data_start_time_orig = data_start_time = t_event - int(t_before)
data_end_time = t_event + int(t_before) # for inverse spectrum truncation. Overkill

# Estimate data needed for PSD
#   - need at least 8 times the duration of the signal!
#   - important to get very accurate PSD estimation for long signals
t_psd_window_size = np.max([1024, int(8*t_duration)])
psd_data_start_time = t_event - 32-t_psd_window_size - t_before
psd_data_end_time = t_event - 32 - t_before
# set the start time to be the time needed for the PSD, if we are generating a PSD
if (opts.psd_file is None) and  use_gracedb_event and not opts.use_online_psd:
    data_start_time = psd_data_start_time

# reset IFO list if needed. Do NOT do with online_psd
#
if opts.check_ifo_availability and not opts.use_online_psd:  # online PSD only available for some IFOs
    # Do not override the original IFO list, build from the list of PSD files or otherwise
    original_list = event_dict["IFOs"] 
    event_dict["IFOs"] = list( set( original_list+query_available_ifos_viadq(["H1","L1","V1"],data_start_time_orig,data_end_time)))
    print " IFO list to use ", event_dict["IFOs"]

# define channel names
ifos = event_dict["IFOs"]
channel_names = {}
for ifo in ifos:
    if opts.fake_data:
        channel_names[ifo] = "FAKE-STRAIN"
    else:
        channel_names[ifo] = standard_channel_names[opts.observing_run][(opts.calibration_version,ifo)]
        # Channel names to use before May 1 in O3: need better lookup logic
        if opts.observing_run is "O3" and  event_dict["tref"] < 1240750000 and opts.calibration_version is 'C00':
            if ifo in ['H1', 'L1']:
                channel_names[ifo] = standard_channel_names[opts.observing_run][(opts.calibration_version,ifo,"BeforeMay1")]

# Set up, perform datafind (if not fake data)
if not (opts.fake_data):
    for ifo in ifos:
        data_type_here = data_types[opts.observing_run][(opts.calibration_version,ifo)]
        ldg_datafind(ifo, data_type_here, datafind_server,int(data_start_time), int(data_end_time), datafind_exe=datafind_exe)
if not opts.cache:  # don't make a cache file if we have one!
    real_data = not(opts.gracedb_id is None)
    real_data = real_data or  opts.check_ifo_availability
    real_data = real_data or opts.force_data_lookup
    ldg_make_cache(retrieve=real_data) # we are using the ifo_local.cache files
    opts.cache = "local.cache" # standard filename populated

# If needed, build PSDs
transfer_files=[]
if (opts.psd_file is None) and (not opts.use_online_psd) and not (opts.assume_fiducial_psd_files):
    print(" PSD construction ")
    for ifo in event_dict["IFOs"]:
        print(" Building PSD  for ", ifo)
        try:
            ldg_make_psd(ifo, channel_names[ifo], psd_data_start_time, psd_data_end_time, working_directory=opts.working_directory)
            if not opts.use_osg:
                psd_names[ifo] = opts.working_directory+"/" + ifo + "-psd.xml.gz"
            else:
                psd_names[ifo] =  ifo + "-psd.xml.gz"
        except:
            print("  ... PSD generation failed! ")
            sys.exit(1)
elif (opts.assume_fiducial_psd_files):
    for ifo in event_dict["IFOs"]:
            if not opts.use_osg:
                psd_names[ifo] = opts.working_directory+"/" + ifo + "-psd.xml.gz"
            else:
                psd_names[ifo] =  ifo + "-psd.xml.gz"
for ifo in psd_names.keys():
    transfer_files.append(opts.working_directory+"/" + ifo + "-psd.xml.gz")



# Estimate mc range, eta range
#   - UPDATE: need to add scaling with SNR too

mc_center = event_dict["MChirp"]
v_PN_param = (np.pi* mc_center*opts.fmin*lalsimutils.MsunInSec)**(1./3.)  # 'v' parameter
v_PN_param = np.min([v_PN_param,1])
# Estimate width. Note this must *also* account for search error (if we are using search triggers), so it is double-counted and super-wide
# Note I have TWO factors to set: the absolute limits on the CIP, and the grid spacing (which needs to be narrower) for PE placement
fac_search_correct=1.
if opts.gracedb_id: #opts.propose_initial_grid_includes_search_error:
    fac_search_correct = 1.5   # if this is too large we can get duration effects / seglen limit problems when mimicking LI
if opts.force_grid_stretch_mc_factor:
    fac_search_correct =  opts.force_grid_stretch_mc_factor
ln_mc_error_pseudo_fisher = 1.5*np.array([1,fac_search_correct])*0.3*(v_PN_param/0.2)**(7.)/snr_fac  # this ignores range due to redshift / distance, based on a low-order estimate
print("  Logarithmic mass error interval base ", ln_mc_error_pseudo_fisher)
if ln_mc_error_pseudo_fisher[0] >1:
    ln_mc_errors_pseudo_fisher =np.array([0.8,0.8])   # stabilize
mc_min_tight, mc_min = np.exp( - ln_mc_error_pseudo_fisher)*mc_center  # conservative !  Should depend on mc, use a Fisher formula. Does not scale to BNS
mc_max_tight, mc_max =np.exp( ln_mc_error_pseudo_fisher)*mc_center   # conservative ! 

# eta <->  delta
#   Start out with a grid out to eta = 0.1 ( *tight, passed to the grid code)
#   Do more than this with puffball and other tools
#   Use other tools to set CIP limits
eta_max = 0.249999
eta_val =P.extract_param('eta')
tune_grid = False
eta_max_tight = eta_max
eta_min_tight  = eta_min = 0.1  # default for now, will fix this later
tmp1,tmp2 = lalsimutils.m1m2(1,eta_min)
delta_max_tight= delta_max =(tmp1-tmp2)/(tmp1+tmp2)  # about 0.8
delta_min_tight = delta_min =1e-4  # Some approximants like SEOBNRv3 can hard fail if m1=m2
if mc_center < 2.6 and opts.propose_initial_grid:  # BNS scale, need to constraint eta to satisfy mc > 1
    import scipy.optimize
    # solution to equation with m2 -> 1 is  1 == mc delta 2^(1/5)/(1-delta^2)^(3/5), which is annoying to solve
    def crit_m2(delta):
        eta_val = 0.25*(1-delta*delta)
        return 0.5*mc_center*(eta_val**(-3./5.))*(1-delta) - 1.
    res = scipy.optimize.brentq(crit_m2, 0.001,0.999) # critical value of delta: largest possible for this mc value
    delta_max =np.min([1.1*res,0.99])
    eta_min = 0.25*(1-delta_max*delta_max)
# Need logic for BH-NS scale objects to be reasonable
#   Typical problem for following up these triggers: segment length grows unreasonably long
elif mc_center < 18 and P.extract_param('q') < 0.6 and opts.propose_initial_grid:  # BH-NS scale, want to make sure we do a decent job at covering high-mass-ratio end
   import scipy.optimize
   # solution to equation with m2 -> 1 is  1 == mc delta 2^(1/5)/(1-delta^2)^(3/5), which is annoying to solve
   def crit_m2(delta):
       eta_val = 0.25*(1-delta*delta)
       return 0.5*mc_center*(eta_val**(-3./5.))*(1-delta) - 3.
   res = scipy.optimize.brentq(crit_m2, 0.001,0.999) # critical value of delta: largest possible for this mc value
   delta_max =np.min([1.1*res,0.99])
   eta_min = 0.25*(1-delta_max*delta_max)
   if event_dict["SNR"]>15 :  # If loud, allow the upper limit to deviate from the maximum
       q_max = np.mean( [P.extract_param('q'),1])   # a guess, trying to exclude a significant chunk of space
       eta_max = q_max/(1.+q_max)**2
# High mass ratio configuration.  PROTOTYPE, NEEDS LOTS OF WORK FOR BH-NS, should restore use of  fisher grid!
elif opts.propose_initial_grid and eta_val < 0.1: # this will override the previous work
    eta_min =0.25*eta_val
    eta_max= np.min([0.249999,4*eta_val])
    delta_max = np.sqrt(1. - 4*eta_min)
    delta_min = np.sqrt(1. - 4*eta_max)
    tune_grid = True
    if opts.force_notune_initial_grid:
        tune_grid=False

chieff_center = P.extract_param('xi')
chieff_min = np.max([chieff_center -0.3,-1])/snr_fac
chieff_max = np.max([chieff_center +0.3,1])/snr_fac
if chieff_min >0 and use_gracedb_event:
    chieff_min = -0.1   # make sure to cover spin zero, most BBH have zero spin and missing zero is usually an accident of the search recovered params

mc_range_str = "  ["+str(mc_min_tight)+","+str(mc_max_tight)+"]"  # Use a tight placement grid for CIP
if not(opts.manual_mc_min is None):
    mc_min = opts.manual_mc_min
if not(opts.manual_mc_max is None):
    mc_max = opts.manual_mc_max
mc_range_str_cip = " --mc-range ["+str(mc_min)+","+str(mc_max)+"]"
eta_range_str = "  ["+str(eta_min_tight) +","+str(eta_max_tight)+"]"  # default will include  1, as we work with BBHs
eta_range_str_cip = " --eta-range ["+str(eta_min) +","+str(eta_max)+"]"  # default will include  1, as we work with BBHs

###
### Write arguments
###
helper_ile_args ="X "
helper_test_args="X "
helper_cip_args = "X "
helper_cip_arg_list = []

helper_test_args += "  --method lame  --parameter mc "
if not opts.test_convergence:
    helper_test_args+= " --always-succeed "

helper_ile_args += " --save-P 0.1 "   # truncate internal data structures (should do better memory management/avoid need for this if --save-samples is not on)
if not (opts.fmax is None):
    helper_ile_args += " --fmax " + str(opts.fmax)  # pass actual fmax
else:
    helper_ile_args += " --fmax " + str(fmax)
if "SNR" in event_dict.keys():
    snr_here = event_dict["SNR"]
    if snr_here > 25:
        lnL_expected = snr_here**2 /2. - 10  # 10 is rule of thumb, depends on distance prior
        helper_ile_args += " --manual-logarithm-offset " + str(lnL_expected)
        helper_cip_args += " --lnL-shift-prevent-overflow " + str(lnL_expected)   # warning: this can have side effects if the shift makes lnL negative, as the default value of the fit is 0 !

if not opts.use_osg:
    helper_ile_args += " --cache " + opts.working_directory+ "/" + opts.cache
else:
    helper_ile_args += " --cache local.cache "
helper_ile_args += " --event-time " + str(event_dict["tref"])
for ifo in ifos:
    helper_ile_args += " --channel-name "+ifo+"="+channel_names[ifo]
    helper_ile_args += " --psd-file "+ifo+"="+psd_names[ifo]
    if not (opts.fmin is None):
        helper_ile_args += " --fmin-ifo "+ifo+"="+str(opts.fmin)
#helper_ile_args += " --fmax " + str(fmax)
helper_ile_args += " --fmin-template " + str(opts.fmin_template)
helper_ile_args += " --reference-freq " + str(opts.fmin_template)  # in case we are using a code which allows this to be specified
approx_str= "SEOBNRv4"  # default, should not be used.  See also cases where grid is tuned
if opts.lowlatency_propose_approximant:
#    approx  = lalsim.TaylorF2
    approx_str = "SpinTaylorT4"
    mc_Msun = P.extract_param('mc')/lal.MSUN_SI
    if mc_Msun > 6:
#        approx = lalsim.SEOBNRv4_ROM
        approx_str = "SEOBNRv4"
    helper_ile_args += " --approx " + approx_str
    helper_cip_args += " --approx-output " + approx_str  # insure the two codes are talking about the same approximant. Avoid silly things.

    # Also choose d-max. Relies on archival and fixed network sensitvity estimates.
    dmax_guess =(1./snr_fac)* 2.5*2.26*typical_bns_range_Mpc[opts.observing_run]* (mc_Msun/1.2)**(5./6.)
    dmax_guess = np.min([dmax_guess,10000]) # place ceiling
    helper_ile_args +=  " --d-max " + str(int(dmax_guess))

    if (opts.data_LI_seglen is None) and  (opts.data_start_time is None):
        # Also choose --data-start-time, --data-end-time and disable inverse spectrum truncation (use tukey)
        #   ... note that data_start_time was defined BEFORE with the datafind job
        T_window_raw = 1.1/lalsimutils.estimateDeltaF(P)  # includes going to next power of 2, AND a bonus factor of a few
        T_window_raw = np.max([T_window_raw,4])  # can't be less than 4 seconds long
        print(" Time window : ", T_window_raw, " based on fmin  = ", P.fmin)
        data_start_time = np.max([int(P.tref - T_window_raw -2 )  , data_start_time_orig])  # don't request data we don't have! 
        data_end_time = int(P.tref + 2)
        helper_ile_args += " --data-start-time " + str(data_start_time) + " --data-end-time " + str(data_end_time)  + " --inv-spec-trunc-time 0 --window-shape 0.01"

if not ( (opts.data_start_time is None) and (opts.data_end_time is None)):
    # Manually set the data start and end time.
    T_window = opts.data_end_time - opts.data_start_time
    # Use LI-style tukey windowing
    window_shape = 0.4*2/T_window
    data_start_time =opts.data_start_time
    data_end_time =opts.data_end_time
    helper_ile_args += " --data-start-time " + str(data_start_time) + " --data-end-time " + str(data_end_time)  + " --inv-spec-trunc-time 0 --window-shape " + str(window_shape)
elif opts.data_LI_seglen:
    seglen = opts.data_LI_seglen
    # Use LI-style positioning of trigger relative to 2s before end of buffer
    # Use LI-style tukey windowing
    window_shape = 0.4*2/seglen
    data_end_time = event_dict["tref"]+2
    data_start_time = event_dict["tref"] +2 - seglen
    helper_ile_args += " --data-start-time " + str(data_start_time) + " --data-end-time " + str(data_end_time)  + " --inv-spec-trunc-time 0  --window-shape " + str(window_shape)

if opts.propose_initial_grid:
    # add basic mass parameters
    cmd  = "util_ManualOverlapGrid.py  --fname proposed-grid --skip-overlap  --random-parameter mc --random-parameter-range   " + mc_range_str + "  --random-parameter delta_mc --random-parameter-range '[" + str(delta_min_tight) +"," + str(delta_max_tight) + "]'  "
    # Add standard downselects : do not have m1, m2 be less than 1
    cmd += " --fmin " + str(opts.fmin_template)
    if opts.data_LI_seglen and not (opts.no_enforce_duration_bound):  
        cmd += " --enforce-duration-bound " + str(opts.data_LI_seglen)
    cmd += "  --downselect-parameter m1 --downselect-parameter-range [1,10000]   --downselect-parameter m2 --downselect-parameter-range [1,10000]  "
    if tune_grid:
        cmd += " --reset-grid-via-match --match-value 0.85 --use-fisher  --use-fisher-resampling --approx  " + approx_str # ow, but useful
    if opts.assume_nospin:
        grid_size = 500
    else:
        chieff_range = str([chieff_min,chieff_max]).replace(' ', '')   # assumes all chieff are possible
        if opts.propose_fit_strategy:
            # If we don't have a fit plan, use the NS spin maximum as the default
            if (P.extract_param('mc')/lal.MSUN_SI < 2.6):   # assume a maximum NS mass of 3 Msun
                chi_max = 0.05   # propose a maximum NS spin
                chi_range = str([-chi_max,chi_max]).replace(' ','')
                chieff_range = chi_range  # force to be smaller
                cmd += " --downselect-parameter s1z --downselect-parameter-range " + chi_range + "   --downselect-parameter s2z --downselect-parameter-range " + chi_range 

        cmd += " --random-parameter chieff_aligned  --random-parameter-range " + chieff_range
        grid_size =2500

        if opts.assume_precessing_spin:
            # Handle problems with SEOBNRv3 failing for aligned binaries -- add small amount of misalignment in the initial grid
            cmd += " --parameter s1x --parameter-range [0.00001,0.00003] "

    if opts.assume_matter:
        # Do the initial grid assuming matter, with tidal parameters set by the AP4 EOS provided by lalsuite
        # We will leverage working off this to find the lambdaTilde dependence
#        cmd += " --use-eos AP4 "  
        cmd += " --random-parameter lambda1 --random-parameter-range [50,1500] --random-parameter lambda2 --random-parameter-range [50,1500] "
        grid_size *=1  

    if opts.propose_fit_strategy:
        if (P.extract_param('mc')/lal.MSUN_SI < 10):   # assume a maximum NS mass of 3 Msun
            grid_size *=1.5  # denser grid at low mass, because of tight correlations

    if not (opts.force_initial_grid_size is None):
        grid_size = opts.force_initial_grid_size
    cmd += " --grid-cartesian-npts  " + str(int(grid_size))
    print(" Executing grid command ", cmd)
    os.system(cmd)

    # if opts.assume_matter:
    #     # Now perform a puffball in lambda1 and lambda2
    #     cmd_puff = " util_ParameterPuffball.py --parameter LambdaTilde  --inj-file proposed-grid.xml.gz --inj-file-out proposed-grid_puff_lambda --downselect-parameter lambda1 --downselect-parameter-range [0.1,5000] --downselect-parameter lambda2 --downselect-parameter-range [0.1,5000]"
    #     os.system(cmd_puff)
    #     # Now add these two together
    #     # ideally, ligolw_add will work... except it fails
    #     P_A = lalsimutils.xml_to_ChooseWaveformParams_array("proposed-grid.xml.gz")
    #     P_B = lalsimutils.xml_to_ChooseWaveformParams_array("proposed-grid_puff_lambda.xml.gz")
    #     lalsimutils.ChooseWaveformParams_array_to_xml(P_A+P_B, "proposed-grid.xml.gz")


if opts.propose_fit_strategy and (not opts.gracedb_id is None):
    # use a puff factor that depends on mass.  Use a larger puff factor below around 10.
    if (P.extract_param('mc')/lal.MSUN_SI < 10):   # assume a maximum NS mass of 3 Msun
        puff_factor =3  # high q, use more aggressive puff


if opts.propose_ile_convergence_options:
    helper_ile_args += " --time-marginalization  --inclination-cosine-sampler --declination-cosine-sampler   --n-max 4000000 --n-eff 50 "
    # Modify someday to use the SNR to adjust some settings
    # Proposed option will use GPUs
    # Note that number of events to analyze is controlled by a different part of the workflow !
    helper_ile_args += " --vectorized --gpu  --no-adapt-after-first --no-adapt-distance --srate 4096 "

    if snr_fac > 1.5:  # this is a pretty loud signal, so we need to tune the adaptive exponent too!
        helper_ile_args += " --adapt-weight-exponent " + str(0.3/np.power(snr_fac/1.5,2))
    else:
        helper_ile_args += " --adapt-weight-exponent  0.3 "  # typical value

with open("helper_ile_args.txt",'w') as f:
    f.write(helper_ile_args)
if not opts.lowlatency_propose_approximant:
    print(" helper_ile_args.txt  does *not* include --d-max, --approximant, --l-max ")

#if opts.last_iteration_extrinsic:
#    helper_cip_args += " --last-iteration-extrinsic --last-iteration-extrinsic-nsamples 5000 "

puff_max_it=0
puff_factor=1
helper_puff_args = " --parameter mc --parameter eta "
if opts.propose_fit_strategy:
    puff_max_it= 0
    # Strategy: One iteration of low-dimensional, followed by other dimensions of high-dimensional
    print(" Fit strategy NOT IMPLEMENTED -- currently just provides basic parameterization options. Need to work in real strategies (e.g., cip-arg-list)")
    lnLoffset_late = 15 # default
    helper_cip_args += " --lnL-offset " + str(lnLoffset_early)
    helper_cip_args += ' --cap-points 12000 --no-plots --fit-method gp  --parameter mc --parameter delta_mc '
    if not opts.no_propose_limits:
        helper_cip_args += mc_range_str_cip + eta_range_str_cip

    helper_cip_arg_list_common = str(helper_cip_args)[1:] # drop X
    n_it_early =3
    if opts.assume_highq:
        n_it_early =5
        qmin_puff = 0.05 # 20:1
    helper_cip_arg_list = [str(n_it_early) + " " + helper_cip_arg_list_common, "4 " +  helper_cip_arg_list_common ]
    if opts.use_quadratic_early:
        helper_cip_arg_list[0] = helper_cip_arg_list[0].replace('fit-method gp', 'fit-method quadratic')

    if not opts.assume_nospin:
        helper_puff_args += " --parameter chieff_aligned "
        if not opts.assume_precessing_spin:
            if not opts.assume_highq:
                helper_cip_args += ' --parameter-implied xi  --parameter-nofit s1z --parameter-nofit s2z ' # --parameter-implied chiMinus  # keep chiMinus out, until we add flexible tools
                helper_cip_arg_list[0] +=  ' --parameter-implied xi  --parameter-nofit s1z --parameter-nofit s2z ' 
                helper_cip_arg_list[1] += ' --parameter-implied xi  --parameter-implied chiMinus --parameter-nofit s1z --parameter-nofit s2z '
            else: # highq
                helper_cip_args += ' --parameter-implied xi  --parameter-nofit s1z ' # --parameter-implied chiMinus  # keep chiMinus out, until we add flexible tools
                helper_cip_arg_list[0] +=  ' --parameter-implied xi  --parameter-nofit s1z  ' 
                helper_cip_arg_list[1] += ' --parameter-implied xi   --parameter-nofit s1z   ' 
                
            puff_max_it=4

        else: #  opts.assume_precessing_spin:
            # # Use cartesian +volumetric for FIRST FEW ITERATIONS (or as default).  
            helper_cip_args += ' --parameter-implied xi  --parameter-nofit s1z --parameter-nofit s2z ' # --parameter-implied chiMinus  # keep chiMinus out, until we add flexible tools
            helper_cip_arg_list = [str(n_it_early) + " " + helper_cip_arg_list_common, "2 " +  helper_cip_arg_list_common,"2 " +  helper_cip_arg_list_common,"3 " +  helper_cip_arg_list_common  ]
            if not opts.assume_highq:
                helper_cip_arg_list[0] +=  '  --parameter-implied xi  --parameter-nofit s1z --parameter-nofit s2z ' 
                helper_cip_arg_list[0] +=   ' --use-precessing --parameter-nofit s1x --parameter-nofit s1y --parameter-nofit s2x  --parameter-nofit s2y  '
            
                helper_cip_arg_list[1] += ' --parameter-implied xi  --parameter-implied chiMinus --parameter-nofit s1z --parameter-nofit s2z ' 
                helper_cip_arg_list[1] +=   ' --use-precessing --parameter-nofit s1x --parameter-nofit s1y --parameter-nofit s2x  --parameter-nofit s2y  '

                # this will be perfectly adequate volumetric result
                helper_cip_arg_list[2] += ' --parameter-implied xi  --parameter-implied chiMinus --parameter-nofit s1z --parameter-nofit s2z ' 
                helper_cip_arg_list[2] +=   ' --use-precessing --parameter s1x --parameter s1y --parameter s2x  --parameter s2y  '
                # # Default prior is *volumetric*
                # helper_cip_args += ' --parameter-nofit s1x --parameter-nofit s1y --parameter-nofit s2x  --parameter-nofit s2y --use-precessing '
                # helper_cip_arg_list[1] +=   ' --parameter s1x --parameter s1y --parameter s2x  --parameter s2y --use-precessing '
            
                # Last iterations are with a polar spin, to get spin prior  (as usually requested). Fir is the same as before, but sampling is more efficient
                helper_cip_arg_list[3] +=  '  --use-precessing --parameter-implied xi  --parameter-implied chiMinus  --parameter-nofit chi1 --parameter-nofit chi2 --parameter-nofit theta1 --parameter-nofit theta2 --parameter-nofit phi1 --parameter-nofit phi2   --parameter-implied s1x --parameter-implied s1y --parameter-implied s2x --parameter-implied s2y '
        
                # Change convergence threshold at late times
                #            helper_cip_arg_list[2].replace( " --lnL-offset " + str(lnLoffset_early), " --lnL-offset " + str(lnLoffset_late)
                helper_cip_arg_list[3].replace( " --lnL-offset " + str(lnLoffset_early), " --lnL-offset " + str(lnLoffset_late))
            else:  # strategy for high q
                helper_cip_arg_list[0] +=  '  --parameter-implied xi  --parameter-nofit s1z  '  # note PURE ALIGNED SPIN SO FAR
                helper_cip_arg_list[0] +=   ' --use-precessing  '
            
                helper_cip_arg_list[1] += ' --parameter-implied xi  --parameter-nofit s1z --parameter-implied chi1_perp --parameter-nofit s1x --parameter-nofit s2x ' 
                helper_cip_arg_list[1] +=   ' --use-precessing   '

                # this will be perfectly adequate volumetric result
                helper_cip_arg_list[2] += ' --parameter-implied xi  --parameter-nofit s1z  ' 
                helper_cip_arg_list[2] +=   ' --use-precessing  --parameter s1x --parameter s2x'
                # # Default prior is *volumetric*
                # helper_cip_args += ' --parameter-nofit s1x --parameter-nofit s1y --parameter-nofit s2x  --parameter-nofit s2y --use-precessing '
                # helper_cip_arg_list[1] +=   ' --parameter s1x --parameter s1y --parameter s2x  --parameter s2y --use-precessing '
            
                # Last iterations are with a polar spin, to get spin prior  (as usually requested). Fir is the same as before, but sampling is more efficient
                helper_cip_arg_list[3] +=  '  --use-precessing --parameter-implied xi   --parameter-nofit chi1  --parameter-nofit theta1  --parameter-nofit phi1    --parameter-implied s1x --parameter-implied s1y --parameter-implied s2x --parameter-implied s2y '
        
                # Change convergence threshold at late times
                #            helper_cip_arg_list[2].replace( " --lnL-offset " + str(lnLoffset_early), " --lnL-offset " + str(lnLoffset_late)
                helper_cip_arg_list[3]=helper_cip_arg_list[3].replace( " --lnL-offset " + str(lnLoffset_early), " --lnL-offset " + str(lnLoffset_late))

            n_its = map(lambda x: float(x.split()[0]), helper_cip_arg_list)
            puff_max_it= n_its[0] + n_its[1] # puff for first 2 types, to insure good coverage in narrow-q cases
            if event_dict["m2"]/event_dict["m1"] < 0.4: # High q, do even through the full aligned spin model case
                puff_max_it += n_its[2]


    if opts.assume_matter:
        helper_puff_args += " --parameter LambdaTilde  --downselect-parameter s1z --downselect-parameter-range [-0.9,0.9] --downselect-parameter s2z --downselect-parameter-range [-0.9,0.9]  "  # Probably should also aggressively force sampling of low-lambda region
        helper_cip_args += " --input-tides --parameter-implied LambdaTilde --parameter-nofit lambda1 --parameter-nofit lambda2 " # For early fitting, just fit LambdaTilde
        # Add LambdaTilde on top of the aligned spin runs
        for indx in np.arange(len(helper_cip_arg_list)):
            helper_cip_arg_list[indx]+= " --input-tides --parameter-implied LambdaTilde --parameter-nofit lambda1 --parameter-nofit lambda2 " 
        # Remove LambdaTilde from *first* batch of iterations .. too painful ? NO, otherwise we wander off into wilderness
#        helper_cip_arg_list[0] = helper_cip_arg_list[0].replace('--parameter-implied LambdaTilde','')
        # Add one line with deltaLambdaTilde
        helper_cip_arg_list.append(helper_cip_arg_list[-1]) 
        helper_cip_arg_list[-1] +=  " --parameter-implied DeltaLambdaTilde "

        n_its = map(lambda x: float(x.split()[0]), helper_cip_arg_list)
        puff_max_it= np.sum(n_its) # puff all the way to the end

# lnL-offset was already enforced
#    if opts.internal_fit_strategy_enforces_cut:
#        for indx in np.arange(len(helper_cip_arg_list))[1:]:
#            helper_cip_arg_list[indx] += " --lnL-offset 20 "  # enforce lnL cutoff past the first iteration. Focuses fit on high-likelihood points as in O1/O2


with open("helper_cip_args.txt",'w') as f:
    f.write(helper_cip_args)

with open("helper_cip_arg_list.txt",'w+') as f:
    f.write("\n".join(helper_cip_arg_list))

with open("helper_test_args.txt",'w+') as f:
    f.write(helper_test_args)


if opts.assume_matter:
    with open("helper_convert_args.txt",'w+') as f:
        f.write(" --export-tides ")

if opts.propose_fit_strategy:
    with open("helper_puff_max_it.txt",'w') as f:
        f.write(str(puff_max_it))
if opts.propose_fit_strategy:
    with open("helper_puff_factor.txt",'w') as f:
        f.write(str(puff_factor))

if opts.propose_fit_strategy:
    helper_puff_args += " --downselect-parameter eta --downselect-parameter-range ["+str(eta_min) +","+str(eta_max)+"]"
    helper_puff_args += " --puff-factor " + str(puff_factor)
    with open("helper_puff_args.txt",'w') as f:
        f.write(helper_puff_args)

if opts.use_osg:
    # Write log of extra files to transfer
    #   - psd files
    #   - cache file (local.cache), IF using cvmfs frames
    if opts.use_cvmfs_frames:
        transfer_files.append(opts.working_directory+"/local.cache")
    with open("helper_transfer_files.txt","w") as f:
        for name in transfer_files:
            f.write(name+"\n")
        <|MERGE_RESOLUTION|>--- conflicted
+++ resolved
@@ -412,13 +412,12 @@
 if not (opts.hint_snr is None) and not ("SNR" in event_dict.keys()):
     event_dict["SNR"] = np.max([opts.hint_snr,6])  # hinting a low SNR isn't helpful
 
-<<<<<<< HEAD
-print " Event analysis ", event_dict
+print(" Event analysis ", event_dict)
 if (opts.event_time is None):
-    print " == candidate event parameters (as passed to helper) == "
+    print( " == candidate event parameters (as passed to helper) == ")
     event_dict["P"].print_params()
 else:
-    print  " == Using event time only; please specify a grid! == "
+    print(  " == Using event time only; please specify a grid! == ")
     event_dict["tref"]  = opts.event_time
     event_dict["epoch"] = 4
     if not("IFOs" in event_dict.keys()):
@@ -430,12 +429,7 @@
         event_dict["MChirp"] = event_dict["P"].extract_param('mc')/lal.MSUN_SI  # note this is RANDOM
     else:
         event_dict["P"].assign_param('mc', event_dict["MChirp"]*lal.MSUN_SI)
-    print event_dict["MChirp"]
-=======
-print(" Event analysis ", event_dict)
-print(" == candidate event parameters (as passed to helper) == ")
-event_dict["P"].print_params()
->>>>>>> eca2c8d4
+    print( event_dict["MChirp"])
 
 # Use event GPS time to set observing run, if not provided.  Insures automated operation with a trivial settings file does good things.
 if (opts.observing_run is None) and not opts.fake_data:

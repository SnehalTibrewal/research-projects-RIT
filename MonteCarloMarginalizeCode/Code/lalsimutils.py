--- conflicted
+++ resolved
@@ -272,17 +272,8 @@
         self.longweights = np.zeros(2*(self.FDlen-1))  # for not hermetian inner products
         self.analyticPSD_Q = analyticPSD_Q
         if analyticPSD_Q == True:
-<<<<<<< HEAD
             if rosDebugMessagesContainer[0]:
                 print "  ... populating inner product weight array using analytic PSD ... "
-            for i in range(self.minIdx,self.FDlen):        # populate weights for both hermetian and non-hermetian products
-                self.weights[i] = 1./self.psd(i*deltaF)
-                length = 2*(self.FDlen-1)
-                self.longweights[length/2 - i+1] = 1./self.psd(i*deltaF)
-                self.longweights[length/2 + i-1] = 1./self.psd(i*deltaF)
-            if rosDebugMessagesContainer[0]:
-                print "  ... finished populating inner product weight array using analytic PSD ... "
-=======
             self.weights[self.minIdx:self.FDlen] = 1.0/self.psd(np.arange(self.minIdx, self.FDlen, 1))
             # Take 1 sided PSD and make it 2 sided
             self.longweights[1:1+len(self.weights)] = self.weights[::-1]
@@ -292,7 +283,8 @@
                 #length = 2*(self.FDlen-1)
                 #self.longweights[length/2 - i+1] = 1./self.psd(i*deltaF)
                 #self.longweights[length/2 + i-1] = 1./self.psd(i*deltaF)
->>>>>>> e7004354
+            if rosDebugMessagesContainer[0]:
+                print "  ... finished populating inner product weight array using analytic PSD ... "
         else:
             for i in range(self.minIdx,self.FDlen):
                 if psd[i] != 0.:

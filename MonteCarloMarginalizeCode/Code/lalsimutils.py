# Copyright (C) 2012  Evan Ochsner, R. O'Shaughnessy
#
# This program is free software; you can redistribute it and/or modify it
# under the terms of the GNU General Public License as published by the
# Free Software Foundation; either version 2 of the License, or (at your
# option) any later version.
#
# This program is distributed in the hope that it will be useful, but
# WITHOUT ANY WARRANTY; without even the implied warranty of
# MERCHANTABILITY or FITNESS FOR A PARTICULAR PURPOSE.  See the GNU General
# Public License for more details.
#
# You should have received a copy of the GNU General Public License along
# with this program; if not, write to the Free Software Foundation, Inc.,
# 51 Franklin Street, Fifth Floor, Boston, MA  02110-1301, USA.

"""
A collection of useful data analysis routines
built from the SWIG wrappings of LAL and LALSimulation.
"""
import sys
import copy
import types

import numpy as np
from numpy import sin, cos
from scipy import interpolate
from scipy import signal
import scipy  # for decimate
sci_ver = map(int, scipy.version.version.split('.'))  # scipy version number as int list.

from glue.ligolw import lsctables, table, utils, ligolw,ilwd # check all are needed
from glue.lal import Cache

import lal
import lalsimulation as lalsim
import lalinspiral
import lalmetaio

from pylal import frutils
#from pylal import series
from pylal import seriesutils as series
from lal.series import read_psd_xmldoc
import pylal

__author__ = "Evan Ochsner <evano@gravity.phys.uwm.edu>, R. O'Shaughnessy"


rosDebugMessagesContainer = [False]
rosDebugMessagesLongContainer = [False]
print >>sys.stderr, "[Loading lalsimutils.py : MonteCarloMarginalization version]"
print >> sys.stderr, "  scipy : ", scipy.__version__
print >>sys.stderr,"  numpy : ", np.__version__

TOL_DF = 1.e-6 # Tolerence for two deltaF's to agree


#spin_convention = "radiation"
spin_convention = "L"

cthdler = ligolw.LIGOLWContentHandler #defines a content handler to load xml grids
lsctables.use_in(cthdler)



# Check lal version (lal.LAL_MSUN_SI or not).  Enables portability through the version transition.
try:
    x=lal.LAL_MSUN_SI
except:
#    print  " New style : no LAL prefix"
    lsu_MSUN=lal.MSUN_SI
    lsu_PC = lal.PC_SI
    lsu_G = lal.G_SI
    lsu_C = lal.C_SI
    lsu_PI=lal.PI
    lsu_TAPER_NONE=lalsim.SIM_INSPIRAL_TAPER_NONE
    lsu_TAPER_START=lalsim.SIM_INSPIRAL_TAPER_START
    lsu_TAPER_END=lalsim.SIM_INSPIRAL_TAPER_END
    lsu_TAPER_STARTEND=lalsim.SIM_INSPIRAL_TAPER_STARTEND
    lsu_DimensionlessUnit = lal.DimensionlessUnit
    lsu_HertzUnit = lal.HertzUnit
    lsu_SecondUnit = lal.SecondUnit

    lsu_PNORDER_NEWTONIAN = lalsim.PNORDER_NEWTONIAN
    lsu_PNORDER_HALF = lalsim.PNORDER_HALF
    lsu_PNORDER_ONE = lalsim.PNORDER_ONE
    lsu_PNORDER_ONE_POINT_FIVE = lalsim.PNORDER_ONE_POINT_FIVE
    lsu_PNORDER_TWO = lalsim.PNORDER_TWO
    lsu_PNORDER_TWO_POINT_FIVE = lalsim.PNORDER_TWO_POINT_FIVE
    lsu_PNORDER_THREE = lalsim.PNORDER_THREE
    lsu_PNORDER_THREE_POINT_FIVE = lalsim.PNORDER_THREE_POINT_FIVE
else:
    print  " Old style :  LAL prefix"
    lsu_MSUN=lal.LAL_MSUN_SI
    lsu_PC=lal.LAL_PC_SI
    lsu_G = lal.LAL_G_SI
    lsu_C = lal.LAL_C_SI
    lsu_PI = lal.LAL_PI
    lsu_TAPER_NONE=lalsim.LAL_SIM_INSPIRAL_TAPER_NONE
    lsu_TAPER_START=lalsim.LAL_SIM_INSPIRAL_TAPER_START
    lsu_TAPER_END=lalsim.LAL_SIM_INSPIRAL_TAPER_END
    lsu_TAPER_STARTEND=lalsim.LAL_SIM_INSPIRAL_TAPER_STARTEND
    lsu_DimensionlessUnit = lal.lalDimensionlessUnit
    lsu_HertzUnit = lal.lalHertzUnit
    lsu_SecondUnit = lal.lalSecondUnit

    lsu_PNORDER_NEWTONIAN = lalsim.LAL_PNORDER_NEWTONIAN
    lsu_PNORDER_HALF = lalsim.LAL_PNORDER_HALF
    lsu_PNORDER_ONE = lalsim.LAL_PNORDER_ONE
    lsu_PNORDER_ONE_POINT_FIVE = lalsim.LAL_PNORDER_ONE_POINT_FIVE
    lsu_PNORDER_TWO = lalsim.LAL_PNORDER_TWO
    lsu_PNORDER_TWO_POINT_FIVE = lalsim.LAL_PNORDER_TWO_POINT_FIVE
    lsu_PNORDER_THREE = lalsim.LAL_PNORDER_THREE
    lsu_PNORDER_THREE_POINT_FIVE = lalsim.LAL_PNORDER_THREE_POINT_FIVE

try:
    lalSEOBv4 = lalsim.SEOBNRv4
    lalIMRPhenomD = lalsim.IMRPhenomD
except:
    lalSEOBv4 =-1
    lalIMRPhenomD = -2
try:
    lalTEOBv2 = -3 # not implemented
    lalTEOBv4 = lalsim.SEOBNRv4T
except:
    lalTEOBv2 = -3
    lalTEOBv4 = -4


MsunInSec = lal.MSUN_SI*lal.G_SI/lal.C_SI**3


# https://www.lsc-group.phys.uwm.edu/daswg/projects/lal/nightly/docs/html/_l_a_l_sim_inspiral_8c_source.html#l02910
def lsu_StringFromPNOrder(order):
    if (order == lsu_PNORDER_NEWTONIAN):
        return "newtonian"
    elif (order == lsu_PNORDER_HALF):
        return "oneHalfPN"
    elif (order == lsu_PNORDER_ONE):
        return "onePN"
    elif (order == lsu_PNORDER_ONE_POINT_FIVE):
        return "onePointFivePN"
    elif (order == lsu_PNORDER_TWO):
        return "twoPN"
    elif (order == lsu_PNORDER_TWO_POINT_FIVE):
        return "twoPointFivePN"
    elif (order == lsu_PNORDER_THREE):
        return "threePN"
    elif (order == lsu_PNORDER_THREE_POINT_FIVE):
        return "threePointFivePN"
    elif (order == -1):  # highest available
        return "threePointFivePN"
    else:
        raise "Unknown PN order ", order

#
# Class to hold arguments of ChooseWaveform functions
#
valid_params = ['m1', 'm2', 's1x', 's1y', 's1z', 's2x', 's2y', 's2z', 'chi1_perp', 'chi2_perp', 'lambda1', 'lambda2', 'theta','phi', 'phiref',  'psi', 'incl', 'tref', 'dist', 'mc', 'eta', 'delta_mc', 'chi1', 'chi2', 'thetaJN', 'phiJL', 'theta1', 'theta2','psiJ', 'beta', 'cos_beta', 'sin_phiJL', 'cos_phiJL', 'phi12', 'phi1', 'phi2', 'LambdaTilde', 'DeltaLambdaTilde', 'lambda_plus', 'lambda_minus', 'q', 'mtot','xi','chiz_plus', 'chiz_minus', 'chieff_aligned','fmin', "SOverM2_perp", "SOverM2_L", "DeltaOverM2_perp", "DeltaOverM2_L", "shu"]

tex_dictionary  = {
 "mtot": '$M$',
 "mc": '${\cal M}_c$',
 "m1": '$m_1$',
 "m2": '$m_2$',
 "m1_source": r'$m_{1,source}$',
 "m2_source": r'$m_{2,source}$',
 "mtotal_source": r'$M_{source}$',
  "q": "$q$",
  "delta" : "$\delta$",
  "delta_mc" : "$\delta$",
  "beta" : "$\beta$",
  "cos_beta" : "$\cos(\\beta)$",
  "sin_beta" : "$\sin(\\beta)$",
  "sin_phiJL" : "$\sin(\\phi_{JL})$",
  "cos_phiJL" : "$\cos(\\phi_{JL})$",
  "phi12" : "$\phi_{12}$",
  "DeltaOverM2_perp" : "$\Delta_\perp$",
  "DeltaOverM2_L" : "$\Delta_{||}$",
  "SOverM2_perp" : "$S_\perp$",
  "SOverM2_L" : "$S_{||}$",
  "eta": "$\eta$",
  "chi_eff": "$\chi_{eff}$",
  "xi": "$\chi_{eff}$",
  "chi_p": "$\chi_{p}$",
   "chiMinus":"$\chi_{eff,-}$",
  "chiz_plus":"$\chi_{z,+}$",
  "chiz_minus":"$\chi_{z,-}$",
  "lambda_plus":"$\lambda_{+}$",
  "lambda_minus":"$\lambda_{-}$",
  "s1z": "$\chi_{1,z}$",
  "s2z": "$\chi_{2,z}$",
  "s1x": "$\chi_{1,x}$",
  "s2x": "$\chi_{2,x}$",
  "s1y": "$\chi_{1,y}$",
  "s2y": "$\chi_{2,y}$",
  # tex labels for inherited LI names
 "a1z": r'$\chi_{1,z}$',
 "a2z": r'$\chi_{2,z}$',
 "mtotal": r'$M_{tot}$',
 "cos_theta1":"$\cos \\theta_1$",
 "cos_theta2":"$\cos \\theta_2$",
 "chi1_perp": "$\chi_{1,\perp}$",
 "chi2_perp": "$\chi_{2,\perp}$",
  'chi1':'$|\chi_1|$',
  'chi2':'$|\chi_2|$',
  'lambda1':r'$\lambda_1$',
  'lambda2':r'$\lambda_2$',
  'LambdaTilde': r'$\tilde{\Lambda}$',
  'lambdat': r'$\tilde{\Lambda}$',
  'DeltaLambdaTilde': r'$\Delta\tilde{\Lambda}$',
  'dlambdat': r'$\Delta\tilde{\Lambda}$'
}


class ChooseWaveformParams:
    """
    Class containing all the arguments needed for SimInspiralChooseTD/FDWaveform
    plus parameters theta, phi, psi, radec to go from h+, hx to h(t)

    if radec==True: (theta,phi) = (DEC,RA) and strain will be computed using
            XLALSimDetectorStrainREAL8TimeSeries
    if radec==False: then strain will be computed using a simple routine 
            that assumes (theta,phi) are spherical coord. 
            in a frame centered at the detector
    """
    def __init__(self, phiref=0., deltaT=1./4096., m1=10.*lsu_MSUN, 
            m2=10.*lsu_MSUN, s1x=0., s1y=0., s1z=0., 
            s2x=0., s2y=0., s2z=0., fmin=40., fref=0., dist=1.e6*lsu_PC,
            incl=0., lambda1=0., lambda2=0., waveFlags=None, nonGRparams=None,
            ampO=0, phaseO=7, approx=lalsim.TaylorT4, 
            theta=0., phi=0., psi=0., tref=0., radec=False, detector="H1",
            deltaF=None, fmax=0., # for use w/ FD approximants
            taper=lsu_TAPER_NONE # for use w/TD approximants
            ):
        self.phiref = phiref
        self.deltaT = deltaT
        self.m1 = m1
        self.m2 = m2
        self.s1x = s1x
        self.s1y = s1y
        self.s1z = s1z
        self.s2x = s2x
        self.s2y = s2y
        self.s2z = s2z
        self.fmin = fmin
        self.fref = fref
        self.dist = dist
        self.incl = incl
        self.lambda1 = lambda1
        self.lambda2 = lambda2
        self.waveFlags = waveFlags
        self.nonGRparams = nonGRparams
        self.ampO = ampO
        self.phaseO = phaseO
        self.approx = approx
        self.theta = theta     # DEC.  DEC =0 on the equator; the south pole has DEC = - pi/2
        self.phi = phi         # RA.   
        self.psi = psi
        self.meanPerAno = 0.0  # port 
        self.longAscNodes = self.psi # port to master
        self.eccentricity=0
        self.tref = tref
        self.radec = radec
        self.detector = "H1"
        self.deltaF=deltaF
        self.fmax=fmax
        self.taper = taper

    # From Pankow/master
    _LAL_DICT_PARAMS = {"Lambda1": "lambda1", "Lambda2": "lambda2", "ampO": "ampO", "phaseO": "phaseO"}
    _LAL_DICT_PTYPE = {"Lambda1": lal.DictInsertREAL8Value, "Lambda2": lal.DictInsertREAL8Value, "ampO": lal.DictInsertINT4Value, "phaseO": lal.DictInsertINT4Value}
    def to_lal_dict(self):
        extra_params = lal.CreateDict()
        for k, p in ChooseWaveformParams._LAL_DICT_PARAMS.iteritems():
            typfunc = ChooseWaveformParams._LAL_DICT_PTYPE[k]
            typfunc(extra_params, k, getattr(self, p))
        # Properly add tidal parammeters
        lalsim.SimInspiralWaveformParamsInsertTidalLambda1(extra_params, self.lambda1)
        lalsim.SimInspiralWaveformParamsInsertTidalLambda2(extra_params, self.lambda2)
        return extra_params

    def manual_copy(self):
        P=self.copy()
        waveFlags = self.waveFlags
        if waveFlags:
            waveFlagsNew = lalsim.SimInspiralCreateWaveformFlags()
            lalsim.SimInspiralSetSpinOrder(waveFlagsNew, lalsim.SimInspiralGetSpinOrder(waveFlags))
            lalsim.SimInspiralSetTidalOrder(waveFlagsNew, lalsim.SimInspiralGetTidalOrder(waveFlags))
            P.waveFlags = waveFlagsNew
        return P

    def swap_components(self):
        s1x,s1y,s1z = self.spin1x,self.spin1y,self.spin1z
        s2x,s2y,s2z = self.spin2x,self.spin2y,self.spin2z
        m1 =self.m1
        m2 = self.m2
        self.spin1x,self.spin1y,self.spin1z  = s2x,s2y,s2z 
        self.spin2x,self.spin2y,self.spin2z  = s1x,s1y,s1z
        self.m1 = m2
        self.m2  = m1
        lam1,lam2 =self.lambda1,self.lambda2
        self.lambda2=lam1
        self.lambda1=lam2
        self.phiref = self.phiref+np.pi

        

    def assign_param(self,p,val):
        """
        assign_param
        Syntatic sugar to assign parameters to values.
        Provides ability to specify a binary by its values of 
            - mchirp, eta
            - system frame parameters
        VERY HELPFUL if you want to change just one parameter at a time (e.g., for Fisher )
        """
        if p == 'mtot':
            # change implemented at fixed chi1, chi2, eta
            q = self.m2/self.m1
            self.m1,self.m2 = np.array( [1./(1+q), q/(1.+q)])*val
            return self
        if p == 'q':
            # change implemented at fixed Mtot (NOT mc)
            mtot = self.m2+self.m1
            self.m1,self.m2 = np.array( [1./(1+val), val/(1.+val)])*mtot
            return self
        if p == 'log_mc':
            # change implemented at fixed chi1, chi2, eta
            eta = symRatio(self.m1,self.m2)
            self.m1,self.m2 = m1m2(10**val,eta)
            return self
        if p == 'mc':
            # change implemented at fixed chi1, chi2, eta
            eta = symRatio(self.m1,self.m2)
            self.m1,self.m2 = m1m2(val,eta)
            return self
        if p == 'eta':
            # change implemented at fixed chi1, chi2, mc
            mc = mchirp(self.m1,self.m2)
            self.m1,self.m2 = m1m2(mc,val)
            return self
        if p == 'delta':
            # change implemented at fixed chi1, chi2, M
            M = self.m1 + self.m2
            self.m1 = M*(1+val)/2
            self.m2 = M*(1-val)/2
            return self
        if p == 'delta_mc':
            # change implemented at fixed chi1, chi2, *mc*
            eta_here = 0.25*(1 - val*val)
            self.assign_param('eta', eta_here)
            return self
        if p == 'chiz_plus':
            # Designed to give the benefits of sampling in chi_eff, without introducing a transformation/prior that depends on mass
            # Fixes chiz_minus by construction
            czm = (self.spin1z-self.spin2z)/2.
            czp = val
            self.spin1z = (czp+czm)
            self.spin2z = (czp-czm)
            return self
        if p == 'chiz_minus':
            # Designed to give the benefits of sampling in chi_eff, without introducing a transformation/prior that depends on mass
            # Fixes chiz_plus by construction
            czm =  val
            czp = (self.spin1z+self.spin2z)/2.
            self.spin1z = (czp+czm)
            self.spin2z = (czp-czm)
            return self
        if p == 'lambda_plus':
            # Designed to give the benefits of sampling in chi_eff, without introducing a transformation/prior that depends on mass
            # Fixes chiz_minus by construction
            czm = (self.lambda1-self.lambda2)/2.
            czp = val
            self.lambda1 = (czp+czm)
            self.lambda2 = (czp-czm)
            return self
        if p == 'lambda_minus':
            # Designed to give the benefits of sampling in chi_eff, without introducing a transformation/prior that depends on mass
            # Fixes chiz_plus by construction
            czm =  val
            czp = (self.lambda1+self.lambda2)/2.
            self.lambda1 = (czp+czm)
            self.lambda2 = (czp-czm)
            return self
        if p == 'chi1':
            chi1Vec = np.array([self.spin1x,self.spin1y,self.spin1z])
            chi1VecMag = np.sqrt(np.dot(chi1Vec,chi1Vec))
            if chi1VecMag < 1e-5:
                Lref = self.OrbitalAngularMomentumAtReferenceOverM2()
                Lhat = Lref/np.sqrt(np.dot(Lref,Lref))
                self.spin1x,self.spin1y,self.spin1z = val*Lhat
            else:
                self.spin1x,self.spin1y,self.spin1z = val* chi1Vec/chi1VecMag
            return self
        if p == 'chi2':
            chi1Vec = np.array([self.spin2x,self.spin2y,self.spin2z])
            chi1VecMag = np.sqrt(np.dot(chi1Vec,chi1Vec))
            if chi1VecMag < 1e-5:
                Lref = self.OrbitalAngularMomentumAtReferenceOverM2()
                Lhat = Lref/np.sqrt(np.dot(Lref,Lref))
                self.spin2x,self.spin2y,self.spin2z = val*Lhat
            else:
                self.spin2x,self.spin2y,self.spin2z = val* chi1Vec/chi1VecMag
            return self
        if p == 'thetaJN':
            if self.fref is 0:
                print " Changing geometry requires a reference frequency "
                sys.exit(0)
            thetaJN,phiJL,theta1,theta2,phi12,chi1,chi2,psiJ = self.extract_system_frame()
            self.init_via_system_frame(thetaJN=val,phiJL=phiJL,theta1=theta1,theta2=theta2,phi12=phi12,chi1=chi1,chi2=chi2,psiJ=psiJ)
            return self
        if p == 'phiJL':
            if self.fref is 0:
                print " Changing geometry requires a reference frequency "
                sys.exit(0)
            thetaJN,phiJL,theta1,theta2,phi12,chi1,chi2,psiJ = self.extract_system_frame()
            self.init_via_system_frame(thetaJN=thetaJN,phiJL=val,theta1=theta1,theta2=theta2,phi12=phi12,chi1=chi1,chi2=chi2,psiJ=psiJ)
            return self
        # if p == 'chi1':
        #     chi1_vec_now = np.array([self.spin1x,self.spin1y,self.spin1z])
        #     chi1_now = np.sqrt(np.dot(chi1_vec_now,chi1_vec_now))
        #     if chi1_now < 1e-5:
        #         self.spin1z = val  # assume aligned
        #         return self
        #     self.spin1x,self.spin1y,self.spin1z = chi1_vec_now * val/chi1_now
        #     return self
        if p == 'theta1':
            if self.fref is 0:
                print " Changing geometry requires a reference frequency "
                sys.exit(0)
            thetaJN,phiJL,theta1,theta2,phi12,chi1,chi2,psiJ = self.extract_system_frame()
            self.init_via_system_frame(thetaJN=thetaJN,phiJL=phiJL,theta1=val,theta2=theta2,phi12=phi12,chi1=chi1,chi2=chi2,psiJ=psiJ)
            return self
        if p == 'phi1':
            if self.fref is 0:
                print " Changing geometry requires a reference frequency "
                sys.exit(0)
            # Do it MANUALLY, assuming the L frame! 
            chiperp_vec_now = np.array([self.spin1x,self.spin1y])
            chiperp_now = np.sqrt(np.dot(chiperp_vec_now,chiperp_vec_now))
            self.spin1x = chiperp_now*np.cos(val)
            self.spin1y = chiperp_now*np.sin(val)
            return self
        if p == 'theta2':
            if self.fref is 0:
                print " Changing geometry requires a reference frequency "
                sys.exit(0)
            thetaJN,phiJL,theta1,theta2,phi12,chi1,chi2,psiJ = self.extract_system_frame()
            self.init_via_system_frame(thetaJN=thetaJN,phiJL=phiJL,theta1=theta1,theta2=val,phi12=phi12,chi1=chi1,chi2=chi2,psiJ=psiJ)
            return self
        if p == 'phi2':
            if self.fref is 0:
                print " Changing geometry requires a reference frequency "
                sys.exit(0)
            # Do it MANUALLY, assuming the L frame! 
            chiperp_vec_now = np.array([self.spin2x,self.spin2y])
            chiperp_now = np.sqrt(np.dot(chiperp_vec_now,chiperp_vec_now))
            self.spin2x = chiperp_now*np.cos(val)
            self.spin2y = chiperp_now*np.sin(val)
            return self
        if p == 'psiJ':
            if self.fref is 0:
                print " Changing geometry requires a reference frequency "
                sys.exit(0)
            thetaJN,phiJL,theta1,theta2,phi12,chi1,chi2,psiJ = self.extract_system_frame()
            self.init_via_system_frame(thetaJN=thetaJN,phiJL=phiJL,theta1=theta1,theta2=theta2,phi12=phi12,chi1=chi1,chi2=chi2,psiJ=val)
            return self
        if p == 'beta':
            # Documentation: *changing* beta is designed for a single-spin binary at present
            # Based on expressions in this paper
            #    http://adsabs.harvard.edu/abs/2012PhRvD..86f4020B
            if self.fref is 0:
                print " Changing geometry requires a reference frequency "
                sys.exit(0)
            thetaJN,phiJL,theta1,theta2,phi12,chi1,chi2,psiJ = self.extract_system_frame()
            if chi2 > 1e-5:
                print " Changing beta only supported for single spin "
                sys.exit(0)
            if np.abs(val)<1e-4:
                theta1=0
                self.init_via_system_frame(thetaJN=val,phiJL=phiJL,theta1=theta1,theta2=theta2,phi12=phi12,chi1=chi1,chi2=chi2,psiJ=psiJ)
                return self
            #kappa = np.cos(theta1) # target we want to determine
            SoverL = chi1 * self.VelocityAtFrequency(self.fref) * self.m1/self.m2  # S/L = m1 chi v/m2
            # sanity check this value of beta is *possible*
            if  val and np.cos(val)**2 < 1-SoverL**2:
                print " This value of beta cannot be attained, because SoverL= ", SoverL, " so beta max = ", np.arccos(np.sqrt(1-SoverL**2))
                sys.exit(0)
            x=np.cos(val)
            kappa = (- np.sin(val)**2 + x * np.sqrt( SoverL**2 - np.sin(val)**2))/SoverL
            # Note that if gamma < 1, there are two roots for each value of beta
            # def solveme(x):
            #     return (1+ x *SoverL)/np.sqrt(1+2*x*SoverL+SoverL**2) -val # using a root find instead of algebraic for readability
            # kappa = optimize.newton(solveme,0.01)
            # PROBLEM: Only implemented for radiation gauge, disable if in non-radiation gauge
            if spin_convenion == "radiation":
                theta1 = np.arccos(kappa)
                self.init_via_system_frame(thetaJN=val,phiJL=phiJL,theta1=theta1,theta2=theta2,phi12=phi12,chi1=chi1,chi2=chi2,psiJ=psiJ)
            else:
                print " beta assignment not implemented in non-radiation gauge "
                sys.exit(0)
            return self
        # tidal parameters
        if p == 'LambdaTilde':
            Lt, dLt   = tidal_lambda_tilde(self.m1, self.m2, self.lambda1, self.lambda2)
            Lt = val
            self.lambda1, self.lambda2 = tidal_lambda_from_tilde(self.m1, self.m2, Lt, dLt)
            return self
        if p == 'DeltaLambdaTilde':
            Lt, dLt   = tidal_lambda_tilde(self.m1, self.m2, self.lambda1, self.lambda2)
            dLt = val
            self.lambda1, self.lambda2 = tidal_lambda_from_tilde(self.m1, self.m2, Lt, dLt)
            return self
        if p == 'chieff_aligned':
            chieff = self.extract_param('xi')
            chieff_new  = val
            mtot = self.extract_param('mtot')
            m1 = self.extract_param('m1')
            m2 = self.extract_param('m2')
            if np.abs(m1/m2 -1) > 1e-5:
            # only works for aligned system. Note aligned convention changes from iteration to iteration -- will eventually be aligned with z, but..
            # This assumes chiminus is a good and useful parameter.  
            # This parameterization was designed to be more stable for extreme mass ratio systems, where the usual chi- becomes highly degenerate
            # Note that by construction, in the limit of large mass ratio, chi1 -> xi and chi2 -> - chiminus, so the parameterization is not degenerate
# {(m1 c1 +     m2 c2 ) == (m1 + m2) \[Xi], (m2 c1 - m1 c2)/(m1 -      m2) == \[Chi]Diff}
# {c1, c2} /. Solve[%, {c1, c2}][[1]] // Simplify
# Collect[%[[2]], {\[Xi], \[Chi]Diff}]
# % - \[Xi] // Simplify // FullSimplify
                chi1 = self.extract_param('chi1')
                chi2 = self.extract_param('chi2')
                chiminus =  (m2*chi1 - m1*chi2)/(m1 - m2)
                # Solve equations for M xi, M chiminus.  
                chi1_new = chieff_new + (m1 - m2)*m2*(chieff_new + chiminus)/(m1**2 + m2**2)
                chi2_new = chieff_new - (m1 - m2)*m1*(chieff_new + chiminus)/(m1**2 + m2**2)
                self.assign_param('chi1', chi1_new)
                self.assign_param('chi2', chi2_new)
            else:
                # for equal mass, require them to have the same value
                self.assign_param('chi1', chieff_new)
                self.assign_param('chi2', chieff_new)                
            return self
        # assign an attribute
        if hasattr(self,p):
            setattr(self,p,val)
            return self
        print " No attribute ", p, " in ", dir(self)
        print " Is in valid_params? ", p in valid_params
        sys.exit(0)
    def extract_param(self,p):
        """
        assign_param
        Syntatic sugar to extract parameters to values.
        Necessary to make full use of assign_param on 
            - mchirp, eta
            - system frame parameters
        VERY HELPFUL if you want to change just one parameter at a time (e.g., for Fisher )
        """
        if p == 'mtot':
            return (self.m2+self.m1)
        if p == 'q':
            return self.m2/self.m1
        if p == 'delta' or p=='delta_mc':  # Same access routine
            return (self.m1-self.m2)/(self.m1+self.m2)
        if p == 'mc':
            return mchirp(self.m1,self.m2)
        if p == 'log_mc':
            return np.log10(mchirp(self.m1,self.m2))
        if p == 'eta':
            return symRatio(self.m1,self.m2)
        if p == 'chi1':
            chi1Vec = np.array([self.spin1x,self.spin1y,self.spin1z])
            return np.sqrt(np.dot(chi1Vec,chi1Vec))
        if p == 'chi2':
            chi1Vec = np.array([self.spin2x,self.spin2y,self.spin2z])
            return np.sqrt(np.dot(chi1Vec,chi1Vec))
        if p == 'chi1_perp':
            chi1Vec = np.array([self.spin1x,self.spin1y,self.spin1z])
            if spin_convention == "L":
                Lhat = np.array([0,0,1]) # CRITICAL to work with modern PE output. Argh. Must swap convention elsewhere
            else:
                Lhat = np.array( [np.sin(self.incl),0,np.cos(self.incl)])  # does NOT correct for psi polar anogle!   Uses OLD convention for spins!
            return np.sqrt( np.dot(chi1Vec,chi1Vec) -  np.dot(Lhat, chi1Vec)**2 )  # L frame !
        if p == 'chi2_perp':
            chi2Vec = np.array([self.spin2x,self.spin2y,self.spin2z])
            if spin_convention == "L":
                Lhat = np.array([0,0,1]) # CRITICAL to work with modern PE output. Argh. Must swap convention elsewhere
            else:
                Lhat = np.array( [np.sin(self.incl),0,np.cos(self.incl)])  # does NOT correct for psi polar anogle!   Uses OLD convention for spins!
            return np.sqrt( np.dot(chi2Vec,chi2Vec) -  np.dot(Lhat, chi2Vec)**2 )  # L frame !

        if p == 'xi' or p == 'chieff_aligned':
            chi1Vec = np.array([self.spin1x,self.spin1y,self.spin1z])
            chi2Vec = np.array([self.spin2x,self.spin2y,self.spin2z])
            Lhat = None
            if spin_convention == "L":
                Lhat = np.array([0,0,1]) # CRITICAL to work with modern PE output. Argh. Must swap convention elsewhere
            else:
                Lhat = np.array( [np.sin(self.incl),0,np.cos(self.incl)])  # does NOT correct for psi polar anogle!   Uses OLD convention for spins!
            xi = np.dot(Lhat, (self.m1*chi1Vec + self.m2* chi2Vec))/(self.m1+self.m2)   # see also 'Xi', defined below
            return xi
        if p == 'chiMinus':
            chi1Vec = np.array([self.spin1x,self.spin1y,self.spin1z])
            chi2Vec = np.array([self.spin2x,self.spin2y,self.spin2z])
            Lhat = None
            if spin_convention == "L":
                Lhat = np.array([0,0,1]) # CRITICAL to work with modern PE output. Argh. Must swap convention elsewhere
            else:
                Lhat = np.array( [np.sin(self.incl),0,np.cos(self.incl)])  # does NOT correct for psi polar anogle!   Uses OLD convention for spins!
            xi = np.dot(Lhat, (self.m1*chi1Vec - self.m2* chi2Vec))/(self.m1+self.m2)   # see also 'Xi', defined below
            return xi
        if p == 'chiz_plus':
            # Designed to give the benefits of sampling in chi_eff, without introducing a transformation/prior that depends on mass
            return (self.spin1z+self.spin2z)/2.
        if p == 'chiz_minus':
            # Designed to give the benefits of sampling in chi_eff, without introducing a transformation/prior that depends on mass
<<<<<<< HEAD
            return (self.spin1z-self.spin2z)/2.
=======
            return (self.s1z-self.s2z)/2.
        if p == 'shu':
            # https://arxiv.org/pdf/1801.08162.pdf
            # Eq. 27
            # Shu/M^2 =  xi - 1/2 L.(S1/q + q S2)/M^2 = xi  - 1/2 L.(m1 m2 chi1 + m1 m2 chi2) = xi - 1/2 eta(chi1+chi2).L
            chi1Vec = np.array([self.s1x,self.s1y,self.s1z])
            chi2Vec = np.array([self.s2x,self.s2y,self.s2z])
            Lhat = None
            if spin_convention == "L":
                Lhat = np.array([0,0,1]) # CRITICAL to work with modern PE output. Argh. Must swap convention elsewhere
            else:
                Lhat = np.array( [np.sin(self.incl),0,np.cos(self.incl)])  # does NOT correct for psi polar anogle!   Uses OLD convention for spins!
            xi = np.dot(Lhat, (self.m1*chi1Vec + self.m2* chi2Vec))/(self.m1+self.m2)   # see also 'Xi', defined below
            shu = xi - 0.5*np.dot(Lhat, chi1Vec+chi2Vec) * (self.m1*self.m2)/ (self.m1+self.m2)**2
            return shu
        if p == 'lambda_plus':
            # Designed to give the benefits of sampling in chi_eff, without introducing a transformation/prior that depends on mass
            return (self.lambda1+self.lambda2)/2.
        if p == 'lambda_minus':
            # Designed to give the benefits of sampling in chi_eff, without introducing a transformation/prior that depends on mass
            return (self.lambda1-self.lambda2)/2.
>>>>>>> e9f92195
        if p == 'chiMinusAlt':
            chi1Vec = np.array([self.spin1x,self.spin1y,self.spin1z])
            chi2Vec = np.array([self.spin2x,self.spin2y,self.spin2z])
            Lhat = None
            if spin_convention == "L":
                Lhat = np.array([0,0,1]) # CRITICAL to work with modern PE output. Argh. Must swap convention elsewhere
            else:
                Lhat = np.array( [np.sin(self.incl),0,np.cos(self.incl)])  # does NOT correct for psi polar anogle!   Uses OLD convention for spins!
            xi = np.dot(Lhat, (self.m1*chi1Vec - self.m2* chi2Vec))/(self.m1- self.m2)   # see also 'Xi', defined below
            return xi
        if p == 'thetaJN':
            if self.fref is 0:
                print " Changing geometry requires a reference frequency "
                sys.exit(0)
            thetaJN,phiJL,theta1,theta2,phi12,chi1,chi2,psiJ = self.extract_system_frame()
            return thetaJN
        if p == 'phiJL':
            if self.fref is 0:
                print " Changing geometry requires a reference frequency "
                sys.exit(0)
            thetaJN,phiJL,theta1,theta2,phi12,chi1,chi2,psiJ = self.extract_system_frame()
            return phiJL
        if p == 'theta1':
            if self.fref is 0:
                print " Changing geometry requires a reference frequency "
                sys.exit(0)
            thetaJN,phiJL,theta1,theta2,phi12,chi1,chi2,psiJ = self.extract_system_frame()
            return theta1
        if p == 'theta2':
            if self.fref is 0:
                print " Changing geometry requires a reference frequency "
                sys.exit(0)
            thetaJN,phiJL,theta1,theta2,phi12,chi1,chi2,psiJ = self.extract_system_frame()
            return theta2
        if p == 'cos_theta1':
            if self.fref is 0:
                print " Changing geometry requires a reference frequency "
                sys.exit(0)
            thetaJN,phiJL,theta1,theta2,phi12,chi1,chi2,psiJ = self.extract_system_frame()
            return np.cos(theta1)
        if p == 'cos_theta2':
            if self.fref is 0:
                print " Changing geometry requires a reference frequency "
                sys.exit(0)
            thetaJN,phiJL,theta1,theta2,phi12,chi1,chi2,psiJ = self.extract_system_frame()
            return np.cos(theta2)
        if p == 'psiJ':
            if self.fref is 0:
                print " Changing geometry requires a reference frequency "
                sys.exit(0)
            thetaJN,phiJL,theta1,theta2,phi12,chi1,chi2,psiJ = self.extract_system_frame()
            return psiJ
        if p == 'sin_phiJL':
            if self.fref is 0:
                print " Changing geometry requires a reference frequency "
                sys.exit(0)
            thetaJN,phiJL,theta1,theta2,phi12,chi1,chi2,psiJ = self.extract_system_frame()
            return np.sin(phiJL)
        if p == 'cos_phiJL':
            if self.fref is 0:
                print " Changing geometry requires a reference frequency "
                sys.exit(0)
            thetaJN,phiJL,theta1,theta2,phi12,chi1,chi2,psiJ = self.extract_system_frame()
            return np.cos(phiJL)
        if p == 'beta':
            if self.fref is 0:
                print " Changing geometry requires a reference frequency "
                sys.exit(0)
            Jref = self.TotalAngularMomentumAtReferenceOverM2()
            Jhat = Jref/np.sqrt(np.dot(Jref, Jref))
            Lref = self.OrbitalAngularMomentumAtReferenceOverM2()
            Lhat = Lref/np.sqrt(np.dot(Lref,Lref))
            return np.arccos(np.dot(Lhat,Jhat))   # holds in general
        if p == 'cos_beta':
            if self.fref is 0:
                print " Changing geometry requires a reference frequency "
                sys.exit(0)
            Jref = self.TotalAngularMomentumAtReferenceOverM2()
            Jhat = Jref/np.sqrt(np.dot(Jref, Jref))
            Lref = self.OrbitalAngularMomentumAtReferenceOverM2()
            Lhat = Lref/np.sqrt(np.dot(Lref,Lref))
            return np.dot(Lhat,Jhat)   # holds in general
        if p == 'sin_beta':
            if self.fref is 0:
                print " Changing geometry requires a reference frequency "
                sys.exit(0)
            Jref = self.TotalAngularMomentumAtReferenceOverM2()
            Jhat = Jref/np.sqrt(np.dot(Jref, Jref))
            Lref = self.OrbitalAngularMomentumAtReferenceOverM2()
            Lhat = Lref/np.sqrt(np.dot(Lref,Lref))
            return np.sqrt(1- np.dot(Lhat,Jhat)**2)   # holds in general
        # Other spin parameters of use in generalised fits
        if p == 'SoverM2':   # SCALAR
            chi1Vec = np.array([self.spin1x,self.spin1y,self.spin1z])
            chi2Vec = np.array([self.spin2x,self.spin2y,self.spin2z])
            S = (chi1Vec*self.m1**2+chi2Vec*self.m2**2)/(self.m1+self.m2)**2
            return np.sqrt(np.dot(S,S))
        if p == 'SOverM2_vec':  
            chi1Vec = np.array([self.spin1x,self.spin1y,self.spin1z])
            chi2Vec = np.array([self.spin2x,self.spin2y,self.spin2z])
            S = (chi1Vec*self.m1**2+chi2Vec*self.m2**2)/(self.m1+self.m2)**2
            return S
        if p == 'SOverM2_perp':  
            chi1Vec = np.array([self.spin1x,self.spin1y,self.spin1z])
            chi2Vec = np.array([self.spin2x,self.spin2y,self.spin2z])
            S = (chi1Vec*self.m1**2+chi2Vec*self.m2**2)/(self.m1+self.m2)**2
            if spin_convention == "L":
                Lhat = np.array([0,0,1]) # CRITICAL to work with modern PE output. Argh. Must swap convention elsewhere
            else:
                Lhat = np.array( [np.sin(self.incl),0,np.cos(self.incl)])  # does NOT correct for psi polar anogle!   Uses OLD conventi
            return  np.sqrt(np.dot(S,S) - np.dot(S,Lhat)**2  )
        if p == 'DeltaOverM2_vec':  
            chi1Vec = np.array([self.spin1x,self.spin1y,self.spin1z])
            chi2Vec = np.array([self.spin2x,self.spin2y,self.spin2z])
            Delta = -1*(chi1Vec*self.m1-chi2Vec*self.m2)/(self.m1+self.m2)
            return Delta  # VECTOR
        if p == 'DeltaOverM2_perp':  
            chi1Vec = np.array([self.spin1x,self.spin1y,self.spin1z])
            chi2Vec = np.array([self.spin2x,self.spin2y,self.spin2z])
            Delta = -1*(chi1Vec*self.m1-chi2Vec*self.m2)/(self.m1+self.m2)
            if spin_convention == "L":
                Lhat = np.array([0,0,1]) # CRITICAL to work with modern PE output. Argh. Must swap convention elsewhere
            else:
                Lhat = np.array( [np.sin(self.incl),0,np.cos(self.incl)])  # does NOT correct for psi polar anogle!   Uses OLD conventi
            return  np.sqrt(np.dot(Delta,Delta) - np.dot(Delta,Lhat)**2  )
        if p == 'DeltaOverM2_L':  
            chi1Vec = np.array([self.spin1x,self.spin1y,self.spin1z])
            chi2Vec = np.array([self.spin2x,self.spin2y,self.spin2z])
            Delta = -1*(chi1Vec*self.m1-chi2Vec*self.m2)/(self.m1+self.m2)
            if spin_convention == "L":
                Lhat = np.array([0,0,1]) # CRITICAL to work with modern PE output. Argh. Must swap convention elsewhere
            else:
                Lhat = np.array( [np.sin(self.incl),0,np.cos(self.incl)])  # does NOT correct for psi polar anogle!   Uses OLD conventi
            return  np.dot(Delta,Lhat)
        if p == 'S0_vec':  
            chi1Vec = np.array([self.spin1x,self.spin1y,self.spin1z])
            chi2Vec = np.array([self.spin2x,self.spin2y,self.spin2z])
            S0 = (chi1Vec*self.m1+chi2Vec*self.m2)/(self.m1+self.m2)
            return S0  # VECTOR
        if p == 'chi_p':
            # see e.g.,https://journals.aps.org/prd/pdf/10.1103/PhysRevD.91.024043 Eq. 3.3, 3.4
            # Reviewed implementation  (note horrible shift in names for A1, A2 !)
            #   https://git.ligo.org/lscsoft/lalsuite/blob/master/lalinference/python/lalinference/bayespputils.py#L3783
            mtot = self.extract_param('mtot')
            m1 = self.extract_param('m1')
            m2 = self.extract_param('m2')
            chi1 = np.array([self.s1x, self.s1y, self.s1z])
            chi2 = np.array([self.s2x, self.s2y, self.s2z])
            q = m2/m1  # note convention
            A1 = (2+ 3.*q/2); A2 = (2+3./(2*q))
            S1p = (m1**2 * chi1)[:2]
            S2p = (m2**2 * chi2)[:2]
            Sp = np.max([np.linalg.norm( A1*S1p), np.linalg.norm(A2*S2p)])
            return Sp/(A1*m1**2)  # divide by term for *larger* BH

        if p == 'LambdaTilde':
            Lt, dLt   = tidal_lambda_tilde(self.m1, self.m2, self.lambda1, self.lambda2)
            return Lt
        if p == 'DeltaLambdaTilde':
            Lt, dLt   = tidal_lambda_tilde(self.m1, self.m2, self.lambda1, self.lambda2)
            return dLt
        if 'product(' in p:
            # Drop first and last characters
            a=p.replace(' ', '') # drop spaces
            a = a[:len(a)-1] # drop last
            a = a[8:]
            terms = a.split(',')
            vals = map(self.extract_param, terms) # recurse to parse lower-level quantities
            return np.prod(vals)
        # assign an attribute
        if hasattr(self,p):
            return getattr(self,p)
        print " No attribute ", p, " in ", dir(self)
        sys.exit(0)


    def randomize(self,zero_spin_Q=False,aligned_spin_Q=False,default_inclination=None,default_phase=None,default_polarization=None,dMax=500.,dMin=1.):
        mMin = 2.   # min component mass (Msun)
        mMax = 10.  # max component mass (Msun)
        sMin = 0.   # min spin magnitude
        sMax = 1.   # max spin magnitude
#        dMin = float(dMin)   # min distance (Mpc)
#        dMax = float(dMax) # max distance (Mpc)
        self.m1 = np.random.uniform(mMin,mMax)
        self.m2 = np.random.uniform(mMin,mMax)  # 
        self.m1, self.m2 = [np.max([self.m1,self.m2]), np.min([self.m1,self.m2])]
        self.m1 *= lsu_MSUN
        self.m2 *= lsu_MSUN
#        self.approx = lalsim.SpinTaylorT4  # need a 2-spin approximant by default!
        if default_inclination is not None:
            print "Setting default inclination"
            self.incl = float(default_inclination)
        else:
            self.incl = np.random.uniform(0, np.pi)
        if default_phase is not None:
            print "Setting default phase"
            self.phiref = float(default_phase)
        else:
            self.phiref = np.random.uniform(0, np.pi)
        if default_polarization is not None:
            print "Setting default polarization"
            self.psi = float(default_polarization)
        else:
            self.psi = np.random.uniform(0, np.pi)
        if not zero_spin_Q and not aligned_spin_Q:
            s1mag = np.random.uniform(sMin,sMax)
            s1theta = np.random.uniform(0,np.pi)
            s1phi = np.random.uniform(0,2*np.pi)
            s2mag = np.random.uniform(sMin,sMax)
            s2theta = np.random.uniform(0,np.pi)
            s2phi = np.random.uniform(0,2*np.pi)
            self.spin1x = s1mag * sin(s1theta) * cos(s1phi)
            self.spin1y = s1mag * sin(s1theta) * sin(s1phi)
            self.spin1z = s1mag * cos(s1theta)
            self.spin2x = s2mag * sin(s2theta) * cos(s2phi)
            self.spin2y = s2mag * sin(s2theta) * sin(s2phi)
            self.spin2z = s2mag * cos(s2theta)
        if aligned_spin_Q:
            s1mag = np.random.uniform(sMin,sMax)
            s1theta = self.incl
            s1phi = 0.
            s2mag = np.random.uniform(sMin,sMax)
            s2theta = self.incl
            s2phi = 0.
            self.spin1x = s1mag * sin(s1theta) * cos(s1phi)
            self.spin1y = s1mag * sin(s1theta) * sin(s1phi)
            self.spin1z = s1mag * cos(s1theta)
            self.spin2x = s2mag * sin(s2theta) * cos(s2phi)
            self.spin2y = s2mag * sin(s2theta) * sin(s2phi)
            self.spin2z = s2mag * cos(s2theta)
        if np.isnan(s1mag):
            print " catastrophe "
            sys.exit(0)
        self.radec=True
        dist =  dMax*np.power(np.random.uniform( np.power(dMin/dMax,3),1), 1./3)  # rough, but it should work
        self.dist = dist*1e6 * lsu_PC
        self.lambda1 = 0.
        self.lambda2 = 0.
        self.theta = np.pi/2- np.arccos(np.random.uniform(-1,1))  #np.random.uniform(-np.pi/2,np.pi/2) # declination. Uniform in cos, but note range
        self.phi = np.random.uniform(0,2*np.pi) # right ascension
        self.psi = np.random.uniform(0,np.pi) # polarization angle
        self.deltaF = None

    def init_via_system_frame(self,thetaJN=0., phiJL=0., theta1=0., theta2=0., phi12=0., chi1=0., chi2=0.,psiJ=0.):
        """
        Populate spin directions (and psi_L) using system frame parameters.   Note this is NOT using \beta
        Example:
        P.init_via_system_frame(thetaJN=0.1, phiJL=0.1, theta1=0.1, theta2=0.1, phi12=0.1, chi1=1., chi2=1., psiJ=0.)
        """
        # Create basic parameters
#        self.incl, self.spin1x,self.spin1y, self.spin1z, self.spin2x, self.spin2y, self.spin2z = lalsim.SimInspiralTransformPrecessingInitialConditions(np.float(thetaJN), np.float(phiJL), np.float(theta1),np.float(theta2), np.float(phi12), np.float(chi1), chi2, self.m1, self.m2, self.fref)
        self.incl, self.spin1x,self.spin1y, self.spin1z, self.spin2x, self.spin2y, self.spin2z = lalsim.SimInspiralTransformPrecessingNewInitialConditions(np.float(thetaJN), np.float(phiJL), np.float(theta1),np.float(theta2), np.float(phi12), np.float(chi1), chi2, self.m1, self.m2, self.fref)
        # Define psiL via the deficit angle between Jhat in the radiation frame and the psiJ we want to achieve 
        Jref = self.TotalAngularMomentumAtReferenceOverM2()
        Jhat = Jref/np.sqrt(np.dot(Jref, Jref))
        self.psi= np.mod(psiJ  -np.arctan2(Jhat[1],Jhat[0]), 2*np.pi)   # define on [0, 2pi]
        return True

    def extract_system_frame(self,verbose=False):
        """
        Extract system frame angles. 
        Returned in precisely the format needed for use in init_via_system_frame.
        P.init_via_system_frame(P.extract_system_frame())  should leave the state unchanged.
        CHECK DONE IN : LIGO-Development-UpdatedSpinningWaveforms/KISTI-MCMC/PrecessingFisher/Python/overlap_versus_systemframe
        PROBLEM: Polarization angle isn't stable (oddly?)
        """
        M = self.m1+self.m2
        S1 = (self.m1/M)*(self.m1/M) * np.array([self.spin1x,self.spin1y, self.spin1z])
        S2 = self.m2*self.m2 * np.array([self.spin2x,self.spin2y, self.spin2z])/(M*M)
        Jref = self.TotalAngularMomentumAtReferenceOverM2()
        Jhat = Jref/np.sqrt(np.dot(Jref, Jref))
        Lref = self.OrbitalAngularMomentumAtReferenceOverM2()
        Lhat = Lref/np.sqrt(np.dot(Lref,Lref))
        S1hat = S1/np.sqrt(np.dot(S1,S1))
        S2hat = S2/np.sqrt(np.dot(S2,S2))


        # extract frame vectors
        frmJ = VectorToFrame(Jhat)
        hatX, hatY, hatZ = frmJ  
      
        # extract the polar angle of J, KEEPING IN MIND that the J reported above does NOT include psiL!
        psiJ = self.psi + np.arctan2(Jhat[1], Jhat[0])

        # extract spin magnitudes
        chi1 = np.sqrt(np.dot(S1,S1)) * (M/self.m1)**2
        chi2 = np.sqrt(np.dot(S2,S2)) * (M/self.m2)**2

        # Extract angles relative to line of sight, assumed z axis in the radiation frame in which S1, S2 are stored
        # But theta1,theta2 (system frame angles) are relative to *Lhat*
        thetaJN= 0
        # If aligned, trivial
        if np.dot(Lhat, Jhat) > 1-1e-5:
            thetaJN = self.incl
        else:
            if spin_convention == 'radiation':
                thetaJN = np.arccos(Jhat[2])
            else:
                nhat_obs = np.array([ np.sin(self.incl)*np.cos(-self.phiref), np.sin(self.incl)*np.sin(-self.phiref), np.cos(self.incl)])  # not confirmed
                thetaJN = np.arccos(np.dot(Jhat, nhat_obs))
        if any(S1):
            theta1 = np.arccos( np.dot(S1hat,Lhat))
            if np.isnan(theta1):
                theta1 = 0
        else:
            theta1 =0.
            S1hat = Lhat
        if any(S2):
            theta2 = np.arccos( np.dot(S2hat,Lhat))
            if np.isnan(theta2):
                theta2 = 0
        else:
            theta2 = 0.
            S2hat = Lhat


        # extract polar angle of L around J
        beta = np.arccos(np.dot(Jhat, Lhat))  # not used here, but we can compute it
        expIalpha = np.dot((hatX+1j*hatY), Lhat)
        phiJL =alpha = np.real(np.log(expIalpha)/1j)
#        phiJL = phiJL +  np.pi  # phase convention, to be consistent with Evan's code used above in init_via_system_frame
        if np.isnan(phiJL):
            phiJL=0

        # compute relative angle of spins, in J frame
        # Must correctly account for treatment of case that S2 parallel to L
        expIphi1 = np.dot((hatX+1j*hatY), S1hat)
        expIphi2 = np.dot((hatX+1j*hatY), S2hat)
        if np.abs(expIphi2)< 1e-5:
            phi12 = -np.angle(expIphi1)
        else:
            phi12 = np.angle(expIphi2)- np.angle(expIphi1) # np.float(np.real(np.log(expIphi2/expIphi1)/1j))   # convert from 1-elemetn array
        if np.isnan(phi12):
            phi12 = 0

        return thetaJN, phiJL, theta1, theta2, phi12, chi1, chi2, psiJ

    def copy(self):
        """
        Create a deep copy, so copy and original can be changed separately
        This does NOT work reliably (segfault side effects possible)
        """
        return copy.deepcopy(self)

    def print_params(self,show_system_frame=False):
        """
        Print all key-value pairs belonging in the class instance
        """
        print "This ChooseWaveformParams has the following parameter values:"
        print "m1 =", self.m1 / lsu_MSUN, "(Msun)"
        print "m2 =", self.m2 / lsu_MSUN, "(Msun)"
        print "s1x =", self.spin1x
        print "s1y =", self.spin1y
        print "s1z =", self.spin1z
        print "s2x =", self.spin2x
        print "s2y =", self.spin2y
        print "s2z =", self.spin2z
        S1vec = np.array([self.spin1x,self.spin1y,self.spin1z])*self.m1*self.m1
        S2vec = np.array([self.spin2x,self.spin2y,self.spin2z])*self.m2*self.m2
        qval = self.m2/self.m1
        print   " : Vector spin products"
        print   " : |s1|, |s2| = ", np.sqrt(vecDot([self.spin1x,self.spin1y,self.spin1z],[self.spin1x,self.spin1y,self.spin1z])), np.sqrt(vecDot([self.spin2x,self.spin2y,self.spin2z],[self.spin2x,self.spin2y,self.spin2z]))
        print   " : s1.s2 = ",  vecDot([self.spin1x,self.spin1y,self.spin1z],[self.spin2x,self.spin2y,self.spin2z])
        if spin_convention == "L":
            Lhat = np.array([0,0,1]) # CRITICAL to work with modern PE output. Argh. Must swap convention elsewhere
        else:
            Lhat = np.array( [np.sin(self.incl),0,np.cos(self.incl)])  # does NOT correct for psi polar anogle!   Uses OLD convention for spins!
        print   " : hat(L). s1 x s2 =  ",  vecDot( Lhat, vecCross([self.spin1x,self.spin1y,self.spin1z],[self.spin2x,self.spin2y,self.spin2z]))
        print   " : hat(L).(S1(1+q)+S2(1+1/q)) = ", vecDot( Lhat, S1vec*(1+qval)  + S2vec*(1+1./qval) )/(self.m1+self.m2)/(self.m1+self.m2)
        if show_system_frame:
            thePrefix = ""
            thetaJN, phiJL, theta1, theta2, phi12, chi1, chi2, psiJ = self.extract_system_frame()
            print thePrefix, " :+ theta_JN = ", thetaJN
            print thePrefix, " :+ psiJ = ", psiJ
            print thePrefix, " :+ phiJL=alphaJL = ", phiJL
            print thePrefix, " :+ chi1 = ", chi1
            print thePrefix, " :+ chi2 = ", chi2
            print thePrefix, " :+ theta1 = ", theta1
            print thePrefix, " :+ theta2 = ", theta2
            print thePrefix, " :+ phi12 = ", phi12
            print thePrefix, " :+ beta = ", self.extract_param('beta')
        print "lambda1 =", self.lambda1
        print "lambda2 =", self.lambda2
        print "inclination =", self.incl
        print "distance =", self.dist / 1.e+6 / lsu_PC, "(Mpc)"
        print "reference orbital phase =", self.phiref
        print "polarization angle =", self.psi
        print "time of coalescence =", float(self.tref),  " [GPS sec: ",  int(self.tref), ",  GPS ns ", (self.tref - int(self.tref))*1e9, "]"
        print "detector is:", self.detector
        if self.radec==False:
            print "Sky position relative to overhead detector is:"
            print "zenith angle =", self.theta, "(radians)"
            print "azimuth angle =", self.phi, "(radians)"
        if self.radec==True:
            print "Sky position relative to geocenter is:"
            print "declination =", self.theta, "(radians)"
            print "right ascension =", self.phi, "(radians)"
        if self.radec==True:
            print " -- derived parameters (detection-relevant) -- "
            print "   + 2(phi+psi) ", np.fmod(2*(self.psi+self.phiref),2*np.pi)
            print "   + 2(phi-psi) ", np.fmod(2*(self.phiref- self.psi),2*np.pi)
            for ifo in ['H1', 'L1']:
                detector = lalsim.DetectorPrefixToLALDetector(ifo)
                print "   +Arrival time at ", ifo, " = ", self.tref - np.round(float(self.tref))+ lal.TimeDelayFromEarthCenter(detector.location, self.phi, self.theta, self.tref), " versus int second"
        print "starting frequency is =", self.fmin
        print "reference frequency is =", self.fref
        print "Max frequency is =", self.fmax
        print "time step =", self.deltaT, "(s) <==>", 1./self.deltaT,\
                "(Hz) sample rate"
        print "freq. bin size is =", self.deltaF, "(Hz)"
        print "approximant is =", lalsim.GetStringFromApproximant(self.approx)
        print "phase order =", self.phaseO
        print "amplitude order =", self.ampO
        if self.waveFlags:
            thePrefix=""
            print thePrefix, " :  Spin order " , lalsim.SimInspiralGetSpinOrder(self.waveFlags)
            print thePrefix, " :  Tidal order " , lalsim.SimInspiralGetTidalOrder(self.waveFlags)
        else:
            print "waveFlags struct is = ", self.waveFlags
        print "nonGRparams struct is", self.nonGRparams
        if self.taper==lsu_TAPER_NONE:
            print "Tapering is set to LAL_SIM_INSPIRAL_TAPER_NONE"
        elif self.taper==lsu_TAPER_START:
            print "Tapering is set to LAL_SIM_INSPIRAL_TAPER_START"
        elif self.taper==lsu_TAPER_END:
            print "Tapering is set to LAL_SIM_INSPIRAL_TAPER_END"
        elif self.taper==lsu_TAPER_STARTEND:
            print "Tapering is set to LAL_SIM_INSPIRAL_TAPER_STARTEND"
        else:
            print "Warning! Invalid value for taper:", self.taper

    def VelocityAtFrequency(self,f):  # in units of c
        m1 = self.m1* lsu_G / lsu_C**3
        m2 = self.m2*lsu_G / lsu_C**3
        return ( (m1+m2) * lsu_PI * f)**(1./3.)
    def FrequencyAtVelocity(self,v):
        m1 = self.m1* lsu_G / lsu_C**3
        m2 = self.m2*lsu_G / lsu_C**3
        return v**3/(lsu_PI*(m1+m2))
    def OrbitalAngularMomentumAtReference(self):   # in units of kg in SI
        v = self.VelocityAtFrequency(max(self.fref,self.fmin));
        Lhat = None
        if spin_convention == "L":
            Lhat = np.array([0,0,1])
        else:
            Lhat = np.array( [np.sin(self.incl),0,np.cos(self.incl)])  # does NOT correct for psi polar angle!
        M = (self.m1+self.m2)
        eta = symRatio(self.m1,self.m2)   # dimensionless
        return Lhat*M*M*eta/v * ( 1+ (1.5 + eta/6)*v*v +  (27./8 - 19*eta/8 +eta*eta/24.)*(v**3) )   # in units of kg in SI. L at 1PN from Kidder 1995 Eq 2.9 or Blanchet 1310.1528 Eq. 234 (zero spin)
    def OrbitalAngularMomentumAtReferenceOverM2(self):
        L = self.OrbitalAngularMomentumAtReference()
        return L/(self.m1+self.m2)/(self.m1+self.m2)
    def TotalAngularMomentumAtReference(self):    # does NOT correct for psi polar angle, per convention
        L = self.OrbitalAngularMomentumAtReference()
        S1 = self.m1*self.m1 * np.array([self.spin1x,self.spin1y, self.spin1z])
        S2 = self.m2*self.m2 * np.array([self.spin2x,self.spin2y, self.spin2z])
        return L+S1+S2
    def TotalAngularMomentumAtReferenceOverM2(self):
        J = self.TotalAngularMomentumAtReference()
        return J/(self.m1+self.m2)/(self.m1+self.m2)

    def Xi(self):
        L = self.OrbitalAngularMomentumAtReferenceOverM2()
        S1 = self.m1*self.m1 * np.array([self.spin1x,self.spin1y, self.spin1z])
        S2 = self.m2*self.m2 * np.array([self.spin2x,self.spin2y, self.spin2z])
        S0 = (S1*(1+self.m2/self.m1) + S2*(1+self.m1/self.m2))/(self.m1+self.m2)/(self.m1+self.m2)
        return vecDot(vecUnit(L), S0)

    def HardAlignedQ(self):
        """
        Test if L,S1,S2 all parallel to z
        """
        return self.incl == 0. and self.spin1y ==0. and self.spin1x==0. and self.spin2x==0. and self.spin2y==0.

    def SoftAlignedQ(self):
        """
        Test if L,S1,S2 all parallel to *one another*
        """
        Lvec = np.array( [np.sin(self.incl),0,np.cos(self.incl)])  # does NOT correct for psi polar angle!
        S1 = np.array([self.spin1x,self.spin1y, self.spin1z])
        S2 = np.array([self.spin2x,self.spin2y, self.spin2z])
        if np.dot(S1,S1) < 1e-5:
            S1hat = Lvec
        else:
            S1hat = S1/np.sqrt(np.dot(S1,S1))
        if np.dot(S2,S2)<1e-5:
            S2hat = Lvec
        else:
            S2hat = S2/np.sqrt(np.dot(S2,S2))
        return np.abs(np.dot(Lvec, S1hat))>0.999 and np.abs(np.dot(Lvec,S2hat))>0.999

    def copy_sim_inspiral(self, row):
        """
        Fill this ChooseWaveformParams with the fields of a
        row of a SWIG wrapped lalmetaio.SimInspiral table

        NB: SimInspiral table does not contain deltaT, deltaF, fref, fmax,
        lambda1, lambda2, waveFlags, nonGRparams, or detector fields, but
        ChooseWaveformParams does have these fields.
        This function will not alter these fields, so their values will
        be whatever values the instance previously had.
        """
        self.phiref = row.coa_phase
        self.m1 = row.mass1 * lsu_MSUN
        self.m2 = row.mass2 * lsu_MSUN
        self.spin1x = row.spin1x
        self.spin1y = row.spin1y
        self.spin1z = row.spin1z
        self.spin2x = row.spin2x
        self.spin2y = row.spin2y
        self.spin2z = row.spin2z
        self.fmin = row.f_lower
        self.dist = row.distance * lsu_PC * 1.e6
        self.incl = row.inclination
        self.ampO = row.amp_order
        if not (str(row.waveform).find("Taylor") == -1 ):  # Not meaningful to have an order for EOB, etc
            self.phaseO = lalsim.GetOrderFromString(str(row.waveform))
        else:
            self.phaseO = -1
        self.approx = lalsim.GetApproximantFromString(str(row.waveform))
        if rosDebugMessagesContainer[0]:
            print " Loaded approximant ", self.approx,  " AKA ", lalsim.GetStringFromApproximant(self.approx), " from ", row.waveform
        self.theta = row.latitude # Declination
        self.phi = row.longitude # Right ascension
        self.radec = True # Flag to interpret (theta,phi) as (DEC,RA)
        self.psi = row.polarization
        self.tref = row.geocent_end_time + 1e-9*row.geocent_end_time_ns
        self.taper = lalsim.GetTaperFromString(str(row.taper))
        # FAKED COLUMNS (nonstandard)
        self.lambda1 = row.alpha5
        self.lambda2 = row.alpha6

    def create_sim_inspiral(self):
        """
        Create a sim_inspiral table from P.  *One* element from it
        """
        global rosDebugMessagesContainer
        if rosDebugMessagesContainer[0]:
            print " --- Creating XML row for the following ---- "
            self.print_params()
        sim_valid_cols = [ "simulation_id", "inclination", "longitude", "latitude", "polarization", "geocent_end_time", "geocent_end_time_ns", "coa_phase", "distance", "mass1", "mass2", "spin1x", "spin1y", "spin1z", "spin2x", "spin2y", "spin2z"] # ,  "alpha1", "alpha2", "alpha3"
        si_table = lsctables.New(lsctables.SimInspiralTable, sim_valid_cols)
        row = si_table.RowType()
        row.simulation_id = si_table.get_next_id()
        # Set all parameters to default value of zero
        for slot in row.__slots__: setattr(row, slot, 0.)
        # Copy parameters
        row.spin1x = self.spin1x
        row.spin1y = self.spin1y
        row.spin1z = self.spin1z
        row.spin2x = self.spin2x
        row.spin2y = self.spin2y
        row.spin2z = self.spin2z
        row.mass1 = self.m1/lsu_MSUN
        row.mass2 = self.m2/lsu_MSUN
        row.mchirp = mchirp(row.mass1,row.mass2)
        row.longitude = self.phi
        row.latitude   = self.theta
        row.inclination = self.incl
        row.polarization = self.psi
        row.coa_phase = self.phiref
        # http://stackoverflow.com/questions/6032781/pythonnumpy-why-does-numpy-log-throw-an-attribute-error-if-its-operand-is-too
        row.geocent_end_time = np.floor( float(self.tref))
        row.geocent_end_time_ns = np.floor( float(1e9*(self.tref - row.geocent_end_time)))
        row.distance = self.dist/(1e6*lsu_PC)
        row.amp_order = self.ampO
        # PROBLEM: This line is NOT ROBUST, because of type conversions
        row.waveform = lalsim.GetStringFromApproximant(self.approx)+lsu_StringFromPNOrder(self.phaseO)
        row.taper = "TAPER_NONE"
        row.f_lower =self.fmin
        # NONSTANDARD
        row.alpha5 = self.lambda1
        row.alpha6 = self.lambda2
        # Debug: 
        if rosDebugMessagesContainer[0]:
            print " Constructing the following XML table "
            si_table.append(row)
            si_table.write()
        return row


    def copy_lsctables_sim_inspiral(self, row):
        """
        Fill this ChooseWaveformParams with the fields of a
        row of an lsctables.SimInspiral table
        (i.e. SimInspiral table in the format as read from a file)

        NB: SimInspiral table does not contain deltaT, deltaF, fref, fmax,
        lambda1, lambda2, waveFlags, nonGRparams, or detector fields, but
        ChooseWaveformParams does have these fields.
        This function will not alter these fields, so their values will
        be whatever values the instance previously had.

        Adapted from code by Chris Pankow
        """
        # Convert from lsctables.SimInspiral --> lalmetaio.SimInspiral
        swigrow = lalmetaio.SimInspiralTable()
        for simattr in lsctables.SimInspiralTable.validcolumns.keys():
            if simattr in ['process_id','simulation_id']:
                setattr(swigrow, simattr,0)
            elif simattr in ["waveform", "source", "numrel_data", "taper","process_id"]:
                # unicode -> char* doesn't work
                setattr( swigrow, simattr, str(getattr(row, simattr)) )
            else:
                setattr( swigrow, simattr, getattr(row, simattr) )
        # Call the function to read lalmetaio.SimInspiral format
        self.copy_sim_inspiral(swigrow)

    def scale_to_snr(self,new_SNR,psd, ifo_list,analyticPSD_Q=True):
        """
        scale_to_snr
          - evaluates network SNR in the ifo list provided (assuming *constant* psd for all..may change)
          - uses network SNR to rescale the distance of the source, so the SNR is now  new_SNR
          - returns current_SNR, for sanity
        """
        deltaF=findDeltaF(self)
        det_orig = self.detector
        IP = Overlap(fLow=self.fmin, fNyq=1./self.deltaT/2., deltaF=deltaF, psd=psd, full_output=True,analyticPSD_Q=analyticPSD_Q)

        rho_ifo= {}
        current_SNR_squared =0
        for det in ifo_list:
            self.detector = det
            self.radec = True
            h=hoff(self)
            rho_ifo[det] = IP.norm(h)
            current_SNR_squared +=rho_ifo[det]*rho_ifo[det]
        current_SNR = np.sqrt(current_SNR_squared)

        self.detector = det_orig
        self.dist = (current_SNR/new_SNR)*self.dist
        return current_SNR


def xml_to_ChooseWaveformParams_array(fname, minrow=None, maxrow=None,
        deltaT=1./4096., fref=0., lambda1=0., lambda2=0., waveFlags=None,
        nonGRparams=None, detector="H1", deltaF=None, fmax=0.):
    """
    Function to read an xml file 'fname' containing a SimInspiralTable,
    convert rows of the SimInspiralTable into ChooseWaveformParams instances
    and return an array of the ChooseWaveformParam instances

    Can optionally give 'minrow' and 'maxrow' to convert only rows
    in the range (starting from zero) [minrow, maxrow). If these arguments
    are not given, this function will convert the whole SimInspiral table.

    The rest of the optional arguments are the fields in ChooseWaveformParams
    that are not present in SimInspiral tables. Any of these arguments not given
    values will use the standard default values of ChooseWaveformParams.
    """
    
  
    xmldoc = utils.load_filename( fname ,contenthandler = cthdler )
    try:
        # Read SimInspiralTable from the xml file, set row bounds
        sim_insp = table.get_table(xmldoc, lsctables.SimInspiralTable.tableName)
        length = len(sim_insp)
        if not minrow and not maxrow:
            minrow = 0
            maxrow = length
        else:
            assert minrow >= 0
            assert minrow <= maxrow
            assert maxrow <= length
        rng = range(minrow,maxrow)
        # Create a ChooseWaveformParams for each requested row
        Ps = [ChooseWaveformParams(deltaT=deltaT, fref=fref, lambda1=lambda1,
            lambda2=lambda2, waveFlags=waveFlags, nonGRparams=nonGRparams,                                   
            detector=detector, deltaF=deltaF, fmax=fmax) for i in rng]
        # Copy the information from requested rows to the ChooseWaveformParams
        [Ps[i-minrow].copy_lsctables_sim_inspiral(sim_insp[i]) for i in rng]
        # set the approximants correctly -- this is NOT straightforward because of conversions
    except ValueError:
        print >>sys.stderr, "No SimInspiral table found in xml file"
    return Ps

#
# end-to-end XML i/o as sim_inspiral
#
def ChooseWaveformParams_array_to_xml(P_list, fname="injections", minrow=None, maxrow=None,
        deltaT=1./4096., fref=0., waveFlags=None,
        nonGRparams=None, detector="H1", deltaF=None, fMax=0.):
    """
    Standard XML storage for parameters.
    Note that lambda values are NOT stored in xml table entries --- I have a special hack to do this
    """
    xmldoc = ligolw.Document()
    xmldoc.appendChild(ligolw.LIGO_LW())
    sim_table = lsctables.New(lsctables.SimInspiralTable)
    xmldoc.childNodes[0].appendChild(sim_table)
    indx =0
    for P in P_list:
        row= P.create_sim_inspiral()
        row.process_id = ilwd.ilwdchar("process:process_id:{0}".format(indx))
        row.simulation_id = ilwd.ilwdchar("sim_inspiral:simulation_id:{0}".format(indx))
        indx+=1
        sim_table.append(row)
    if rosDebugMessagesContainer[0]:
            print " Preparing to write the followingXML "
            sim_table.write()

    utils.write_filename(xmldoc, fname+".xml.gz", gz=True)

    return True


hdf_params = ['m1', 'm2', \
   's1x',   's1y', 's1z', 's2x', 's2y', 's2z', \
    'dist', 'incl', 'phiref', 'theta', 'phi', 'tref', 'psi', \
    'lambda1', 'lambda2', 'fref', 'fmin', \
    'lnL', 'p', 'ps']
import h5py
def ChooseWaveformParams_array_to_hdf5(P_list, fname="injections", 
        deltaT=1./4096., fref=0., waveFlags=None,
        nonGRparams=None, detector="H1", deltaF=None, fMax=0.):
    """
    HDF5 storage for parameters.
    Compare to lalinference HDF5 i/o https://github.com/lscsoft/lalsuite/blob/master/lalinference/python/lalinference/io/hdf5.py

    TERRIBLE CODE: Assumes hardcoded order, does not embed metadata with field names
    SHOULD RESTRUCTURE to load into record-array like structure
    """
    f = h5py.File(fname+".hdf5","w")

    arr = np.zeros( (len(P_list),len(hdf_params)) )
    indx = 0
    for P in P_list:
        pindex = 0
        for param in hdf_params:  # Don't store these other quantities
            if param in   ['lnL', 'p', 'ps']:
                continue
            val= P.extract_param(param); fac=1   # getattr is probably faster
            if param in ['m1','m2']:
                fac = lal.MSUN_SI
            arr[indx][pindex] = val/fac
            pindex += 1
        indx += 1

    dset = f.create_dataset("waveform_parameters", (len(P_list),len(hdf_params)), dtype='f', data=arr)  # lalinference_o2 for now            
    f.close()
    return True

def hdf5_to_ChooseWaveformParams_array(fname="injections", 
        deltaT=1./4096., fref=0., waveFlags=None,
        nonGRparams=None, detector="H1", deltaF=None, fMax=0.):
    """
    HDF5 storage for parameters.
    Compare to lalinference HDF5 i/o https://github.com/lscsoft/lalsuite/blob/master/lalinference/python/lalinference/io/hdf5.py

    TERRIBLE CODE: Assumes hardcoded order, does not embed metadata with field names
    SHOULD RESTRUCTURE to load into record-array like structure
    """
    f = h5py.File(fname+".hdf5","r")


    dset = f["waveform_parameters"]
    P_list = []
    for indx in np.arange(len(dset)):
        P = ChooseWaveformParams()
        for pindex in np.arange(len(hdf_params)-3):
            param = hdf_params[pindex]
            fac = 1;
            if param in ['m1','m2']:
                fac = lal.MSUN_SI
            P.assign_param(param, dset[indx,pindex]*fac)
        P_list.append(P)

    return P_list



#
# Classes for computing inner products of waveforms
#
class InnerProduct(object):
    """
    Base class for inner products
    """
    def __init__(self, fLow=10., fMax=None, fNyq=2048., deltaF=1./8.,
            psd=lalsim.SimNoisePSDaLIGOZeroDetHighPower, analyticPSD_Q=True,
            inv_spec_trunc_Q=False, T_spec=0.):
        self.fLow = fLow # min limit of integration
        self.fMax = fMax # max limit of integration
        self.fNyq = fNyq # max freq. in arrays whose IP will be computed
        self.deltaF = deltaF
        self.deltaT = 1./2./self.fNyq
        self.len1side = int(fNyq/deltaF)+1 # length of Hermitian arrays
        self.len2side = 2*(self.len1side-1) # length of non-Hermitian arrays
        self.weights = np.zeros(self.len1side)
        self.weights2side = np.zeros(self.len2side)
        if self.fMax is None:
            self.fMax = self.fNyq
        assert self.fMax <= self.fNyq
        self.minIdx = int(round(self.fLow/deltaF))
        self.maxIdx = int(round(self.fMax/deltaF))
        # Fill 1-sided (Herm.) weights from psd
        if analyticPSD_Q is True:
            for i in range(self.minIdx,self.maxIdx): # set weights = 1/Sn(f)
                self.weights[i] = 1./psd(i*deltaF)
        elif analyticPSD_Q is False:
            if isinstance(psd, lal.REAL8FrequencySeries):
                assert psd.f0 == 0. # don't want heterodyned psd
                assert abs(psd.deltaF - self.deltaF) <= TOL_DF
                fPSD = (psd.data.length - 1) * psd.deltaF # -1 b/c start at f=0
                assert self.fMax <= fPSD
                for i in range(self.minIdx,self.maxIdx):
                    if psd.data.data[i] != 0.:
                        self.weights[i] = 1./psd.data.data[i]
            else: # if we get here psd must be an array
                fPSD = (len(psd) - 1) * self.deltaF # -1 b/c start at f=0
                assert self.fMax <= fPSD
                for i in range(self.minIdx,self.maxIdx):
                    if psd[i] != 0.:
                        self.weights[i] = 1./psd[i]
        else:
            raise ValueError("analyticPSD_Q must be either True or False")

        # Do inverse spectrum truncation if requested
        if inv_spec_trunc_Q is True and T_spec is not 0.:
            N_spec = int(T_spec / self.deltaT ) # number of non-zero TD pts
            # Ensure you will have some uncorrupted region in IP time series
            assert N_spec < self.len2side / 2
            # Create workspace arrays
            WFD = lal.CreateCOMPLEX16FrequencySeries('FD root inv. spec.',
                    lal.LIGOTimeGPS(0.), 0., self.deltaF,
                    lsu_DimensionlessUnit, self.len1side)
            WTD = lal.CreateREAL8TimeSeries('TD root inv. spec.',
                    lal.LIGOTimeGPS(0.), 0., self.deltaT,
                    lsu_DimensionlessUnit, self.len2side)
            fwdplan = lal.CreateForwardREAL8FFTPlan(self.len2side, 0)
            revplan = lal.CreateReverseREAL8FFTPlan(self.len2side, 0)
            WFD.data.data[:] = np.sqrt(self.weights) # W_FD is 1/sqrt(S_n(f))
            WFD.data.data[0] = WFD.data.data[-1] = 0. # zero 0, f_Nyq bins
            lal.REAL8FreqTimeFFT(WTD, WFD, revplan) # IFFT to TD
            for i in xrange(N_spec/2, self.len2side - N_spec/2):
                WTD.data.data[i] = 0. # Zero all but T_spec/2 ends of W_TD
            lal.REAL8TimeFreqFFT(WFD, WTD, fwdplan) # FFT back to FD
            WFD.data.data[0] = WFD.data.data[-1] = 0. # zero 0, f_Nyq bins
            # Square to get trunc. inv. PSD
            self.weights = np.abs(WFD.data.data*WFD.data.data)

        # Create 2-sided (non-Herm.) weights from 1-sided (Herm.) weights
        # They should be packed monotonically, e.g.
        # W(-N/2 df), ..., W(-df) W(0), W(df), ..., W( (N/2-1) df)
        # In particular,freqs = +-i*df are in N/2+-i bins of array
        self.weights2side[:len(self.weights)] = self.weights[::-1]
        self.weights2side[len(self.weights)-1:] = self.weights[0:-1]

    def ip(self, h1, h2):
        """
        Compute inner product between two COMPLEX16Frequency Series
        """
        raise Exception("This is the base InnerProduct class! Use a subclass")

    def norm(self, h):
        """
        Compute norm of a COMPLEX16Frequency Series
        """
        raise Exception("This is the base InnerProduct class! Use a subclass")


class RealIP(InnerProduct):
    """
    Real-valued inner product. self.ip(h1,h2) computes

             fNyq
    4 Re \int      h1(f) h2*(f) / Sn(f) df
             fLow

    And similarly for self.norm(h1)

    DOES NOT maximize over time or phase
    """
    def ip(self, h1, h2):
        """
        Compute inner product between two COMPLEX16Frequency Series
        """
        assert h1.data.length == self.len1side
        assert h2.data.length == self.len1side
        assert abs(h1.deltaF-h2.deltaF) <= TOL_DF\
                and abs(h1.deltaF-self.deltaF) <= TOL_DF
        val = np.sum(np.conj(h1.data.data)*h2.data.data*self.weights)
        val = 4. * self.deltaF * np.real(val)
        return val

    def norm(self, h):
        """
        Compute norm of a COMPLEX16Frequency Series
        """
        assert h.data.length == self.len1side
        assert abs(h.deltaF-self.deltaF) <= TOL_DF
        val = np.sum(np.conj(h.data.data)*h.data.data*self.weights)
        val = np.sqrt( 4. * self.deltaF * np.abs(val) )
        return val


class HermitianComplexIP(InnerProduct):
    """
    Complex-valued inner product. self.ip(h1,h2) computes

          fNyq
    4 \int      h1(f) h2*(f) / Sn(f) df
          fLow

    And similarly for self.norm(h1)

    N.B. Assumes h1, h2 are Hermitian - i.e. they store only positive freqs.
         with negative freqs. given by h(-f) = h*(f)
    DOES NOT maximize over time or phase
    """
    def ip(self, h1, h2):
        """
        Compute inner product between two COMPLEX16Frequency Series
        """
        assert h1.data.length == self.len1side
        assert h2.data.length == self.len1side
        assert abs(h1.deltaF-h2.deltaF) <= TOL_DF\
                and abs(h1.deltaF-self.deltaF) <= TOL_DF
        val = np.sum(np.conj(h1.data.data)*h2.data.data*self.weights)
        val *= 4. * self.deltaF
        return val

    def norm(self, h):
        """
        Compute norm of a COMPLEX16Frequency Series
        """
        assert h.data.length == self.len1side
        assert abs(h.deltaF-self.deltaF) <= TOL_DF
        val = np.sum(np.conj(h.data.data)*h.data.data*self.weights)
        val = np.sqrt( 4. * self.deltaF * np.abs(val) )
        return val


class ComplexIP(InnerProduct):
    """
    Complex-valued inner product. self.ip(h1,h2) computes

          fNyq
    2 \int      h1(f) h2*(f) / Sn(f) df
          -fNyq

    And similarly for self.norm(h1)

    N.B. DOES NOT assume h1, h2 are Hermitian - they should contain negative
         and positive freqs. packed as
    [ -N/2 * df, ..., -df, 0, df, ..., (N/2-1) * df ]
    DOES NOT maximize over time or phase
    """
    def ip(self, h1, h2,include_epoch_differences=False):
        """
        Compute inner product between two COMPLEX16Frequency Series
        Accounts for time shfit
        """
        assert h1.data.length==h2.data.length==self.len2side
        assert abs(h1.deltaF-h2.deltaF) <= TOL_DF\
                and abs(h1.deltaF-self.deltaF) <= TOL_DF
        val = 0.
        factor_shift = np.ones( len(h1.data.data))
        if include_epoch_differences:
            fvals = evaluate_fvals(h1)
            factor_shift = np.exp(-1j* (float(h1.epoch) - float(h2.epoch))*fvals*2*np.pi)  # exp( i omega( t_2 - t_1) )
        val = np.sum( np.conj(h1.data.data)*h2.data.data*factor_shift*self.weights2side )
        val *= 2. * self.deltaF
        return val

    def norm(self, h):
        """
        Compute norm of a COMPLEX16Frequency Series
        """
        assert h.data.length==self.len2side
        assert abs(h.deltaF-self.deltaF) <= TOL_DF
        length = h.data.length
        val = 0.
        val = np.sum( np.conj(h.data.data)*h.data.data*self.weights2side )
        val = np.sqrt( 2. * self.deltaF * np.abs(val) )
        return val

class Overlap(InnerProduct):
    """
    Inner product maximized over time and phase. self.ip(h1,h2) computes:

                  fNyq
    max 4 Abs \int      h1*(f,tc) h2(f) / Sn(f) df
     tc           fLow

    h1, h2 must be COMPLEX16FrequencySeries defined in [0, fNyq]
    (with the negative frequencies implicitly given by Hermitianity)

    If self.full_output==False: returns
        The maximized (real-valued, > 0) overlap
    If self.full_output==True: returns
        The maximized overlap
        The entire COMPLEX16TimeSeries of overlaps for each possible time shift
        The index of the above time series at which the maximum occurs
        The phase rotation which maximizes the real-valued overlap
    """
    def __init__(self, fLow=10., fMax=None, fNyq=2048., deltaF=1./8.,
            psd=lalsim.SimNoisePSDaLIGOZeroDetHighPower, analyticPSD_Q=True,
            inv_spec_trunc_Q=False, T_spec=0., full_output=False):
        super(Overlap, self).__init__(fLow, fMax, fNyq, deltaF, psd,
                analyticPSD_Q, inv_spec_trunc_Q, T_spec) # Call base constructor
        self.full_output = full_output
        self.deltaT = 1./self.deltaF/self.len2side
        self.revplan = lal.CreateReverseCOMPLEX16FFTPlan(self.len2side, 0)
        self.intgd = lal.CreateCOMPLEX16FrequencySeries("SNR integrand", 
                lal.LIGOTimeGPS(0.), 0., self.deltaF, lsu_HertzUnit,
                self.len2side)
        self.ovlp = lal.CreateCOMPLEX16TimeSeries("Complex overlap", 
                lal.LIGOTimeGPS(0.), 0., self.deltaT, lsu_DimensionlessUnit,
                self.len2side)

    def ip(self, h1, h2):
        """
        Compute inner product between two Hermitian COMPLEX16Frequency Series
        """
        assert h1.data.length==h2.data.length==self.len1side
        assert abs(h1.deltaF-h2.deltaF) <= TOL_DF\
                and abs(h1.deltaF-self.deltaF) <= TOL_DF
        # Tabulate the SNR integrand
        # Set negative freqs. of integrand to zero
        self.intgd.data.data[:self.len1side] = np.zeros(self.len1side)
        # Fill positive freqs with inner product integrand
        temp = 4.*np.conj(h1.data.data) * h2.data.data * self.weights
        self.intgd.data.data[self.len1side-1:] = temp[:-1]
        # Reverse FFT to get overlap for all possible reference times
        lal.COMPLEX16FreqTimeFFT(self.ovlp, self.intgd, self.revplan)
        rhoSeries = np.abs(self.ovlp.data.data)
        rho = rhoSeries.max()
        if self.full_output==False:
            # Return overlap maximized over time, phase
            return rho
        else:
            # Return max overlap, full overlap time series and other info
            rhoIdx = rhoSeries.argmax()
            rhoPhase = np.angle(self.ovlp.data.data[rhoIdx])
            # N.B. Copy rho(t) to a new TimeSeries, so we don't return a
            # reference to the TimeSeries belonging to the class (self.ovlp),
            # which will be overwritten if its ip() method is called again later
            rhoTS = lal.CreateCOMPLEX16TimeSeries("Complex overlap",
                lal.LIGOTimeGPS(0.), 0., self.deltaT, lsu_DimensionlessUnit,
                self.len2side)
            rhoTS.data.data[:] = self.ovlp.data.data[:]
            return rho, rhoTS, rhoIdx, rhoPhase

    def norm(self, h):
        """
        Compute norm of a COMPLEX16Frequency Series
        """
        assert h.data.length == self.len1side
        assert abs(h.deltaF-self.deltaF) <= TOL_DF
        val = 0.
        val = np.sum( np.conj(h.data.data)*h.data.data *self.weights)
        val = np.sqrt( 4. * self.deltaF * np.abs(val) )
        return val

    def wrap_times(self):
        """
        Return a vector of wrap-around time offsets, i.e.
        [ 0, dt, 2 dt, ..., N dt, -(N-1) dt, -(N-1) dt, ..., -2 dt, -dt ]

        This is useful in conjunction with the 'full_output' option to plot
        the overlap vs timeshift. e.g. do:

        IP = Overlap(full_output=True)
        t = IP.wrap_times()
        rho, ovlp, rhoIdx, rhoPhase = IP.ip(h1, h2)
        plot(t, abs(ovlp))
        """
        tShift = np.arange(self.len2side) * self.deltaT
        for i in range(self.len1side,self.len2side):
            tShift[i] -= self.len2side * self.deltaT
        return tShift

class ComplexOverlap(InnerProduct):
    """
    Inner product maximized over time and polarization angle. 
    This inner product does not assume Hermitianity and is therefore
    valid for waveforms that are complex in the TD, e.g. h+(t) + 1j hx(t).
    self.IP(h1,h2) computes:

                  fNyq
    max 2 Abs \int      h1*(f,tc) h2(f) / Sn(f) df
     tc          -fNyq

    h1, h2 must be COMPLEX16FrequencySeries defined in [-fNyq, fNyq-deltaF]
    At least one of which should be non-Hermitian for the maximization
    over phase to work properly.

    If self.full_output==False: returns
        The maximized overlap
    If self.full_output==True: returns
        The maximized overlap
        The entire COMPLEX16TimeSeries of overlaps for each possible time shift
        The index of the above time series at which the maximum occurs
        The phase rotation which maximizes the real-valued overlap
    """
    def __init__(self, fLow=10., fMax=None, fNyq=2048., deltaF=1./8.,
            psd=lalsim.SimNoisePSDaLIGOZeroDetHighPower, analyticPSD_Q=True,
            inv_spec_trunc_Q=False, T_spec=0., full_output=False,interpolate_max=False):
        super(ComplexOverlap, self).__init__(fLow, fMax, fNyq, deltaF, psd,
                analyticPSD_Q, inv_spec_trunc_Q, T_spec) # Call base constructor
        self.full_output=full_output
        self.interpolate_max=interpolate_max
        self.deltaT = 1./self.deltaF/self.len2side
        # Create FFT plan and workspace vectors
        self.revplan=lal.CreateReverseCOMPLEX16FFTPlan(self.len2side, 0)
        self.intgd = lal.CreateCOMPLEX16FrequencySeries("SNR integrand", 
                lal.LIGOTimeGPS(0.), 0., self.deltaF,
                lsu_HertzUnit, self.len2side)
        self.ovlp = lal.CreateCOMPLEX16TimeSeries("Complex overlap", 
                lal.LIGOTimeGPS(0.), 0., self.deltaT, lsu_DimensionlessUnit,
                self.len2side)

    def ip(self, h1, h2, **kwargs):
        """
        Compute inner product between two non-Hermitian COMPLEX16FrequencySeries
        """
        assert h1.data.length==h2.data.length==self.len2side
        assert abs(h1.deltaF-h2.deltaF) <= TOL_DF\
                and abs(h1.deltaF-self.deltaF) <= TOL_DF
        # Tabulate the SNR integrand
        self.intgd.data.data = 2*np.conj(h1.data.data)\
                *h2.data.data*self.weights2side
        # Reverse FFT to get overlap for all possible reference times
        lal.COMPLEX16FreqTimeFFT(self.ovlp, self.intgd, self.revplan)
        rhoSeries = np.abs(self.ovlp.data.data)
        rho = rhoSeries.max()
        if self.interpolate_max:
            # see: spokes.py and util_ManualOverlapGrid.py
            rhoIdx = rhoSeries.argmax()
            datReduced = rhoSeries[rhoIdx-2:rhoIdx+2]
            try:
                z =np.polyfit(np.arange(len(datReduced)),datReduced,2)
                if z[0]<0:
                    return z[2] - z[1]*z[1]/4/z[2]
            except:
                print " Duration error ", datReduced, " skipping interpolation in time to best point "
            # Otherwise, act as normally
        if self.full_output==False:
            # Return overlap maximized over time, phase
            return rho
        else:
            # Return max overlap, full overlap time series and other info
            rhoIdx = rhoSeries.argmax()
            rhoPhase = np.angle(self.ovlp.data.data[rhoIdx])
            # N.B. Copy rho(t) to a new TimeSeries, so we don't return a
            # reference to the TimeSeries belonging to the class (self.ovlp),
            # which will be overwritten if its ip() method is called again later
            rhoTS = lal.CreateCOMPLEX16TimeSeries("Complex overlap",
                lal.LIGOTimeGPS(0.), 0., self.deltaT, lsu_DimensionlessUnit,
                self.len2side)
            rhoTS.data.data[:] = self.ovlp.data.data[:]
            return rho, rhoTS, rhoIdx, rhoPhase

    def norm(self, h):
        """
        Compute norm of a non-Hermitian COMPLEX16FrequencySeries
        """
        assert h.data.length==self.len2side
        assert abs(h.deltaF-self.deltaF) <= TOL_DF
        val = np.sum( np.conj(h.data.data)*h.data.data *self.weights2side)
        val = np.sqrt( 2. * self.deltaF * np.abs(val) )
        return val

    def wrap_times(self):
        """
        Return a vector of wrap-around time offsets, i.e.
        [ 0, dt, 2 dt, ..., N dt, -(N-1) dt, -(N-1) dt, ..., -2 dt, -dt ]

        This is useful in conjunction with the 'full_output' option to plot
        the overlap vs timeshift. e.g. do:

        IP = ComplexOverlap(full_output=True)
        t = IP.wrap_times()
        rho, ovlp, rhoIdx, rhoPhase = IP.ip(h1, h2)
        plot(t, abs(ovlp))
        """
        tShift = np.arange(self.len2side) * self.deltaT
        for i in range(self.len1side,self.len2side):
            tShift[i] -= self.len2side * self.deltaT
        return tShift


def CreateCompatibleComplexOverlap(hlmf,**kwargs):
    """
    CreateCompatibleComplexOverlap: accepts dictionary or single instance of COMPLEX16FrequencySeries
    """
    if isinstance(hlmf, dict):
        modes = hlmf.keys()
        hbase = hlmf[modes[0]]
    else:
        hbase =hlmf
    deltaF = hbase.deltaF
    fNyq = hbase.deltaF*hbase.data.length/2 # np.max(evaluate_fvals(hbase))
    if rosDebugMessagesContainer[0]:
        print kwargs
        print "dF, fNyq, npts = ",deltaF, fNyq, len(hbase.data.data)
    IP = ComplexOverlap(fNyq=fNyq, deltaF=deltaF, **kwargs)
    return IP

def CreateCompatibleComplexIP(hlmf,**kwargs):
    """
    Creates complex IP (no maximization)
    """
    if isinstance(hlmf, dict):
        modes = hlmf.keys()
        hbase = hlmf[modes[0]]
    else:
        hbase =hlmf
    deltaF = hbase.deltaF
    fNyq = hbase.deltaF*hbase.data.length/2 # np.max(evaluate_fvals(hbase))
    if rosDebugMessagesContainer[0]:
        print kwargs
        print "dF, fNyq, npts = ",deltaF, fNyq, len(hbase.data.data)
    IP = ComplexIP(fNyq=fNyq, deltaF=deltaF, **kwargs)
    return IP



#
# Antenna pattern functions
#
def Fplus(theta, phi, psi):
    """
    Antenna pattern as a function of polar coordinates measured from
    directly overhead a right angle interferometer and polarization angle
    """
    return 0.5*(1. + cos(theta)*cos(theta))*cos(2.*phi)*cos(2.*psi)\
            - cos(theta)*sin(2.*phi)*sin(2.*psi)

def Fcross(theta, phi, psi):
    """
    Antenna pattern as a function of polar coordinates measured from
    directly overhead a right angle interferometer and polarization angle
    """
    return 0.5*(1. + cos(theta)*cos(theta))*cos(2.*phi)*sin(2.*psi)\
            + cos(theta)*sin(2.*phi)*cos(2.*psi)

#
# Mass parameter conversion functions - note they assume m1 >= m2
#
def mass1(Mc, eta):
    """Compute larger component mass from Mc, eta"""
    return 0.5*Mc*eta**(-3./5.)*(1. + np.sqrt(1 - 4.*eta))

def mass2(Mc, eta):
    """Compute smaller component mass from Mc, eta"""
    return 0.5*Mc*eta**(-3./5.)*(1. - np.sqrt(1 - 4.*eta))

def mchirp(m1, m2):
    """Compute chirp mass from component masses"""
    return (m1*m2)**(3./5.)*(m1+m2)**(-1./5.)

def symRatio(m1, m2):
    """Compute symmetric mass ratio from component masses"""
    return m1*m2/(m1+m2)/(m1+m2)

def m1m2(Mc, eta):
    """Compute component masses from Mc, eta. Returns m1 >= m2"""
    etaV = 1-4*eta
    if etaV < 0:
	etaV = 0
    m1 = 0.5*Mc*eta**(-3./5.)*(1. + np.sqrt(etaV))
    m2 = 0.5*Mc*eta**(-3./5.)*(1. - np.sqrt(etaV))
    return m1, m2

def eta_crit(Mc, m2_min):
    sol = scipy.optimize.root(lambda etv: m1m2(Mc, etv)[1] - m2_min, 0.23)
    return sol.x[0]

def Mceta(m1, m2):
    """Compute chirp mass and symmetric mass ratio from component masses"""
    Mc = (m1*m2)**(3./5.)*(m1+m2)**(-1./5.)
    eta = m1*m2/(m1+m2)/(m1+m2)
    return Mc, eta

#
# Tidal parameter conversion functions
#
def tidal_lambda_tilde(mass1, mass2, lambda1, lambda2):
    """
    'Effective' lambda parameters.
    Lackey et al https://arxiv.org/pdf/1402.5156.pdf, Eq. (5,6).
    """
    mt = mass1 + mass2
    eta = mass1 * mass2 / mt**2
    q = np.sqrt(1 - 4*eta)
    lt1, lt2 = lambda1, lambda2 # lambda1 / mass1**5, lambda2 / mass2**5  # Code is already dimensionless
    lt_sym = lt1 + lt2
    lt_asym = lt1 - lt2
#    if mass1 < mass2:
#        q*=-1
    q*= np.sign(mass1-mass2)

    lam_til = (1 + 7*eta - 31*eta**2) * lt_sym + q * (1 + 9*eta - 11*eta**2) * lt_asym
    dlam_til = q * (1 - 13272*eta/1319 + 8944*eta**2/1319) * lt_sym + (1 - 15910*eta/1319 + 32850*eta**2/1319 + 3380*eta**3/1319) * lt_asym
    dlam_til *= 0.5
    lam_til *= 8. / 13
    return lam_til, dlam_til

def tidal_lambda_from_tilde(mass1, mass2, lam_til, dlam_til):
    """
    Determine physical lambda parameters from effective parameters.
    """
    mt = mass1 + mass2
    eta = mass1 * mass2 / mt**2
    # q = np.sqrt(1 - 4*eta)

    # a = (8./13) * (1 + 7*eta - 31*eta**2)
    # b = (8./13) * q * (1 + 9*eta - 11*eta**2)
    # c = 0.5 * q * (1 - 13272*eta/1319 + 8944*eta**2/1319)
    # d = 0.5 * (1 - 15910*eta/1319 + 32850*eta**2/1319 + 3380*eta**3/1319)

    # lambda1 = 0.5 * ((c - d) * lam_til - (a - b) * dlam_til)/(b*c - a*d)
    # lambda2 = 0.5 * ((c + d) * lam_til - (a + b) * dlam_til)/(a*d - b*c)
    lambda1,lambda2 = lam1_lam2_of_pe_params(eta, lam_til, dlam_til)

    return lambda1, lambda2

#
# Bernuzzi's tidal conversion functions
#
###
### Bernuzzi's conversion routines
###
try:
    from scipy import factorial2
except:  
    from scipy.misc import factorial2
def lamtilde_of_eta_lam1_lam2(eta, lam1, lam2):
    """
    $\tilde\Lambda(\eta, \Lambda_1, \Lambda_2)$.
    Lambda_1 is assumed to correspond to the more massive (primary) star m_1.
    Lambda_2 is for the secondary star m_2.
    """
    return (8.0/13.0)*((1.0+7.0*eta-31.0*eta**2)*(lam1+lam2) + np.sqrt(1.0-4.0*eta)*(1.0+9.0*eta-11.0*eta**2)*(lam1-lam2))
    
def deltalamtilde_of_eta_lam1_lam2(eta, lam1, lam2):
    """
    This is the definition found in Les Wade's paper.
    Les has factored out the quantity \sqrt(1-4\eta). It is different from Marc Favata's paper.
    $\delta\tilde\Lambda(\eta, \Lambda_1, \Lambda_2)$.
    Lambda_1 is assumed to correspond to the more massive (primary) star m_1.
    Lambda_2 is for the secondary star m_2.
    """
    return (1.0/2.0)*(
        np.sqrt(1.0-4.0*eta)*(1.0 - 13272.0*eta/1319.0 + 8944.0*eta**2/1319.0)*(lam1+lam2)
        + (1.0 - 15910.0*eta/1319.0 + 32850.0*eta**2/1319.0 + 3380.0*eta**3/1319.0)*(lam1-lam2)
    )
    
def lam1_lam2_of_pe_params(eta, lamt, dlamt):
    """
    lam1 is for the the primary mass m_1.
    lam2 is for the the secondary mass m_2.
    m_1 >= m2.
    """
    a = (8.0/13.0)*(1.0+7.0*eta-31.0*eta**2)
    b = (8.0/13.0)*np.sqrt(1.0-4.0*eta)*(1.0+9.0*eta-11.0*eta**2)
    c = (1.0/2.0)*np.sqrt(1.0-4.0*eta)*(1.0 - 13272.0*eta/1319.0 + 8944.0*eta**2/1319.0)
    d = (1.0/2.0)*(1.0 - 15910.0*eta/1319.0 + 32850.0*eta**2/1319.0 + 3380.0*eta**3/1319.0)
    den = (a+b)*(c-d) - (a-b)*(c+d)
    lam1 = ( (c-d)*lamt - (a-b)*dlamt )/den
    lam2 = (-(c+d)*lamt + (a+b)*dlamt )/den
    # Adjust lam1 and lam2 if lam1 becomes negative
    # lam2 should be adjusted such that lamt is held fixed
#    if lam1<0:
#        lam1 = 0
#        lam2 = lamt / (a-b)
    return lam1, lam2

def Yagi13_fitcoefs(ell):
    """
    Coefficients of Yagi 2013 fits for multipolar
    $\bar{\lambda}_\ell = 2 k_\ell/(C^{2\ell+1} (2\ell-1)!!)$
    Tab.I (NS) http://arxiv.org/abs/1311.0872
    """
    if ell==3:
        c = [-1.15,1.18,2.51e-2,-1.31e-3,2.52e-5];
    elif ell==4:
        c = [-2.45,1.43,3.95e-2,-1.81e-3,2.8e-5];
    else:
        c = [];
    return c;

def Yagi13_fit_barlamdel(barlam2, ell):
    """
    Yagi 2013 fits for multipolar
    $\bar{\lambda}_\ell$ = 2 k_\ell/(C^{2\ell+1} (2\ell-1)!!)$
    Eq.(10),(61); Tab.I; Fig.8 http://arxiv.org/abs/1311.0872
    """
    lnx = np.log(barlam2);
    coefs = Yagi13_fitcoefs(ell);
    lny = np.polyval(coefs[::-1], lnx);
    return np.exp(lny)

def barlamdel_to_kappal(q, barlaml, ell):
    """
    $\kappa^{A,B}_\ell(\bar{\lambda}_\ell)$
    Assume $q=M_A/M_B>=1$
    """
    XA = q/(1.+q);
    XB = 1. - XA;
    blamfact = factorial2(2*ell-1) * barlaml;
    p = 2*ell + 1;
    kappaAl = blamfact * XA**p / q; 
    kappaBl = blamfact * XB**p * q; 
    return  kappaAl, kappaBl


#
# Other utility functions
#

def unwind_phase(phase,thresh=5.):
    """
    Unwind an array of values of a periodic variable so that it does not jump
    discontinuously when it hits the periodic boundary, but changes smoothly
    outside the periodic range.

    Note: 'thresh', which determines if a discontinuous jump occurs, should be
    somewhat less than the periodic interval. Empirically, 5 is usually a safe
    value of thresh for a variable with period 2 pi.

    Fast method: take element-by-element differences, use mod 2 pi, and then add
    """
    cnt = 0 # count number of times phase wraps around branch cut
    length = len(phase)
    unwound = np.zeros(length)
    delta = np.zeros(length)

    unwound[0] =phase[0]
    delta = np.mod(phase[1:] - phase[:-1]+np.pi,2*np.pi)-np.pi                 # d(n)= p(n+1)-p(n) : the step forward item. The modulus is positive, so use an offset. The phase delta should be ~ 0 for each step
    unwound[1:] =unwound[0]+np.cumsum(delta)            # d(n)+d(n-1)=p(n)
#    print delta, unwound

    # unwound[0] = phase[0]
    # for i in range(1,length):
    #     if phase[i-1] - phase[i] > thresh: # phase wrapped forward
    #         cnt += 1
    #     elif phase[i] - phase[i-1] > thresh: # phase wrapped backward
    #         cnt -= 1
    #     unwound[i] = phase[i] + cnt * 2. * np.pi
    return unwound
# def unwind_phase(phase,thresh=5.):
#     """
#     Unwind an array of values of a periodic variable so that it does not jump
#     discontinuously when it hits the periodic boundary, but changes smoothly
#     outside the periodic range.

#     Note: 'thresh', which determines if a discontinuous jump occurs, should be
#     somewhat less than the periodic interval. Empirically, 5 is usually a safe
#     value of thresh for a variable with period 2 pi.
#     """
#     cnt = 0 # count number of times phase wraps around branch cut
#     length = len(phase)
#     unwound = np.zeros(length)
#     unwound[0] = phase[0]
#     for i in range(1,length):
#         if phase[i-1] - phase[i] > thresh: # phase wrapped forward
#             cnt += 1
#         elif phase[i] - phase[i-1] > thresh: # phase wrapped backward
#             cnt += 1
#         unwound[i] = phase[i] + cnt * 2. * np.pi
#     return unwound

def nextPow2(length):
    """
    Find next power of 2 <= length
    """
    return int(2**np.ceil(np.log2(length)))

def findDeltaF(P):
    """
    Given ChooseWaveformParams P, generate the TD waveform,
    round the length to the next power of 2,
    and find the frequency bin size corresponding to this length.
    This is useful b/c deltaF is needed to define an inner product
    which is needed for norm_hoft and norm_hoff functions
    """
    h = hoft(P)
    return 1./(nextPow2(h.data.length) * P.deltaT)

def estimateWaveformDuration(P):
    """
    Input:  P
    Output:estimated duration (in s) based on Newtonian inspiral from P.fmin to infinite frequency
    """
    fM  = P.fmin*(P.m1+P.m2)*lsu_G / lsu_C**3
    eta = symRatio(P.m1,P.m2)
    Msec = (P.m1+P.m2)*lsu_G / lsu_C**3
    return Msec*5./256. / eta* np.power((lsu_PI*fM),-8./3.)
def estimateDeltaF(P):
    """
    Input:  P
    Output:estimated duration (in s) based on Newtonian inspiral from P.fmin to infinite frequency
    """
    T = estimateWaveformDuration(P)+0.1  # buffer for merger
    return 1./(P.deltaT*nextPow2(T/P.deltaT))
    

def sanitize_eta(eta, tol=1.e-10, exception='error'):
    """
    If 'eta' is slightly outside the physically allowed range for
    symmetric mass ratio, push it back in. If 'eta' is further
    outside the physically allowed range, throw an error
    or return a special value.
    Explicitly:
        - If 'eta' is in [tol, 0.25], return eta.
        - If 'eta' is in [0, tol], return tol.
        - If 'eta' in is (0.25, 0.25+tol], return 0.25
        - If 'eta' < 0 OR eta > 0.25+tol,
            - if exception=='error' raise a ValueError
            - if exception is anything else, return exception
    """
    MIN = 0.
    MAX = 0.25
    if eta < MIN or eta > MAX+tol:
        if exception=='error':
            raise ValueError("Value of eta outside the physicaly-allowed range of symmetric mass ratio.")
        else:
            return exception
    elif eta < tol:
        return tol
    elif eta > MAX:
        return MAX
    else:
        return eta

#
# Utilities using Overlap based classes to calculate physical quantities
#
def singleIFOSNR(data, psd, fNyq, fmin=None, fmax=None):
    """
    Calculate single IFO SNR using inner product class.
    """
    assert data.deltaF == psd.deltaF
    IP = ComplexIP(fLow=fmin, fNyq=fNyq, deltaF=psd.deltaF, psd=psd, fMax=fmax, analyticPSD_Q=isinstance(psd, types.FunctionType))
    return IP.norm(data)

#
# Functions to generate waveforms
#
def hoft(P, Fp=None, Fc=None):
    """
    Generate a TD waveform from ChooseWaveformParams P
    You may pass in antenna patterns Fp, Fc. If none are provided, they will
    be computed from the information in ChooseWaveformParams.

    Returns a REAL8TimeSeries object
    """

    # special sauce for EOB, because it is so finicky regarding
    if P.approx == lalsim.EOBNRv2HM and P.m1 == P.m2:
#        print " Using ridiculous tweak for equal-mass line EOB"
        P.m2 = P.m1*(1-1e-6)

    extra_params = P.to_lal_dict()
#Compatible with master
    hp, hc = lalsim.SimInspiralTD( \
            P.m1, P.m2, \
            P.s1x, P.s1y, P.s1z, \
            P.s2x, P.s2y, P.s2z, \
            P.dist, P.incl, P.phiref,  \
            P.psi, P.eccentricity, P.meanPerAno, \
            P.deltaT, P.fmin, P.fref, \
            extra_params, P.approx)

# O2 branch
#    hp, hc = lalsim.SimInspiralTD( \
#            P.m1, P.m2, \
#            P.s1x, P.s1y, P.s1z, \
#            P.s2x, P.s2y, P.s2z, \
#            P.dist, P.incl, P.phiref,  \
#            P.psi, P.eccentricity, P.meanPerAno, \
#            P.deltaT, P.fmin, P.fref, \
#            extra_params, P.approx)

    if Fp!=None and Fc!=None:
        hp.data.data *= Fp
        hc.data.data *= Fc
        hp = lal.AddREAL8TimeSeries(hp, hc)
        ht = hp
    elif P.radec==False:
        fp = Fplus(P.theta, P.phi, P.psi)
        fc = Fcross(P.theta, P.phi, P.psi)
        hp.data.data *= fp
        hc.data.data *= fc
        hp = lal.AddREAL8TimeSeries(hp, hc)
        ht = hp
    else:
        hp.epoch = hp.epoch + P.tref
        hc.epoch = hc.epoch + P.tref
        ht = lalsim.SimDetectorStrainREAL8TimeSeries(hp, hc, 
                P.phi, P.theta, P.psi, 
                lalsim.DetectorPrefixToLALDetector(str(P.detector)))
    if P.taper != lsu_TAPER_NONE: # Taper if requested
        lalsim.SimInspiralREAL8WaveTaper(ht.data, P.taper)
    if P.deltaF is not None:
        TDlen = int(1./P.deltaF * 1./P.deltaT)
        assert TDlen >= ht.data.length
        ht = lal.ResizeREAL8TimeSeries(ht, 0, TDlen)
    return ht

def hoff(P, Fp=None, Fc=None, fwdplan=None):
    """
    Generate a FD waveform from ChooseWaveformParams P.
    Will return a COMPLEX16FrequencySeries object.

    If P.approx is a FD approximant, hoff_FD is called.
    This path calls SimInspiralChooseFDWaveform
        fwdplan must be None for FD approximants.

    If P.approx is a TD approximant, hoff_TD is called.
    This path calls ChooseTDWaveform and performs an FFT.
        The TD waveform will be zero-padded so it's Fourier transform has
        frequency bins of size P.deltaT.
        If P.deltaF == None, the TD waveform will be zero-padded
        to the next power of 2.
    """
    # For FD approximants, use the ChooseFDWaveform path = hoff_FD
    if lalsim.SimInspiralImplementedFDApproximants(P.approx)==1:
        # Raise exception if unused arguments were specified
        if fwdplan is not None:
            raise ValueError('FFT plan fwdplan given with FD approximant.\nFD approximants cannot use this.')
        hf = hoff_FD(P, Fp, Fc)

    # For TD approximants, do ChooseTDWaveform + FFT path = hoff_TD
    else:
        hf = hoff_TD(P, Fp, Fc, fwdplan)

    return hf

def hoff_TD(P, Fp=None, Fc=None, fwdplan=None):
    """
    Generate a FD waveform from ChooseWaveformParams P
    by creating a TD waveform, zero-padding and
    then Fourier transforming with FFTW3 forward FFT plan fwdplan

    If P.deltaF==None, just pad up to next power of 2
    If P.deltaF = 1/X, will generate a TD waveform, zero-pad to length X seconds
        and then FFT. Will throw an error if waveform is longer than X seconds

    If you do not provide a forward FFT plan, one will be created.
    If you are calling this function many times, you may to create it
    once beforehand and pass it in, e.g.:
    fwdplan=lal.CreateForwardREAL8FFTPlan(TDlen,0)

    You may pass in antenna patterns Fp, Fc. If none are provided, they will
    be computed from the information in ChooseWaveformParams

    Returns a COMPLEX16FrequencySeries object
    """
    ht = hoft(P, Fp, Fc)

    if P.deltaF == None: # h(t) was not zero-padded, so do it now
        TDlen = nextPow2(ht.data.length)
        ht = lal.ResizeREAL8TimeSeries(ht, 0, TDlen)
    else: # Check zero-padding was done to expected length
        TDlen = int(1./P.deltaF * 1./P.deltaT)
        assert TDlen == ht.data.length
    
    if fwdplan==None:
        fwdplan=lal.CreateForwardREAL8FFTPlan(TDlen,0)
    FDlen = TDlen/2+1
    hf = lal.CreateCOMPLEX16FrequencySeries("Template h(f)", 
            ht.epoch, ht.f0, 1./ht.deltaT/TDlen, lsu_HertzUnit, 
            FDlen)
    lal.REAL8TimeFreqFFT(hf, ht, fwdplan)
    return hf

def hoff_FD(P, Fp=None, Fc=None):
    """
    Generate a FD waveform for a FD approximant.
    Note that P.deltaF (which is None by default) must be set
    """
    if P.deltaF is None:
        raise ValueError('None given for freq. bin size P.deltaF')

    hptilde, hctilde = lalsim.SimInspiralChooseFDWaveform(P.phiref, P.deltaF,
            P.m1, P.m2, P.s1x, P.s1y, P.s1z, P.s2x, P.s2y, P.s2z, P.fmin,
            P.fmax, P.fref, P.dist, P.incl, P.lambda1, P.lambda2, P.waveFlags,
            P.nonGRparams, P.ampO, P.phaseO, P.approx)
    if Fp is not None and Fc is not None:
        hptilde.data.data *= Fp
        hctilde.data.data *= Fc
        hptilde = lal.AddCOMPLEX16FrequencySeries(hptilde, hctilde)
        htilde = hptilde
    elif P.radec==False:
        fp = Fplus(P.theta, P.phi, P.psi)
        fc = Fcross(P.theta, P.phi, P.psi)
        hptilde.data.data *= fp
        hctilde.data.data *= fc
        hptilde = lal.AddCOMPLEX16FrequencySeries(hptilde, hctilde)
        htilde = hptilde
    else:
        raise ValueError('Must use P.radec=False for FD approximant (for now)')
    # N.B. TaylorF2(RedSpin)(Tidal)  stop filling the output array at ISCO.
    # The Hermitian inner product classes now expect the arrays to be a
    # power of two plus one. Therefore, we zero-pad the output
    # so it will work with lalsimutils inner products
    FDlen = int(1./P.deltaF/P.deltaT/2.+1)
    if htilde.data.length != FDlen:
        htilde = lal.ResizeCOMPLEX16FrequencySeries(htilde, 0, FDlen)
    return htilde

def norm_hoff(P, IP, Fp=None, Fc=None, fwdplan=None):
    """
    Generate a normalized FD waveform from ChooseWaveformParams P.
    Will return a COMPLEX16FrequencySeries object.

    If P.approx is a FD approximant, norm_hoff_FD is called.
    This path calls SimInspiralChooseFDWaveform
        fwdplan must be None for FD approximants.

    If P.approx is a TD approximant, norm_hoff_TD is called.
    This path calls ChooseTDWaveform and performs an FFT.
        The TD waveform will be zero-padded so it's Fourier transform has
        frequency bins of size P.deltaT.
        If P.deltaF == None, the TD waveform will be zero-padded
        to the next power of 2.
    """
    # For FD approximants, use the ChooseFDWaveform path = hoff_FD
    if lalsim.SimInspiralImplementedFDApproximants(P.approx)==1:
        # Raise exception if unused arguments were specified
        if fwdplan is not None:
            raise ValueError('FFT plan fwdplan given with FD approximant.\nFD approximants cannot use this.')
        hf = norm_hoff_FD(P, IP, Fp, Fc)

    # For TD approximants, do ChooseTDWaveform + FFT path = hoff_TD
    else:
        hf = norm_hoff_TD(P, IP, Fp, Fc, fwdplan)

    return hf

def norm_hoff_TD(P, IP, Fp=None, Fc=None, fwdplan=None):
    """
    Generate a waveform from ChooseWaveformParams P normalized according
    to inner product IP by creating a TD waveform, zero-padding and
    then Fourier transforming with FFTW3 forward FFT plan fwdplan.
    Returns a COMPLEX16FrequencySeries object.

    If P.deltaF==None, just pad up to next power of 2
    If P.deltaF = 1/X, will generate a TD waveform, zero-pad to length X seconds
        and then FFT. Will throw an error if waveform is longer than X seconds

    If you do not provide a forward FFT plan, one will be created.
    If you are calling this function many times, you may to create it
    once beforehand and pass it in, e.g.:
    fwdplan=lal.CreateForwardREAL8FFTPlan(TDlen,0)

    You may pass in antenna patterns Fp, Fc. If none are provided, they will
    be computed from the information in ChooseWaveformParams.

    N.B. IP and the waveform generated from P must have the same deltaF and 
        the waveform must extend to at least the highest frequency of IP's PSD.
    """
    hf = hoff_TD(P, Fp, Fc, fwdplan)
    norm = IP.norm(hf)
    hf.data.data /= norm
    return hf

def norm_hoff_FD(P, IP, Fp=None, Fc=None):
    """
    Generate a FD waveform for a FD approximant normalized according to IP.
    Note that P.deltaF (which is None by default) must be set.
    IP and the waveform generated from P must have the same deltaF and 
        the waveform must extend to at least the highest frequency of IP's PSD.
    """
    if P.deltaF is None:
        raise ValueError('None given for freq. bin size P.deltaF')

    htilde = hoff_FD(P, Fp, Fc)
    norm = IP.norm(htilde)
    htilde.data.data /= norm
    return htilde

def non_herm_hoff(P):
    """
    Generate a FD waveform with two-sided spectrum. i.e. not assuming
    the Hermitian symmetry applies
    """
    htR = hoft(P) # Generate real-valued TD waveform
    if P.deltaF == None: # h(t) was not zero-padded, so do it now
        TDlen = nextPow2(htR.data.length)
        htR = lal.ResizeREAL8TimeSeries(htR, 0, TDlen)
    else: # Check zero-padding was done to expected length
        TDlen = int(1./P.deltaF * 1./P.deltaT)
        assert TDlen == htR.data.length
    fwdplan=lal.CreateForwardCOMPLEX16FFTPlan(htR.data.length,0)
    htC = lal.CreateCOMPLEX16TimeSeries("hoft", htR.epoch, htR.f0,
            htR.deltaT, htR.sampleUnits, htR.data.length)
    # copy h(t) into a COMPLEX16 array which happens to be purely real
    for i in range(htR.data.length):
        htC.data.data[i] = htR.data.data[i]
    hf = lal.CreateCOMPLEX16FrequencySeries("Template h(f)",
            htR.epoch, htR.f0, 1./htR.deltaT/htR.data.length, lsu_HertzUnit, 
            htR.data.length)
    lal.COMPLEX16TimeFreqFFT(hf, htC, fwdplan)
    return hf




def hlmoft(P, Lmax=2):
    """
    Generate the TD h_lm -2-spin-weighted spherical harmonic modes of a GW
    with parameters P. Returns a SphHarmTimeSeries, a linked-list of modes with
    a COMPLEX16TimeSeries and indices l and m for each node.

    The linked list will contain all modes with l <= Lmax
    and all values of m for these l.
    """
    assert Lmax >= 2

#    if (P.approx == lalsim.SEOBNRv2 or P.approx == lalsim.SEOBNRv1 or P.approx == lalSEOBv4 or P.approx == lalsim.EOBNRv2 or P.approx == lalTEOBv2 or P.approx==lalTEOBv4):
#        hlm_out = hlmoft_SEOB_dict(P)
#        if True: #P.taper:
#            ntaper = int(0.01*hlm_out[(2,2)].data.length)  # fixed 1% of waveform length, at start
#            vectaper= 0.5 - 0.5*np.cos(np.pi*np.arange(ntaper)/(1.*ntaper))
#            for key in hlm_out.keys():
#                # Apply a naive filter to the start. Ideally, use an earlier frequency to start with
#                hlm_out[key].data.data[:ntaper]*=vectaper
#        return hlm_out
    if P.approx == lalsim.SEOBNRv3:
        hlm_out = hlmoft_SEOBv3_dict(P)
        if not hlm_out:
            print " Failed generation: SEOBNRv3 "
            sys.exit(0)
        if True: #P.taper:
            ntaper = int(0.01*hlm_out[(2,2)].data.length)  # fixed 1% of waveform length, at start
            vectaper= 0.5 - 0.5*np.cos(np.pi*np.arange(ntaper)/(1.*ntaper))
            for key in hlm_out.keys():
                # Apply a naive filter to the start. Ideally, use an earlier frequency to start with
                hlm_out[key].data.data[:ntaper]*=vectaper
        return hlm_out

    if lalsim.SimInspiralImplementedFDApproximants(P.approx)==1:
        hlms = hlmoft_FromFD_dict(P,Lmax=Lmax)
    elif (P.approx == lalsim.TaylorT1 or P.approx==lalsim.TaylorT2 or P.approx==lalsim.TaylorT3 or P.approx==lalsim.TaylorT4):
        extra_params = P.to_lal_dict()
        hlms = lalsim.SimInspiralChooseTDModes(P.phiref, P.deltaT, P.m1, P.m2,
            P.fmin, P.fref, P.dist, extra_params,
             Lmax, P.approx)
    else: # (P.approx == lalSEOBv4 or P.approx == lalsim.SEOBNRv2 or P.approx == lalsim.SEOBNRv1 or  P.approx == lalsim.EOBNRv2 
        extra_params = P.to_lal_dict()
        hlms = lalsim.SimInspiralTDModesFromPolarizations( \
            P.m1, P.m2, \
            P.s1x, P.s1y, P.s1z, \
            P.s2x, P.s2y, P.s2z, \
            P.dist, P.incl, P.phiref,  \
            P.psi, P.eccentricity, P.meanPerAno, \
            P.deltaT, P.fmin, P.fref, \
            extra_params, P.approx)

    # FIXME: Add ability to taper
    # COMMENT: Add ability to generate hlmoft at a nonzero GPS time directly.
    #      USUALLY we will use the hlms in template-generation mode, so will want the event at zero GPS time

    if P.deltaF is not None:
        TDlen = int(1./P.deltaF * 1./P.deltaT)
        hxx = lalsim.SphHarmTimeSeriesGetMode(hlms, 2, 2)
        assert TDlen >= hxx.data.length
        hlms = lalsim.ResizeSphHarmTimeSeries(hlms, 0, TDlen)


    return hlms   # note data type is different than with SEOB; need to finish port to pure dictionary

def hlmoft_FromFD_dict(P,Lmax=2):
    """
    Uses Chris Pankow's interface in lalsuite
    Do not redshift the source
    """
    hlm_struct = lalsim.SimInspiralTDModesFromPolarizations(P.deltaT, P.m1, P.m2, P.s1x, P.s1y, P.s1z, P.spin2x, P.spin2y, P.spin2z, P.fmin, P.fref, P.dist, 0., P.lambda1, P.lambda2, P.waveFlags, None, P.ampO, P.phaseO, P.approx)

    return hlm_struct

def hlmoft_SEOBv3_dict(P,Lmax=2):
    """
    Generate the TD h_lm -2-spin-weighted spherical harmonic modes of a GW
    with parameters P. Returns a dictionary of modes.
    A hack for SEOBNRv3, because there's not a natural dictionary output
    """

    ampFac = (P.m1 + P.m2)/lal.MSUN_SI * lal.MRSUN_SI / P.dist

    # inc is not consistent with the modern convention I will be reading in (spins aligned with L, hlm in the L frame)
    PrecEOBversion=300 # use opt
    hplus, hcross, dynHi, hlmPTS, hlmPTSHi, hIMRlmJTSHi, hLM, attachP = lalsim.SimIMRSpinEOBWaveformAll(0, P.deltaT, \
                                            P.m1, P.m1, P.fmin, P.dist, 0, \
                                            P.s1x, P.s1y, P.s1z, P.spin2x, P.spin2y, P.spin2z, PrecEOBversion)
    hlm_dict = SphHarmTimeSeries_to_dict(hLM,2)
    # for j in range(5):
    #     m = hLM.m
    #     hlm_dict[(l,m)]  = hLM.mode
    #     hLM= hLM.next
    #my_epoch = - P.deltaT*np.argmax(np.abs(hlm_dict[(2,2)].data.data)**2 + np.abs(hlm_dict[(2,1)].data.data)**2 + np.abs(hlm_dict[(2,0)].data.data)**2 )  # find the event time in the data
    for key in hlm_dict:
        # Amplitude
        hlm_dict[key].data.data *= ampFac
        # epoch
        hlm_dict[key].epoch = hplus.epoch  # set the event as usual : t=0 corresponds to the time of the event


    return hlm_dict

def hlmoft_SEOB_dict(P,Lmax=2):
    """
    Generate the TD h_lm -2-spin-weighted spherical harmonic modes of a GW
    with parameters P. Returns a dictionary of modes.
    Just for SEOBNRv2 SEOBNRv1, and EOBNRv2.  Uses aligned-spin trick to get (2,2) and (2,-2) modes.
    A hack.
    Works for any aligned-spin time-domain waveform with only (2,\pm 2) modes though.
    """

    if not (P.approx == lalsim.SEOBNRv2 or P.approx==lalsim.SEOBNRv1 or P.approx == lalSEOBv4 or P.approx==lalsim.EOBNRv2 or P.approx == lalTEOBv2 or P.approx==lalTEOBv4):
        return None

    # Remember, we have a fiducial orientation for the h22. 
    # WARNING THIS MAY BE DESTRUCTIVE
#    P2 = P.manual_copy()
    P.phiref=0.
    P.psi=0.
    P.incl = 0
    hC = complex_hoft(P)  # pad as needed
    hC.epoch = hC.epoch - P.tref  # need to CORRECT the event time: hoft adds an epoch
    if rosDebugMessagesContainer[0]:
        print " SEOB hlm trick: epoch of hC ", hC.epoch
    fac = np.sqrt(5./np.pi)/2
    hC.data.data *=1./fac #lal.SpinWeightedSphericalHarmonic(0.,0., -2,2,2)

    # Copy...but I don't trust lalsuite copy
    hC2 = lal.CreateCOMPLEX16TimeSeries("Complex h(t)", hC.epoch, hC.f0, 
            hC.deltaT, lsu_DimensionlessUnit, hC.data.length)
    hC2.data.data =np.conj(hC.data.data)

    hlm_dict={}
    hlm_dict[(2,2)] = hC
    hlm_dict[(2,-2)] = hC2

    return hlm_dict


def hlmoff(P, Lmax=2):
    """
    Generate the FD h_lm -2-spin-weighted spherical harmonic modes of a GW
    with parameters P. Returns a SphHarmTimeSeries, a linked-list of modes with
    a COMPLEX16TimeSeries and indices l and m for each node.

    The linked list will contain all modes with l <= Lmax
    and all values of m for these l.
    """

    hlms = hlmoft(P, Lmax)
    if isinstance(hlms,dict):
        hlmsF = {}
        for mode in hlms:
            hlmsF[mode] = DataFourier(hlms[mode])
        return hlmsF
    hxx = lalsim.SphHarmTimeSeriesGetMode(hlms, 2, 2)
    if P.deltaF == None: # h_lm(t) was not zero-padded, so do it now
        TDlen = nextPow2(hxx.data.length)
        hlms = lalsim.ResizeSphHarmTimeSeries(hlms, 0, TDlen)
    else: # Check zero-padding was done to expected length
        TDlen = int(1./P.deltaF * 1./P.deltaT)
        assert TDlen == hxx.data.length

    # FFT the hlms
    Hlms = lalsim.SphHarmFrequencySeriesFromSphHarmTimeSeries(hlms)

    return Hlms

def conj_hlmoff(P, Lmax=2):
    hlms = hlmoft(P, Lmax)
    hxx = lalsim.SphHarmTimeSeriesGetMode(hlms, 2, 2)
    if P.deltaF == None: # h_lm(t) was not zero-padded, so do it now
        TDlen = nextPow2(hxx.data.length)
        hlms = lalsim.ResizeSphHarmTimeSeries(hlms, 0, TDlen)
    else: # Check zero-padding was done to expected length
        TDlen = int(1./P.deltaF * 1./P.deltaT)
        assert TDlen == hxx.data.length

    # Conjugate each mode before taking FFT
    for l in range(2, Lmax+1):
        for m in range(-l, l+1):
            hxx = lalsim.SphHarmTimeSeriesGetMode(hlms, l, m)
            if hxx:
                hxx.data.data = np.conj(hxx.data.data)
    # FFT the hlms
    Hlms = lalsim.SphHarmFrequencySeriesFromSphHarmTimeSeries(hlms)

    return Hlms

def SphHarmTimeSeries_to_dict(hlms, Lmax):
    """
    Convert a SphHarmTimeSeries SWIG-wrapped linked list into a dictionary.

    The keys are tuples of integers of the form (l,m)
    and a key-value pair will be created for each (l,m) with
    2 <= l <= Lmax, |m| <= l for which
    lalsimulation.SphHarmTimeSeriesGetMode(hlms, l, m)
    returns a non-null pointer.
    """
    if isinstance(hlms, dict):
        return hlms
    hlm_dict = {}
    for l in range(2, Lmax+1):
        for m in range(-l, l+1):
            hxx = lalsim.SphHarmTimeSeriesGetMode(hlms, l, m)
            if hxx is not None:
                hlm_dict[(l,m)] = hxx

    return hlm_dict

def SphHarmFrequencySeries_to_dict(hlms, Lmax):
    """
    Convert a SphHarmFrequencySeries SWIG-wrapped linked list into a dictionary.

    The keys are tuples of integers of the form (l,m)
    and a key-value pair will be created for each (l,m) with
    2 <= l <= Lmax, |m| <= l for which
    lalsimulation.SphHarmFrequencySeriesGetMode(hlms, l, m)
    returns a non-null pointer.
    """
    if isinstance(hlms, dict):
        return hlms
    hlm_dict = {}
    for l in range(2, Lmax+1):
        for m in range(-l, l+1):
            hxx = lalsim.SphHarmFrequencySeriesGetMode(hlms, l, m)
            if hxx is not None:
                hlm_dict[(l,m)] = hxx

    return hlm_dict

def complex_hoft(P, sgn=-1):
    """
    Generate a complex TD waveform from ChooseWaveformParams P
    Returns h(t) = h+(t) + 1j sgn hx(t)
    where sgn = -1 (default) or 1

    Returns a COMPLEX16TimeSeries object
    """
    assert sgn == 1 or sgn == -1
    # hp, hc = lalsim.SimInspiralTD(P.phiref, P.deltaT, P.m1, P.m2, 
    #         P.s1x, P.s1y, P.s1z, P.spin2x, P.spin2y, P.spin2z, P.fmin, P.fref, P.dist, 
    #         P.incl, P.lambda1, P.lambda2, P.waveFlags, P.nonGRparams,
    #         P.ampO, P.phaseO, P.approx)
    extra_params = P.to_lal_dict()
    hp, hc = lalsim.SimInspiralChooseTDWaveform( P.m1, P.m2, 
            P.s1x, P.s1y, P.s1z, P.spin2x, P.spin2y, P.spin2z, 
            P.dist, P.incl, P.phiref,  \
            P.psi, P.eccentricity, P.meanPerAno, \
            P.deltaT, P.fmin, P.fref, \
            extra_params, P.approx)
    if P.taper != lsu_TAPER_NONE: # Taper if requested
        lalsim.SimInspiralREAL8WaveTaper(hp.data, P.taper)
        lalsim.SimInspiralREAL8WaveTaper(hc.data, P.taper)
    if P.deltaF is not None:
        TDlen = int(1./P.deltaF * 1./P.deltaT)
        assert TDlen >= hp.data.length
        hp = lal.ResizeREAL8TimeSeries(hp, 0, TDlen)
        hc = lal.ResizeREAL8TimeSeries(hc, 0, TDlen)

    ht = lal.CreateCOMPLEX16TimeSeries("Complex h(t)", hp.epoch, hp.f0, 
            hp.deltaT, lsu_DimensionlessUnit, hp.data.length)
    ht.epoch = ht.epoch + P.tref
    ht.data.data = hp.data.data + 1j * sgn * hc.data.data
    return ht

def complex_hoff(P, sgn=-1, fwdplan=None):
    """
    CURRENTLY ONLY WORKS WITH TD APPROXIMANTS

    Generate a (non-Hermitian) FD waveform from ChooseWaveformParams P
    by creating a complex TD waveform of the form

    h(t) = h+(t) + 1j sgn hx(t)    where sgn = -1 (default) or 1

    If P.deltaF==None, just pad up to next power of 2
    If P.deltaF = 1/X, will generate a TD waveform, zero-pad to length X seconds
        and then FFT. Will throw an error if waveform is longer than X seconds

    If you do not provide a forward FFT plan, one will be created.
    If you are calling this function many times, it is best to create it
    once beforehand and pass it in, e.g.:
    fwdplan=lal.CreateForwardCOMPLEX16FFTPlan(TDlen,0)

    Returns a COMPLEX16FrequencySeries object
    """
    if lalsim.SimInspiralImplementedFDApproximants(P.approx)==1:
        # Raise exception if unused arguments were specified
        if fwdplan is not None:
            raise ValueError('FFT plan fwdplan given with FD approximant.\nFD approximants cannot use this.')
        if P.deltaT*P.deltaF >0:
            TDlen = int(1./(P.deltaT*P.deltaF))
        elif TDlen!=0: # Set values of P.deltaF from TDlen, P.deltaT
            P.deltaF = 1./P.deltaT/TDlen
        hptilde, hctilde = lalsim.SimInspiralChooseFDWaveform(P.phiref, P.deltaF,
            P.m1, P.m2, P.s1x, P.s1y, P.s1z, P.spin2x, P.spin2y, P.spin2z, P.fmin,
            P.fmax, P.fref, P.dist, P.incl, P.lambda1, P.lambda2, P.waveFlags,
            P.nonGRparams, P.ampO, P.phaseO, P.approx)

        if TDlen > 0:
            if P.approx != lalsim.IMRPhenomP:
                assert TDlen/2+1 >= hptilde.data.length  # validates nyqist for real-valued series
            hptilde = lal.ResizeCOMPLEX16FrequencySeries(hptilde, 0, TDlen/2+1)
            hctilde = lal.ResizeCOMPLEX16FrequencySeries(hctilde, 0, TDlen/2+1)


        # Pack so f=0 occurs at one side
        hoff = lal.CreateCOMPLEX16FrequencySeries("Template h(f)", 
            hptilde.epoch, hptilde.f0, 1./P.deltaT/TDlen, lsu_HertzUnit, 
            TDlen)

        # create the 2-sided hoff
        tmp  = hptilde.data.data + sgn*1j*hctilde.data.data
        hoff.data.data[-TDlen/2-2:-1] = tmp
        tmp= np.conj(hptilde.data.data) + sgn*1j*np.conj(hctilde.data.data)
        hoff.data.data[0:TDlen/2+1] = tmp[::-1]

        # Translate the wavefront to the detector, if we are not at the origin of spacetime
        # Implement by just changing 'epoch', not by any fancy frequency-domain modulation? 
        #   - NO, we want all timesamples to have regular timestamps in the geocenter. So we WILL modulate
        if P.radec==False:
            return hoff
        else:
            # return h(f) at the detector
            detector = lalsim.DetectorPrefixToLALDetector(P.detector)
            dt = lal.TimeDelayFromEarthCenter(detector.location, P.phi, P.theta, P.tref)
#            print " Translating ", P.detector, " by ", dt
            hoff.data.data *= np.exp(-2*np.pi*1j*evaluate_fvals(hoff)*dt)
            return hoff

    ht = complex_hoft(P, sgn)

    if P.deltaF == None: # h(t) was not zero-padded, so do it now
        TDlen = nextPow2(ht.data.length)
        ht = lal.ResizeCOMPLEX16TimeSeries(ht, 0, TDlen)
    else: # Check zero-padding was done to expected length
        TDlen = int(1./P.deltaF * 1./P.deltaT)
        assert TDlen == ht.data.length

    if fwdplan==None:
        fwdplan=lal.CreateForwardCOMPLEX16FFTPlan(TDlen,0)

    FDlen = TDlen/2+1
    hf = lal.CreateCOMPLEX16FrequencySeries("Template h(f)", 
            ht.epoch, ht.f0, 1./ht.deltaT/TDlen, lsu_HertzUnit, 
            TDlen)
    lal.COMPLEX16TimeFreqFFT(hf, ht, fwdplan)
    return hf

def complex_norm_hoff(P, IP, sgn=-1, fwdplan=None):
    """
    CURRENTLY ONLY WORKS WITH TD APPROXIMANTS

    Generate a (non-Hermitian) FD waveform from ChooseWaveformParams P
    by creating a complex TD waveform of the form

    h(t) = h+(t) + 1j sgn hx(t)    where sgn = -1 (default) or 1

    If P.deltaF==None, just pad up to next power of 2
    If P.deltaF = 1/X, will generate a TD waveform, zero-pad to length X seconds
        and then FFT. Will throw an error if waveform is longer than X seconds

    If you do not provide a forward FFT plan, one will be created.
    If you are calling this function many times, it is best to create it
    once beforehand and pass it in, e.g.:
    fwdplan=lal.CreateForwardCOMPLEX16FFTPlan(TDlen,0)

    Returns a COMPLEX16FrequencySeries object
    """
    htilde = complex_hoff(P, sgn, fwdplan)
    norm = IP.norm(htilde)
    htilde.data.data /= norm
    return htilde

#
# Functions to read an ASCII file in NINJA data format (see arXiv:0709.0093)
# and return REAL8TimeSeries or COMPLEX16FrequencySeries objects containing
# the waveform, possibly after rescaling the time and/or TD strain
#

def NINJA_data_to_hoft(fname, TDlen=-1, scaleT=1., scaleH=1., Fp=1., Fc=0.):
    """
    Function to read in data in the NINJA format, i.e.
    t_i   h+(t_i)   hx(t_i)
    and convert it to a REAL8TimeSeries holding the observed
    h(t) = Fp*h+(t) + Fc*hx(t)

    If TDlen == -1 (default), do not zero-pad the returned waveforms 
    If TDlen == 0, zero-pad returned waveforms to the next power of 2
    If TDlen == N, zero-pad returned waveforms to length N

    scaleT and scaleH can be used to rescale the time steps and strain resp.
    e.g. to get a waveform appropriate for a total mass M you would scale by
    scaleT = G M / c^3
    scaleH = G M / (D c^2)
    """
    t, hpdat, hcdat = np.loadtxt(fname, unpack=True)
    tmplen = len(t)
    if TDlen == -1:
        TDlen = tmplen
    elif TDlen==0:
        TDlen = nextPow2(tmplen)
    else:
        assert TDlen >= tmplen

    tStart = t[0]
    deltaT = (t[1] - t[0]) * scaleT

    ht = lal.CreateREAL8TimeSeries("h(t)", lal.LIGOTimeGPS(tStart), 0.,
            deltaT, lsu_DimensionlessUnit, TDlen)

    for i in range(tmplen):
        ht.data.data[i] = (Fp*hpdat[i] + Fc*hcdat[i]) * scaleH
    for i in range(tmplen,TDlen):
        ht.data.data[i] = 0.

    return ht

def NINJA_data_to_hp_hc(fname, TDlen=-1, scaleT=1., scaleH=1., deltaT=0):
    """
    Function to read in data in the NINJA format in file 'fname', i.e.
    t_i   h+(t_i)   hx(t_i)
    and convert it to two REAL8TimeSeries holding polarizations hp(t) and hc(t)

    If TDlen == -1 (default), do not zero-pad the returned waveforms
    If TDlen == 0, zero-pad returned waveforms to the next power of 2
    If TDlen == N, zero-pad returned waveforms to length N

    scaleT and scaleH can be used to rescale the time steps and strain resp.
    e.g. if the input file provides time steps in t/M
    and the strain has mass and distance scaled out, to get a waveform
    appropriate for a total mass M and distance D you would scale by
    scaleT = G M / c^3
    scaleH = G M / (D c^2)

    Once time is properly scaled into seconds, you can interpolate the waveform
    to a different sample rate deltaT.
    e.g. if the file has time steps of t/M = 1 and you use scaleT to rescale
    for a 100 Msun binary, the time steps will be ~= 0.00049 s.
    If you provide the argument deltaT = 1./4096. ~= 0.00024 s
    the waveform will be interpolated and resampled at 4096 Hz.

    If deltaT==0, then no interpolation will be done

    NOTE: For improved accuracy, we convert
    h+ + i hx --> A e^(i Phi),
    interpolate and resample A and Phi, then convert back to h+, hx
    """
    t, hpdat, hcdat = np.loadtxt(fname, unpack=True)
    tmplen = len(t)
    tStart = t[0] * scaleT
    deltaT = (t[1] - t[0]) * scaleT
    hpdat *= scaleH
    hcdat *= scaleH

    if deltaT==0: # No need to interpolate or resample
        if TDlen == -1:
            TDlen = tmplen
        elif TDlen==0:
            TDlen = nextPow2(tmplen)
        else:
            assert TDlen >= tmplen

        hp = lal.CreateREAL8TimeSeries("hplus(t)", lal.LIGOTimeGPS(tStart),
                0., deltaT, lsu_DimensionlessUnit, TDlen)
        hc = lal.CreateREAL8TimeSeries("hcross(t)", lal.LIGOTimeGPS(tStart),
                0., deltaT, lsu_DimensionlessUnit, TDlen)

        for i in range(tmplen):
            hp.data.data[i] = hpdat[i]
            hc.data.data[i] = hcdat[i]
        for i in range(tmplen,TDlen):
            hp.data.data[i] = 0.
            hc.data.data[i] = 0.
        return hp, hc

    else: # do interpolation and resample at rate deltaT
        assert deltaT > 0
        times = tStart + np.arange(tmplen) * deltaT
        newlen = np.floor( (tmplen-1) * deltaT / deltaT)
        newtimes = tStart + np.arange(newlen) * deltaT 
        newlen = len(newtimes)
        if TDlen == -1:
            TDlen = newlen
        elif TDlen==0:
            TDlen = 1
            while TDlen < newlen:
                TDlen *= 2
        else:
            assert TDlen >= newlen
        hp = lal.CreateREAL8TimeSeries("hplus(t)", lal.LIGOTimeGPS(tStart),
                0., deltaT, lsu_DimensionlessUnit, TDlen)
        hc = lal.CreateREAL8TimeSeries("hcross(t)", lal.LIGOTimeGPS(tStart),
                0., deltaT, lsu_DimensionlessUnit, TDlen)

        # build complex waveform, cubic spline interpolate amp and phase
        hcmplx = hpdat + 1j * hcdat
        amp = np.abs(hcmplx)
        phase = unwind_phase( np.angle(hcmplx) )
        ampintp = interpolate.InterpolatedUnivariateSpline(times, amp, k=3)
        phaseintp = interpolate.InterpolatedUnivariateSpline(times, phase, k=3)
        # Resample interpolated waveform, convert back to hp, hc
        hcmplxnew = ampintp(newtimes) * np.exp(1j * phaseintp(newtimes) )
        hpnew = np.real(hcmplxnew)
        hcnew = np.imag(hcmplxnew)
        for i in range(newlen):
            hp.data.data[i] = hpnew[i]
            hc.data.data[i] = hcnew[i]
        for i in range(newlen,TDlen):
            hp.data.data[i] = 0.
            hc.data.data[i] = 0.
        return hp, hc


def NINJA_data_to_hoff(fname, TDlen=0, scaleT=1., scaleH=1., Fp=1., Fc=0.):
    """
    Function to read in data in the NINJA format, i.e.
    t_i   h+(t_i)   hx(t_i)
    and convert it to a COMPLEX16FrequencySeries holding the observed
    h(f) = FFT[ Fp*h+(t) + Fc*hx(t) ]

    If TDlen == -1, do not zero-pad the TD waveform before FFTing
    If TDlen == 0 (default), zero-pad the TD waveform to the next power of 2
    If TDlen == N, zero-pad the TD waveform to length N before FFTing

    scaleT and scaleH can be used to rescale the time steps and strain resp.
    e.g. to get a waveform appropriate for a total mass M you would scale by
    scaleT = G M / c^3
    scaleH = G M / (D c^2)
    """
    t, hpdat, hcdat = np.loadtxt(fname, unpack=True)
    tmplen = len(t)
    if TDlen == -1:
        TDlen = tmplen
    elif TDlen==0:
        TDlen = nextPow2(tmplen)
    else:
        assert TDlen >= tmplen

    tStart = t[0]
    deltaT = (t[1] - t[0]) * scaleT

    ht = lal.CreateREAL8TimeSeries("h(t)", lal.LIGOTimeGPS(tStart), 0.,
            deltaT, lsu_DimensionlessUnit, TDlen)

    for i in range(tmplen):
        ht.data.data[i] = (Fp*hpdat[i] + Fc*hcdat[i]) * scaleH
    for i in range(tmplen,TDlen):
        ht.data.data[i] = 0.

    fwdplan=lal.CreateForwardREAL8FFTPlan(TDlen,0)
    hf = lal.CreateCOMPLEX16FrequencySeries("h(f)", 
            ht.epoch, ht.f0, 1./deltaT/TDlen, lsu_HertzUnit, 
            TDlen/2+1)
    lal.REAL8TimeFreqFFT(hf, ht, fwdplan)
    return hf

def NINJA_data_to_norm_hoff(fname, IP, TDlen=0, scaleT=1., scaleH=1.,
        Fp=1., Fc=0.):
    """
    Function to read in data in the NINJA format, i.e.
    t_i   h+(t_i)   hx(t_i)
    and convert it to a COMPLEX16FrequencySeries holding
    h(f) = FFT[ Fp*h+(t) + Fc*hx(t) ]
    normalized so (h|h)=1 for inner product IP

    If TDlen == -1, do not zero-pad the TD waveform before FFTing
    If TDlen == 0 (default), zero-pad the TD waveform to the next power of 2
    If TDlen == N, zero-pad the TD waveform to length N before FFTing

    scaleT and scaleH can be used to rescale the time steps and strain resp.
    e.g. to get a waveform appropriate for a total mass M you would scale by
    scaleT = G M / c^3
    scaleH = G M / (D c^2)
    """
    t, hpdat, hcdat = np.loadtxt(fname, unpack=True)
    tmplen = len(t)
    if TDlen == -1:
        TDlen = tmplen
    elif TDlen==0:
        TDlen = nextPow2(tmplen)
    else:
        assert TDlen >= tmplen

    tStart = t[0]
    deltaT = (t[1] - t[0]) * scaleT

    ht = lal.CreateREAL8TimeSeries("h(t)", lal.LIGOTimeGPS(tStart), 0.,
            deltaT, lsu_DimensionlessUnit, TDlen)

    for i in range(tmplen):
        ht.data.data[i] = (Fp*hpdat[i] + Fc*hcdat[i]) * scaleH
    for i in range(tmplen,TDlen):
        ht.data.data[i] = 0.

    fwdplan=lal.CreateForwardREAL8FFTPlan(TDlen,0)
    hf = lal.CreateCOMPLEX16FrequencySeries("h(f)", 
            ht.epoch, ht.f0, 1./deltaT/TDlen, lsu_HertzUnit, 
            TDlen/2+1)
    lal.REAL8TimeFreqFFT(hf, ht, fwdplan)
    norm = IP.norm(hf)
    hf.data.data /= norm
    return hf

import lalframe
def hoft_to_frame_data(fname, channel, hoft):
    """
    Function to write h(t) to a frame file in a specific channel.
    NOT YET DEBUGGED
    """
    epoch = hoft.epoch
    duration = hoft.deltaT*hoft.data.length
    hoft.name = channel  # used by low-level routines

    # Dump to frame, as FAKE-STRAIN
    # detectorFlags =   lal.LHO_4K_DETECTOR_BIT | lal.LLO_4K_DETECTOR_BIT
    frame = lalframe.FrameNew(epoch, duration, "LIGO",0 , 0, 0)
    lalframe.FrameAddREAL8TimeSeriesProcData(frame, hoft) 
    lalframe.FrameWrite(frame, fname)
    return True


def frame_data_to_hoft(fname, channel, start=None, stop=None, window_shape=0.,
        verbose=True):
    """
    Function to read in data in the frame format and convert it to 
    a REAL8TimeSeries. fname is the path to a LIGO cache file.

    Applies a Tukey window to the data with shape parameter 'window_shape'.
    N.B. if window_shape=0, the window is the identity function
         if window_shape=1, the window becomes a Hann window
         if 0<window_shape<1, the data will transition from zero to full
            strength over that fraction of each end of the data segment.
    """
    if verbose:
        print " ++ Loading from cache ", fname, channel
    with open(fname) as cfile:
        cachef = Cache.fromfile(cfile)
    for i in range(len(cachef))[::-1]:
        # FIXME: HACKHACKHACK
        if cachef[i].observatory != channel[0]:
            del cachef[i]
    if verbose:
        print cachef.to_segmentlistdict()

    import os
    tmpdir = None
    if os.environ.has_key('TMP'):
        tmpdir  = os.environ['TMP']
    elif os.environ.has_key('TMPDIR'):
        tmpdir = os.environ['TMPDIR']
    else:
        tmpdir = '/tmp'
    fcache = frutils.FrameCache(cachef,scratchdir=tmpdir)

#    fcache = frutils.FrameCache(cachef)
    # FIXME: Horrible, horrible hack -- will only work if all requested channels
    # span the cache *exactly*
    if start is None:
        start = cachef.to_segmentlistdict()[channel[0]][0][0]
    if stop is None:
        stop = cachef.to_segmentlistdict()[channel[0]][-1][-1]
    
    ht = fcache.fetch(channel, start, stop)
        
    tmp = lal.CreateREAL8TimeSeries("h(t)", 
            lal.LIGOTimeGPS(float(ht.metadata.segments[0][0])),
            0., ht.metadata.dt, lsu_DimensionlessUnit, len(ht))
    print   "  ++ Frame data sampling rate ", 1./tmp.deltaT, " and epoch ", stringGPSNice(tmp.epoch)
    tmp.data.data[:] = ht
    # Window the data - N.B. default is identity (no windowing)
    hoft_window = lal.CreateTukeyREAL8Window(tmp.data.length, window_shape)
    tmp.data.data *= hoft_window.data.data

    return tmp

def frame_data_to_hoff(fname, channel, start=None, stop=None, TDlen=0,
        window_shape=0., verbose=True):
    """
    Function to read in data in the frame format
    and convert it to a COMPLEX16FrequencySeries holding
    h(f) = FFT[ h(t) ]

    Before the FFT, applies a Tukey window with shape parameter 'window_shape'.
    N.B. if window_shape=0, the window is the identity function
         if window_shape=1, the window becomes a Hann window
         if 0<window_shape<1, the data will transition from zero to full
            strength over that fraction of each end of the data segment.

    If TDlen == -1, do not zero-pad the TD waveform before FFTing
    If TDlen == 0 (default), zero-pad the TD waveform to the next power of 2
    If TDlen == N, zero-pad the TD waveform to length N before FFTing
    """
    ht = frame_data_to_hoft(fname, channel, start, stop, window_shape, verbose)

    tmplen = ht.data.length
    if TDlen == -1:
        TDlen = tmplen
    elif TDlen==0:
        TDlen = nextPow2(tmplen)
    else:
        assert TDlen >= tmplen

    ht = lal.ResizeREAL8TimeSeries(ht, 0, TDlen)
    for i in range(tmplen,TDlen):
        ht.data.data[i] = 0.

    fwdplan=lal.CreateForwardREAL8FFTPlan(TDlen,0)
    hf = lal.CreateCOMPLEX16FrequencySeries("h(f)", 
            ht.epoch, ht.f0, 1./deltaT/TDlen, lsu_HertzUnit, 
            TDlen/2+1)
    lal.REAL8TimeFreqFFT(hf, ht, fwdplan)
    return hf


def frame_data_to_non_herm_hoff(fname, channel, start=None, stop=None, TDlen=0,
        window_shape=0., verbose=True):
    """
    Function to read in data in the frame format
    and convert it to a COMPLEX16FrequencySeries 
    h(f) = FFT[ h(t) ]
    Create complex FD data that does not assume Hermitianity - i.e.
    contains positive and negative freq. content

    Before the FFT, applies a Tukey window with shape parameter 'window_shape'.
    N.B. if window_shape=0, the window is the identity function
         if window_shape=1, the window becomes a Hann window
         if 0<window_shape<1, the data will transition from zero to full
            strength over that fraction of each end of the data segment.

    If TDlen == -1, do not zero-pad the TD waveform before FFTing
    If TDlen == 0 (default), zero-pad the TD waveform to the next power of 2
    If TDlen == N, zero-pad the TD waveform to length N before FFTing
    """
    ht = frame_data_to_hoft(fname, channel, start, stop, window_shape, verbose)

    tmplen = ht.data.length
    if TDlen == -1:
        TDlen = tmplen
    elif TDlen==0:
        TDlen = nextPow2(tmplen)
    else:
        assert TDlen >= tmplen

    ht = lal.ResizeREAL8TimeSeries(ht, 0, TDlen)
    hoftC = lal.CreateCOMPLEX16TimeSeries("h(t)", ht.epoch, ht.f0,
            ht.deltaT, ht.sampleUnits, TDlen)
    # copy h(t) into a COMPLEX16 array which happens to be purely real
    hoftC.data.data = ht.data.data + 0j
    FDlen = TDlen
    fwdplan=lal.CreateForwardCOMPLEX16FFTPlan(TDlen,0)
    hf = lal.CreateCOMPLEX16FrequencySeries("Template h(f)",
            ht.epoch, ht.f0, 1./ht.deltaT/TDlen, lsu_HertzUnit,
            FDlen)
    lal.COMPLEX16TimeFreqFFT(hf, hoftC, fwdplan)
    if verbose:
        print " ++ Loaded data h(f) of length n= ", hf.data.length, " (= ", len(hf.data.data)*ht.deltaT, "s) at sampling rate ", 1./ht.deltaT    
    return hf


def stringGPSNice(tgps):
    """
    Return a string with nice formatting displaying the value of a LIGOTimeGPS
    """
    if isinstance(tgps, float):
        return str(tgps)
    elif isinstance(tgps, lal.LIGOTimeGPS):
        return "%d.%d" % (tgps.gpsSeconds, tgps.gpsNanoSeconds)
    else:
        return "FAILED"

def pylal_psd_to_swig_psd(raw_pylal_psd):
    """
    pylal_psd_to_swig_psd
    Why do I do a conversion? I am having trouble returning modified PSDs
    """
    data = raw_pylal_psd.data
    df = raw_pylal_psd.deltaF
    psdNew = lal.CreateREAL8FrequencySeries("PSD", lal.LIGOTimeGPS(0.), 0., df ,lsu_HertzUnit, len(data))
    for i in range(len(data)):
        psdNew.data.data[i] = data[i]   # don't mix memory management between pylal and swig
    return psdNew

def regularize_swig_psd_series_near_nyquist(raw_psd,DeltaFToZero):
    """
    regularize_psd_series_near_nyquist
    Near nyquist, some PSD bins are insane.  As a *temporary measure*, I am going to use this routine to
    explicitly zero out those frequency bins, using a 30 Hz window near nyquist
    """
    global rosDebugMessagesContainer
    df = raw_psd.deltaF
    nToZero = int(1.0* DeltaFToZero/df)
    new_psd = raw_psd # copy.deepcopy(raw_psd)  # I actually don't need a copy
    n = len(new_psd.data.data)
    if rosDebugMessagesContainer[0]:
        print " zeroing ", nToZero ," last elements of the psd, out of ",n
    for i in range(nToZero):
        new_psd.data.data[n - i-1] = 0.
# Vectorized assignment would be better
    return new_psd

def enforce_swig_psd_fmin(raw_psd, fmin):
    global rosDebugMessagesContainer
    df = raw_psd.deltaF
    nToZero = int(1.0*fmin/df)
    new_psd = raw_psd   # Not a copy - I can alter the original
    n = len(new_psd.data.data)
    if rosDebugMessagesContainer[0]:
        print " zeroing ", nToZero ," first elements of the psd, out of ",n
    for i in range(nToZero):
        new_psd.data.data[i] = 0.
    return new_psd

def extend_swig_psd_series_to_sampling_requirements(raw_psd, dfRequired, fNyqRequired):
    """
    extend_psd_series_to_sampling_requirements: 
    Takes a conventional 1-sided PSD and extends into a longer 1-sided PSD array by filling intervening samples.
    Currently only works by 'interpolating' between samples.
    *Assumes* fNyq does not change.
    Assumes the input and output are swig REAL8Timeseries objects
    """
    # Allocate new series
    df = raw_psd.deltaF
    n = len(raw_psd.data.data)                                     # odd number for one-sided PSD
    nRequired = int(fNyqRequired/dfRequired)+1     # odd number for one-sided PSD
    facStretch = int((nRequired-1)/(n-1))  # n-1 should be power of 2
    if rosDebugMessagesContainer[0]:
        print " extending psd of length ", n, " to ", nRequired, "(i.e., fNyq = ", fNyqRequired, ") elements requires a factor of ", facStretch
    psdNew = lal.CreateREAL8FrequencySeries("PSD", lal.LIGOTimeGPS(0.), 0., dfRequired ,lsu_HertzUnit, n*facStretch)
    # Populate the series.  Slow because it is a python loop
    for i in np.arange(n):
        for j in np.arange(facStretch):
            psdNew.data.data[facStretch*i+j] = raw_psd.data.data[i]  # 
#    psdNew.data.data = (np.array([raw_psd.data.data for j in np.arange(facStretch)])).transpose().flatten()  # a bit too large, but that's fine for our purposes
    return psdNew


my_content=lal.series.PSDContentHandler

try:
    my_content = lal.series.PSDContentHandler

    def get_psd_series_from_xmldoc(fname, inst):
        return read_psd_xmldoc(utils.load_filename(fname ,contenthandler = my_content))[inst]  # return value is pylal wrapping of the data type; index data by a.data[k]
except:
    def get_psd_series_from_xmldoc(fname, inst):
        return read_psd_xmldoc(utils.load_filename(fname))[inst]  # return value is pylal wrapping of the data type; index data by a.data[k]




def get_intp_psd_series_from_xmldoc(fname, inst):
    psd = get_psd_series_from_xmldoc(fname, inst)
    return intp_psd_series(psd)

def resample_psd_series(psd, df=None, fmin=None, fmax=None):
    # handle pylal REAL8FrequencySeries
    #if isinstance(psd, pylal.xlal.datatypes.real8frequencyseries.REAL8FrequencySeries):
    #    psd_fmin, psd_fmax, psd_df, data = psd.f0, psd.f0 + psd.deltaF*len(psd.data), psd.deltaF, psd.data
    #    fvals_orig = psd.f0 + np.arange(len(psd.data))*psd.deltaF
    # handle SWIG REAL8FrequencySeries
    if isinstance(psd, lal.REAL8FrequencySeries):
        psd_fmin, psd_fmax, psd_df, data = psd.f0, psd.f0 + psd.deltaF*len(psd.data.data), psd.deltaF, psd.data.data
        fvals_orig = psd.f0 + np.arange(psd.data.length)*psd_df
    # die horribly
    else:
        raise ValueError("resample_psd_series: Don't know how to handle %s." % type(psd))
    fmin = fmin or psd_fmin
    fmax = fmax or psd_fmax
    df = df or psd_df

    if sci_ver[0]==0 and sci_ver[1]<9:
        # Original interpolation; see also Pankow tweaks in master: https://github.com/lscsoft/lalsuite/blob/master/lalinference/python/lalinference/rapid_pe/lalsimutils.py
        f = np.arange(psd_fmin, psd_fmax, psd_df)
        ifunc = interpolate.interp1d(f, data)
        def intp_psd(freq):
            return float("inf") if freq >= psd_fmax-psd_df or ifunc(freq) == 0.0 else ifunc(freq)
        intp_psd = np.vectorize(intp_psd)
        psd_intp = intp_psd(np.arange(fmin, fmax, df))
    else: 
        # Proposed new faster interpolation -- the other code to call 1d interpolation uses several slow map functions
        f = np.arange(fmin,fmax,df)
        psd_intp = interpolate.griddata( fvals_orig,data,f,fill_value=float("inf"))

    tmpepoch = lal.LIGOTimeGPS(float(psd.epoch))
    # FIXME: Reenable when we figure out generic error
    """
    tmpunit = lal.Unit()
    lal.ParseUnitString(tmpunit, str(psd.sampleUnits))
    """
    tmpunit = lsu_SecondUnit
    new_psd = lal.CreateREAL8FrequencySeries(epoch = tmpepoch, deltaF=df,
            f0 = fmin, sampleUnits = tmpunit, name = psd.name,
            length=len(psd_intp))
    new_psd.data.data = psd_intp
    return new_psd

def load_resample_and_clean_psd(psd_fname, det, deltaF,verbose=False):
    psd_here = get_psd_series_from_xmldoc(psd_fname, det)  # pylal type!
    tmp = psd_here.data
    if verbose:
        print "Sanity check reporting : pre-extension, min is ", np.min(tmp), " and maximum is ", np.max(tmp)
    fmin = psd_here.f0
    fmax = fmin + psd_here.deltaF*len(psd_here.data)-deltaF
    if verbose:
        print "PSD deltaF before interpolation %f" % psd_here.deltaF
    psd_here = resample_psd_series(psd_here, deltaF)
    if verbose:
        print "PSD deltaF after interpolation %f" % psd_here.deltaF
        print "Post-extension the new PSD has 1/df = ", 1./psd_here.deltaF, " (data 1/df = ", 1./deltaF, ") and length ", len(psd_here.data.data)
    tmp = psd_here.data.data
    nBad = np.argmin(tmp[np.nonzero(tmp)])
    fBad = nBad*deltaF
    if verbose:
        print "Post-extension sanity check reporting  : min is ", np.min(tmp[np.nonzero(tmp)]), "(at n=", np.argmin(tmp[np.nonzero(tmp)])," or f=", fBad, ")  and maximum is ", np.max(psd_here.data.data)
    return psd_here


def evaluate_tvals(lal_tseries):
    return float(lal_tseries.epoch) +lal_tseries.deltaT*np.arange(lal_tseries.data.length)

def evaluate_fvals(lal_2sided_fseries):
    """
    evaluate_fvals(lal_2sided_fseries)
    Associates frequencies with a 2sided lal complex array.  Compare with 'self.longweights' code
    Done by HAND in PrecessingOrbitModesOfFrequency
    Manually *reverses* convention re sign of \omega used in lal!

    Notes:
       a) XXXFrequencySeries  have an f0 and a deltaF, and *logically* they should run from f0....f0+N*df
       b)  I will always use COMPLEX16FrequencySeries, which should run from -fNyq...fNyq-df 
            with fNyq=fSample/2.=1/(2*deltaT)
       c) In practice, I have a REVERSED frequency series associated...WHY? (finish doc review)
          Probably an overall sign difference in \omega t vs -\omega t in FFT definition? LAL documentation
          isn't clear with the overall sign.
                lal:       \int dt exp( -i \omega t) F(t)  = \tilde{F}(\omega)  [lal]
                me:      \int dt exp(  i \omega t) F(t) = \tilde{F}(omega)
                        following Poisson and Will, my old 'DataFourier' code, etc
       d) The low-level code just rotates the original vector right by half the length -- so the usual FFTW
           code data is mapped right.  
    Checks:
       P=lalsimutils.ChooseWaveformParams()
       hf = lalsimutils.complex_hoff(P)
       lalsimutils.evaluate_fvals(hf)
       hf.f0
    Notes:
     ''Physics convention : <math>  \int dt exp(-i \omega t) F(t) </math>
      - my notes use -2 pi i f t convention
      - my NR papers *text* uses \int dt exp(-i \omega t)  convention

    ''Other convention (PN-convenient)   <math>  \int dt exp(i \omega t) F(t) </math>
     - Prakash notes use opposite convention
     - low-level mathematica code (DataFourier) uses \int dt exp(i \omega t) convention
     - Poisson and Will uses opposite convention http://arxiv.org/pdf/gr-qc/9502040v1.pdf, as do all subsequent PN work
      - Cutler and Flanagan use the opposite convention

    """
    npts = lal_2sided_fseries.data.length
    df = lal_2sided_fseries.deltaF
    fvals = np.zeros(npts)
    # https://www.lsc-group.phys.uwm.edu/daswg/projects/lal/nightly/docs/html/group___time_freq_f_f_t__h.html
    # https://www.lsc-group.phys.uwm.edu/daswg/projects/lal/nightly/docs/html/_time_freq_f_f_t_8h.html
    # https://www.lsc-group.phys.uwm.edu/daswg/projects/lal/nightly/docs/html/_time_freq_f_f_t_8c_source.html
    fvals = df* np.array([ npts/2 -k if  k<=npts/2 else -k+npts/2 for k in np.arange(npts)])  # How lal packs its fft
    return fvals


def vecCross(v1,v2):
    return [v1[1]*v2[2] - v1[2]*v2[1], v1[2]*v2[0] - v1[0]*v2[2], v1[0]*v2[1] - v1[1]*v2[0]]

def vecDot(v1,v2):
    return v1[0]*v2[0] + v1[1]*v2[1] + v1[2]*v2[2]

def vecUnit(v):
    return v/np.sqrt(vecDot(v,v))


def VectorToFrame(vecRef):
    """
    Convert vector to a frame, by picking relatively arbitrary vectors perp to it.
    Used to convert J to a frame. 
    spin_convention == radiation:
         **Uses the radiation frame conventions to do so.**, so the 'z' direction is orthogonal to the 2nd vector and 'n' (the line of sight) defines things
    spin_convention == L:
         Trickier, because we will want to define angles of L relative to J !  Pick a random alternate vector
    """

    if spin_convention =="radiation":
        vecStart = [0,0,1]
    else:
        vecStart = [0,1,0]  # vector close to the above, but not exactly equal, so I can find the direction of L relative to J

    vec1 = np.array(vecCross(vecStart,vecRef))
    if np.dot(vecRef, np.array(vecStart)) > 1-1e-5 or vecDot(vec1,vec1) < 1e-6:  # if we are aligned, return the cartesian frame
        return np.array([ [1,0,0], [0,1,0], [0,0,1]])
    vec1 = vec1/np.sqrt(vecDot(vec1,vec1))
    vec2 = np.array(vecCross(vecRef,vec1))
    vec2 = vec2/np.sqrt(vecDot(vec2,vec2)) 
#    frame = np.array([-vec2,vec1,vecRef])  # oops,backwards order
    frame = np.array([vec1,vec2,vecRef])  # oops,backwards order
    return frame


def nhat(th,ph):
    return np.array([np.cos(ph)*np.sin(th),np.sin(ph)*np.sin(th), np.cos(th)])

def unit_frame():
    return np.array([[1,0,0], [0,1,0], [0,0,1]])

def polar_angles_in_frame(frm,vec):
    """
    Take a vector in the default frame.
    Evaluate the polar angles of that unit vector in a new (orthonormal) frame 'frm'.
    Not the fastest solution.  Not naturally vectorizable.
    """
    xhat = frm[0]
    yhat = frm[1]
    zhat = frm[2]
    th = np.arccos( np.dot(zhat,vec))/np.sqrt(np.dot(vec,vec)*np.dot(zhat,zhat))
    vPerp = vec - zhat *np.dot(zhat,vec)/np.sqrt(np.dot(zhat,zhat))
    ph = np.angle( np.dot(vPerp,xhat+ 1j*yhat))
    return th,ph


def polar_angles_in_frame_alt(frm, theta,phi): 
    """
    Take polar angles in the default frame.
    Evaluate the polar angles of that unit vector in a new (orthonormal) frame 'frmInverse'.
    Probably easier to vectorize
    """
    frmInverse = frm.T
    vec = np.cos(phi)*np.sin(theta)*frmInverse[0] \
        + np.sin(phi)*np.sin(theta)*frmInverse[1] \
        + np.cos(theta)*frmInverse[2] 
    return np.arccos(vec[2]), np.angle(vec[0]+1j*vec[1])

# Borrowed: http://stackoverflow.com/questions/6802577/python-rotation-of-3d-vector
import math
def rotation_matrix(axis,theta):
    axis = axis/math.sqrt(np.dot(axis,axis))
    a = math.cos(theta/2)
    b,c,d = -axis*math.sin(theta/2)
    return np.array([[a*a+b*b-c*c-d*d, 2*(b*c-a*d), 2*(b*d+a*c)],
                     [2*(b*c+a*d), a*a+c*c-b*b-d*d, 2*(c*d-a*b)],
                     [2*(b*d-a*c), 2*(c*d+a*b), a*a+d*d-b*b-c*c]])


# TEST CODE
# import lalsimutils
# import numpy as np
# lalsimutils.polar_angles_in_frame_alt(np.array([[1,0,0], [0,1,0], [0,0,1]]), 0.1, 0.2)
# lalsimutils.polar_angles_in_frame(np.array([[1,0,0], [0,1,0], [0,0,1]]), lalsimutils.nhat(0.1, 0.2))
# lalsimutils.polar_angles_in_frame(lalsimutils.rotation_matrix(np.array([0,0,1]), 0.1), lalsimutils.nhat(0.1, 0.2))
# lalsimutils.polar_angles_in_frame(lalsimutils.rotation_matrix(np.array([0,1,0]), 0.01), lalsimutils.nhat(0.1, 0.0))
# lalsimutils.polar_angles_in_frame_alt(lalsimutils.rotation_matrix(np.array([0,0,1]), 0.1), 0.1, 0.2)
# lalsimutils.polar_angles_in_frame_alt(lalsimutils.rotation_matrix(np.array([0,1,0]), 0.01), 0.1, 0.0)

def DataFourierREAL8(ht):   # Complex fft wrapper (REAL8Time ->COMPLEX16Freq. No error checking or padding!
    TDlen = ht.data.length
    fwdplan=lal.CreateForwardREAL8FFTPlan(TDlen,0)
    FDlen = TDlen/2+1
    hf = lal.CreateCOMPLEX16FrequencySeries("Template h(f)", 
            ht.epoch, ht.f0, 1./ht.deltaT/TDlen, lsu_HertzUnit, 
            FDlen)
    lal.REAL8TimeFreqFFT(hf, ht, fwdplan)
    # assume memory freed by swig python
    return hf
def DataInverseFourierREAL8(hf):   # Complex fft wrapper (COMPLEX16Freq ->REAL8TimeSeries. No error checking or padding!
    FDlen = hf.data.length
    dt = 1./hf.deltaF/FDlen
    TDlen = 2*(FDlen-1)
    revplan=lal.CreateReverseREAL8FFTPlan(TDlen,0)
    ht = lal.CreateREAL8TimeSeries("Template h(t)", 
            hf.epoch, 0, dt, lsu_DimensionlessUnit, 
            TDlen)
    lal.REAL8FreqTimeFFT( ht, hf, revplan)  
    # assume memory freed by swig python
    return ht

def DataInverseFourier(hf):   # Complex fft wrapper (COMPLEX16Freq ->COMPLEX16Time. No error checking or padding!
    FDlen = hf.data.length
    dt = 1./hf.deltaF/FDlen
    revplan=lal.CreateReverseCOMPLEX16FFTPlan(FDlen,0)
    ht = lal.CreateCOMPLEX16TimeSeries("Template h(t)", 
            hf.epoch, hf.f0, dt, lsu_DimensionlessUnit, 
            FDlen)
    lal.COMPLEX16FreqTimeFFT( ht, hf, revplan)  
    # assume memory freed by swig python
    return ht
def DataFourier(ht):   # Complex fft wrapper (COMPLEX16Time ->COMPLEX16Freq. No error checking or padding!
    TDlen = ht.data.length
    fwdplan=lal.CreateForwardCOMPLEX16FFTPlan(TDlen,0)
    hf = lal.CreateCOMPLEX16FrequencySeries("Template h(f)", 
            ht.epoch, ht.f0, 1./ht.deltaT/TDlen, lsu_HertzUnit, 
            TDlen)
    lal.COMPLEX16TimeFreqFFT(hf, ht, fwdplan)
    # assume memory freed by swig python
    return hf
def DataFourierREAL8(ht):   # Complex fft wrapper (REAL8Time ->COMPLEX16Freq. No error checking or padding!
    TDlen = ht.data.length
    fwdplan=lal.CreateForwardREAL8FFTPlan(TDlen,0)
    FDlen = TDlen/2+1
    hf = lal.CreateCOMPLEX16FrequencySeries("Template h(f)", 
            ht.epoch, ht.f0, 1./ht.deltaT/TDlen, lsu_HertzUnit, 
            FDlen)
    lal.REAL8TimeFreqFFT(hf, ht, fwdplan)
    # assume memory freed by swig python
    return hf

def DataRollBins(ht,nL):  # ONLY FOR TIME DOMAIN.  ACTS IN PLACE.
    assert (isinstance(ht, lal.COMPLEX16TimeSeries) or isinstance(ht,lal.REAL8TimeSeries)) and isinstance(nL,int)
    t0 = ht.epoch 
    ht.epoch += nL*ht.deltaT 
#    print " Rolling by ", nL*ht.deltaT, " or nbins = ", nL
    ht.data.data = np.roll(ht.data.data, -nL)
    return ht

def DataRollTime(ht,DeltaT):  # ONLY FOR TIME DOMAIN. ACTS IN PLACE
    nL = int(DeltaT/ht.deltaT)
    return DataRollBins(ht, nL)            


def convert_waveform_coordinates(x_in,coord_names=['mc', 'eta'],low_level_coord_names=['m1','m2'],enforce_kerr=False,source_redshift=0):
    """
    A wrapper for ChooseWaveformParams() 's coordinate tools (extract_param, assign_param) providing array-formatted coordinate changes.  BE VERY CAREFUL, because coordinates may be defined inconsistently (e.g., holding different variables constant: M and eta, or mc and q)
    """
    x_out = np.zeros( (len(x_in), len(coord_names) ) )
    P = ChooseWaveformParams()
    # note NO MASS CONVERSION here, because the fit is in solar mass units!
    for indx_out  in np.arange(len(x_in)):
        for indx in np.arange(len(low_level_coord_names)):
            P.assign_param( low_level_coord_names[indx], x_in[indx_out,indx])
        # Apply redshift: assume input is source-frame mass, convert m1 -> m1(1+z) = m1_z, as fit used detector frame
        P.m1 = P.m1*(1+source_redshift)
        P.m2 = P.m2*(1+source_redshift)
        for indx in np.arange(len(coord_names)):
            x_out[indx_out,indx] = P.extract_param(coord_names[indx])
        if enforce_kerr and (P.extract_param('chi1') > 1 or P.extract_param('chi2') >1):  # insure Kerr bound satisfied
            x_out[indx_out] = -np.inf*np.ones( len(coord_names) ) # return negative infinity for all coordinates, if Kerr bound violated
    return x_out

def convert_waveform_coordinates_with_eos(x_in,coord_names=['mc', 'eta'],low_level_coord_names=['m1','m2'],enforce_kerr=False,eos_class=None,no_matter1=False,no_matter2=False,source_redshift=0):
    """
    A wrapper for ChooseWaveformParams() 's coordinate tools (extract_param, assign_param) providing array-formatted coordinate changes.  BE VERY CAREFUL, because coordinates may be defined inconsistently (e.g., holding different variables constant: M and eta, or mc and q)
    """
    try:
        import EOSManager  # be careful to avoid recursive dependence!
    except:
        print " - Failed to load EOSManager - "  # this will occur at the start
    assert not (eos_class==None)
    x_out = np.zeros( (len(x_in), len(coord_names) ) )
    P = ChooseWaveformParams()
    for indx_out  in np.arange(len(x_in)):
        # WARNING UNUSUAL CONVENTION
        #   note, P.m1, P.m2 in Msun units here
        for indx in np.arange(len(low_level_coord_names)):
            P.assign_param( low_level_coord_names[indx], x_in[indx_out,indx])
        # Impose EOS, unless no_matter1
        if no_matter1:
            P.lambda1=0
        else:
          try:
            if P.m1 < eos_class.mMaxMsun:
                P.lambda1 = eos_class.lambda_from_m(P.m1*lal.MSUN_SI)
            else:
                if rosDebugMessagesContainer[0]:
                    print " Failed (safely) for ", P.m1
                P.lambda1= -np.inf
          except:
#              print " Failed for ", P.m1
              P.lambda1 = - np.inf
        if no_matter2:
            P.lambda2=0
        else:
          try:
            if P.m2 < eos_class.mMaxMsun:
                P.lambda2 = eos_class.lambda_from_m(P.m2*lal.MSUN_SI)
            else:
                if rosDebugMessagesContainer[0]:
                    print " Failed (safely) for ", P.m2
                P.lambda2= -np.inf
          except:
#              print " Failed for ", P.m2
              P.lambda2=-np.inf
        # Apply redshift: assume input is source-frame mass, convert m1 -> m1(1+z) = m1_z, as fit used detector frame
        P.m1 = P.m1*(1+source_redshift)
        P.m2 = P.m2*(1+source_redshift)
        # extract
        for indx in np.arange(len(coord_names)):
            x_out[indx_out,indx] = P.extract_param(coord_names[indx])
        if enforce_kerr and (P.extract_param('chi1') > 1 or P.extract_param('chi2') >1):  # insure Kerr bound satisfied
            x_out[indx_out] = -np.inf*np.ones( len(coord_names) ) # return negative infinity for all coordinates, if Kerr bound violated
    return x_out

def test_coord_output(x_out):
    """
    Checks if any of the x_out are -np.inf.  Returns a boolean array [ True, False, False, ...] with True if the corresponding coordinate row is ok, false otherwise
    """
    if len(x_out.shape) > 1:
        ret = np.apply_along_axis(all, 1,map( np.isfinite, x_out))
    else:
        ret = map(np.isfinite, x_out)
    return ret
def RangeProtect(fn,val):
    """
    RangeProtect(fn) wraps fn, returning  - np.inf in cases where an argument is not finite, and calling the function otherwise.
    Intended to be used with test_coord_output and coordinate conversion routines, to identify range errors, etc.

    This function assumes fn acts on EACH ELEMENT INDIVIDUALLY, and does not reduce the dimension.
    Not to use.
    """
    def my_protected(x):
        x_test = test_coord_output(x)
        return np.piecewise(x, [x_test, np.logical_not(x_test)], [fn, (lambda x: val)])
    return my_protected 
def RangeProtectReduce(fn,val):
    """
    RangeProtect(fn) wraps fn, returning  - np.inf in cases where an argument is not finite, and calling the function otherwise.
    Intended to be used with test_coord_output and coordinate conversion routines, to identify range errors, etc.

    This function assumes fn acts to REDUCE the data to one dimension (e.g., a list of points)
    """
    def my_protected(x):
        x_test = test_coord_output(x)
        ret = val*np.ones(len(x_test))
        ret[x_test] = fn( x[x_test])  # only apply the function to the rows that pass the test, otherwise return val
        return ret
    return my_protected 

def symmetry_sign_exchange(coord_names):
    P=ChooseWaveformParams()
    P.randomize()

    sig_list = []
    for indx in np.arange(len(coord_names)):
        val1 = P.extract_param(coord_names[indx])

        # LAL spin convention!  Assumes spins do not rotate with phiref
        phiref = P.phiref
        m1,s1x,s1y,s1z = [P.m1,P.s1x,P.s1y,P.s1z]
        m2,s2x,s2y,s2z = [P.m2,P.spin2x,P.spin2y,P.spin2z]
        P.m1,P.s1x,P.s1y,P.s1z = [m2,s2x,s2y,s2z]
        P.m2,P.spin2x,P.spin2y,P.spin2z = [m1,s1x,s1y,s1z]
        
        lambda1,lambda2 = [P.lambda1,P.lambda2]
        P.lambda1,P.lambda2= [lambda2,lambda1]

        val2 = P.extract_param(coord_names[indx])
        if np.abs(val1-val2) < 1e-5 *np.abs(val1*2):
            sig_list.append(1)
        elif np.abs(val1+val2) < 1e-5 * np.abs(val1*2):
            sig_list.append(-1)
        else:
            sig_list.append(0)

    return sig_list<|MERGE_RESOLUTION|>--- conflicted
+++ resolved
@@ -291,12 +291,12 @@
         return P
 
     def swap_components(self):
-        s1x,s1y,s1z = self.spin1x,self.spin1y,self.spin1z
-        s2x,s2y,s2z = self.spin2x,self.spin2y,self.spin2z
+        s1x,s1y,s1z = self.s1x,self.s1y,self.s1z
+        s2x,s2y,s2z = self.s2x,self.s2y,self.s2z
         m1 =self.m1
         m2 = self.m2
-        self.spin1x,self.spin1y,self.spin1z  = s2x,s2y,s2z 
-        self.spin2x,self.spin2y,self.spin2z  = s1x,s1y,s1z
+        self.s1x,self.s1y,self.s1z  = s2x,s2y,s2z 
+        self.s2x,self.s2y,self.s2z  = s1x,s1y,s1z
         self.m1 = m2
         self.m2  = m1
         lam1,lam2 =self.lambda1,self.lambda2
@@ -354,18 +354,18 @@
         if p == 'chiz_plus':
             # Designed to give the benefits of sampling in chi_eff, without introducing a transformation/prior that depends on mass
             # Fixes chiz_minus by construction
-            czm = (self.spin1z-self.spin2z)/2.
+            czm = (self.s1z-self.s2z)/2.
             czp = val
-            self.spin1z = (czp+czm)
-            self.spin2z = (czp-czm)
+            self.s1z = (czp+czm)
+            self.s2z = (czp-czm)
             return self
         if p == 'chiz_minus':
             # Designed to give the benefits of sampling in chi_eff, without introducing a transformation/prior that depends on mass
             # Fixes chiz_plus by construction
             czm =  val
-            czp = (self.spin1z+self.spin2z)/2.
-            self.spin1z = (czp+czm)
-            self.spin2z = (czp-czm)
+            czp = (self.s1z+self.s2z)/2.
+            self.s1z = (czp+czm)
+            self.s2z = (czp-czm)
             return self
         if p == 'lambda_plus':
             # Designed to give the benefits of sampling in chi_eff, without introducing a transformation/prior that depends on mass
@@ -384,24 +384,24 @@
             self.lambda2 = (czp-czm)
             return self
         if p == 'chi1':
-            chi1Vec = np.array([self.spin1x,self.spin1y,self.spin1z])
+            chi1Vec = np.array([self.s1x,self.s1y,self.s1z])
             chi1VecMag = np.sqrt(np.dot(chi1Vec,chi1Vec))
             if chi1VecMag < 1e-5:
                 Lref = self.OrbitalAngularMomentumAtReferenceOverM2()
                 Lhat = Lref/np.sqrt(np.dot(Lref,Lref))
-                self.spin1x,self.spin1y,self.spin1z = val*Lhat
+                self.s1x,self.s1y,self.s1z = val*Lhat
             else:
-                self.spin1x,self.spin1y,self.spin1z = val* chi1Vec/chi1VecMag
+                self.s1x,self.s1y,self.s1z = val* chi1Vec/chi1VecMag
             return self
         if p == 'chi2':
-            chi1Vec = np.array([self.spin2x,self.spin2y,self.spin2z])
+            chi1Vec = np.array([self.s2x,self.s2y,self.s2z])
             chi1VecMag = np.sqrt(np.dot(chi1Vec,chi1Vec))
             if chi1VecMag < 1e-5:
                 Lref = self.OrbitalAngularMomentumAtReferenceOverM2()
                 Lhat = Lref/np.sqrt(np.dot(Lref,Lref))
-                self.spin2x,self.spin2y,self.spin2z = val*Lhat
+                self.s2x,self.s2y,self.s2z = val*Lhat
             else:
-                self.spin2x,self.spin2y,self.spin2z = val* chi1Vec/chi1VecMag
+                self.s2x,self.s2y,self.s2z = val* chi1Vec/chi1VecMag
             return self
         if p == 'thetaJN':
             if self.fref is 0:
@@ -418,12 +418,12 @@
             self.init_via_system_frame(thetaJN=thetaJN,phiJL=val,theta1=theta1,theta2=theta2,phi12=phi12,chi1=chi1,chi2=chi2,psiJ=psiJ)
             return self
         # if p == 'chi1':
-        #     chi1_vec_now = np.array([self.spin1x,self.spin1y,self.spin1z])
+        #     chi1_vec_now = np.array([self.s1x,self.s1y,self.s1z])
         #     chi1_now = np.sqrt(np.dot(chi1_vec_now,chi1_vec_now))
         #     if chi1_now < 1e-5:
-        #         self.spin1z = val  # assume aligned
+        #         self.s1z = val  # assume aligned
         #         return self
-        #     self.spin1x,self.spin1y,self.spin1z = chi1_vec_now * val/chi1_now
+        #     self.s1x,self.s1y,self.s1z = chi1_vec_now * val/chi1_now
         #     return self
         if p == 'theta1':
             if self.fref is 0:
@@ -437,10 +437,10 @@
                 print " Changing geometry requires a reference frequency "
                 sys.exit(0)
             # Do it MANUALLY, assuming the L frame! 
-            chiperp_vec_now = np.array([self.spin1x,self.spin1y])
+            chiperp_vec_now = np.array([self.s1x,self.s1y])
             chiperp_now = np.sqrt(np.dot(chiperp_vec_now,chiperp_vec_now))
-            self.spin1x = chiperp_now*np.cos(val)
-            self.spin1y = chiperp_now*np.sin(val)
+            self.s1x = chiperp_now*np.cos(val)
+            self.s1y = chiperp_now*np.sin(val)
             return self
         if p == 'theta2':
             if self.fref is 0:
@@ -454,10 +454,10 @@
                 print " Changing geometry requires a reference frequency "
                 sys.exit(0)
             # Do it MANUALLY, assuming the L frame! 
-            chiperp_vec_now = np.array([self.spin2x,self.spin2y])
+            chiperp_vec_now = np.array([self.s2x,self.s2y])
             chiperp_now = np.sqrt(np.dot(chiperp_vec_now,chiperp_vec_now))
-            self.spin2x = chiperp_now*np.cos(val)
-            self.spin2y = chiperp_now*np.sin(val)
+            self.s2x = chiperp_now*np.cos(val)
+            self.s2y = chiperp_now*np.sin(val)
             return self
         if p == 'psiJ':
             if self.fref is 0:
@@ -569,20 +569,20 @@
         if p == 'eta':
             return symRatio(self.m1,self.m2)
         if p == 'chi1':
-            chi1Vec = np.array([self.spin1x,self.spin1y,self.spin1z])
+            chi1Vec = np.array([self.s1x,self.s1y,self.s1z])
             return np.sqrt(np.dot(chi1Vec,chi1Vec))
         if p == 'chi2':
-            chi1Vec = np.array([self.spin2x,self.spin2y,self.spin2z])
+            chi1Vec = np.array([self.s2x,self.s2y,self.s2z])
             return np.sqrt(np.dot(chi1Vec,chi1Vec))
         if p == 'chi1_perp':
-            chi1Vec = np.array([self.spin1x,self.spin1y,self.spin1z])
+            chi1Vec = np.array([self.s1x,self.s1y,self.s1z])
             if spin_convention == "L":
                 Lhat = np.array([0,0,1]) # CRITICAL to work with modern PE output. Argh. Must swap convention elsewhere
             else:
                 Lhat = np.array( [np.sin(self.incl),0,np.cos(self.incl)])  # does NOT correct for psi polar anogle!   Uses OLD convention for spins!
             return np.sqrt( np.dot(chi1Vec,chi1Vec) -  np.dot(Lhat, chi1Vec)**2 )  # L frame !
         if p == 'chi2_perp':
-            chi2Vec = np.array([self.spin2x,self.spin2y,self.spin2z])
+            chi2Vec = np.array([self.s2x,self.s2y,self.s2z])
             if spin_convention == "L":
                 Lhat = np.array([0,0,1]) # CRITICAL to work with modern PE output. Argh. Must swap convention elsewhere
             else:
@@ -590,8 +590,8 @@
             return np.sqrt( np.dot(chi2Vec,chi2Vec) -  np.dot(Lhat, chi2Vec)**2 )  # L frame !
 
         if p == 'xi' or p == 'chieff_aligned':
-            chi1Vec = np.array([self.spin1x,self.spin1y,self.spin1z])
-            chi2Vec = np.array([self.spin2x,self.spin2y,self.spin2z])
+            chi1Vec = np.array([self.s1x,self.s1y,self.s1z])
+            chi2Vec = np.array([self.s2x,self.s2y,self.s2z])
             Lhat = None
             if spin_convention == "L":
                 Lhat = np.array([0,0,1]) # CRITICAL to work with modern PE output. Argh. Must swap convention elsewhere
@@ -600,8 +600,8 @@
             xi = np.dot(Lhat, (self.m1*chi1Vec + self.m2* chi2Vec))/(self.m1+self.m2)   # see also 'Xi', defined below
             return xi
         if p == 'chiMinus':
-            chi1Vec = np.array([self.spin1x,self.spin1y,self.spin1z])
-            chi2Vec = np.array([self.spin2x,self.spin2y,self.spin2z])
+            chi1Vec = np.array([self.s1x,self.s1y,self.s1z])
+            chi2Vec = np.array([self.s2x,self.s2y,self.s2z])
             Lhat = None
             if spin_convention == "L":
                 Lhat = np.array([0,0,1]) # CRITICAL to work with modern PE output. Argh. Must swap convention elsewhere
@@ -611,12 +611,9 @@
             return xi
         if p == 'chiz_plus':
             # Designed to give the benefits of sampling in chi_eff, without introducing a transformation/prior that depends on mass
-            return (self.spin1z+self.spin2z)/2.
+            return (self.s1z+self.s2z)/2.
         if p == 'chiz_minus':
             # Designed to give the benefits of sampling in chi_eff, without introducing a transformation/prior that depends on mass
-<<<<<<< HEAD
-            return (self.spin1z-self.spin2z)/2.
-=======
             return (self.s1z-self.s2z)/2.
         if p == 'shu':
             # https://arxiv.org/pdf/1801.08162.pdf
@@ -638,10 +635,9 @@
         if p == 'lambda_minus':
             # Designed to give the benefits of sampling in chi_eff, without introducing a transformation/prior that depends on mass
             return (self.lambda1-self.lambda2)/2.
->>>>>>> e9f92195
         if p == 'chiMinusAlt':
-            chi1Vec = np.array([self.spin1x,self.spin1y,self.spin1z])
-            chi2Vec = np.array([self.spin2x,self.spin2y,self.spin2z])
+            chi1Vec = np.array([self.s1x,self.s1y,self.s1z])
+            chi2Vec = np.array([self.s2x,self.s2y,self.s2z])
             Lhat = None
             if spin_convention == "L":
                 Lhat = np.array([0,0,1]) # CRITICAL to work with modern PE output. Argh. Must swap convention elsewhere
@@ -732,18 +728,18 @@
             return np.sqrt(1- np.dot(Lhat,Jhat)**2)   # holds in general
         # Other spin parameters of use in generalised fits
         if p == 'SoverM2':   # SCALAR
-            chi1Vec = np.array([self.spin1x,self.spin1y,self.spin1z])
-            chi2Vec = np.array([self.spin2x,self.spin2y,self.spin2z])
+            chi1Vec = np.array([self.s1x,self.s1y,self.s1z])
+            chi2Vec = np.array([self.s2x,self.s2y,self.s2z])
             S = (chi1Vec*self.m1**2+chi2Vec*self.m2**2)/(self.m1+self.m2)**2
             return np.sqrt(np.dot(S,S))
         if p == 'SOverM2_vec':  
-            chi1Vec = np.array([self.spin1x,self.spin1y,self.spin1z])
-            chi2Vec = np.array([self.spin2x,self.spin2y,self.spin2z])
+            chi1Vec = np.array([self.s1x,self.s1y,self.s1z])
+            chi2Vec = np.array([self.s2x,self.s2y,self.s2z])
             S = (chi1Vec*self.m1**2+chi2Vec*self.m2**2)/(self.m1+self.m2)**2
             return S
         if p == 'SOverM2_perp':  
-            chi1Vec = np.array([self.spin1x,self.spin1y,self.spin1z])
-            chi2Vec = np.array([self.spin2x,self.spin2y,self.spin2z])
+            chi1Vec = np.array([self.s1x,self.s1y,self.s1z])
+            chi2Vec = np.array([self.s2x,self.s2y,self.s2z])
             S = (chi1Vec*self.m1**2+chi2Vec*self.m2**2)/(self.m1+self.m2)**2
             if spin_convention == "L":
                 Lhat = np.array([0,0,1]) # CRITICAL to work with modern PE output. Argh. Must swap convention elsewhere
@@ -751,13 +747,13 @@
                 Lhat = np.array( [np.sin(self.incl),0,np.cos(self.incl)])  # does NOT correct for psi polar anogle!   Uses OLD conventi
             return  np.sqrt(np.dot(S,S) - np.dot(S,Lhat)**2  )
         if p == 'DeltaOverM2_vec':  
-            chi1Vec = np.array([self.spin1x,self.spin1y,self.spin1z])
-            chi2Vec = np.array([self.spin2x,self.spin2y,self.spin2z])
+            chi1Vec = np.array([self.s1x,self.s1y,self.s1z])
+            chi2Vec = np.array([self.s2x,self.s2y,self.s2z])
             Delta = -1*(chi1Vec*self.m1-chi2Vec*self.m2)/(self.m1+self.m2)
             return Delta  # VECTOR
         if p == 'DeltaOverM2_perp':  
-            chi1Vec = np.array([self.spin1x,self.spin1y,self.spin1z])
-            chi2Vec = np.array([self.spin2x,self.spin2y,self.spin2z])
+            chi1Vec = np.array([self.s1x,self.s1y,self.s1z])
+            chi2Vec = np.array([self.s2x,self.s2y,self.s2z])
             Delta = -1*(chi1Vec*self.m1-chi2Vec*self.m2)/(self.m1+self.m2)
             if spin_convention == "L":
                 Lhat = np.array([0,0,1]) # CRITICAL to work with modern PE output. Argh. Must swap convention elsewhere
@@ -765,8 +761,8 @@
                 Lhat = np.array( [np.sin(self.incl),0,np.cos(self.incl)])  # does NOT correct for psi polar anogle!   Uses OLD conventi
             return  np.sqrt(np.dot(Delta,Delta) - np.dot(Delta,Lhat)**2  )
         if p == 'DeltaOverM2_L':  
-            chi1Vec = np.array([self.spin1x,self.spin1y,self.spin1z])
-            chi2Vec = np.array([self.spin2x,self.spin2y,self.spin2z])
+            chi1Vec = np.array([self.s1x,self.s1y,self.s1z])
+            chi2Vec = np.array([self.s2x,self.s2y,self.s2z])
             Delta = -1*(chi1Vec*self.m1-chi2Vec*self.m2)/(self.m1+self.m2)
             if spin_convention == "L":
                 Lhat = np.array([0,0,1]) # CRITICAL to work with modern PE output. Argh. Must swap convention elsewhere
@@ -774,8 +770,8 @@
                 Lhat = np.array( [np.sin(self.incl),0,np.cos(self.incl)])  # does NOT correct for psi polar anogle!   Uses OLD conventi
             return  np.dot(Delta,Lhat)
         if p == 'S0_vec':  
-            chi1Vec = np.array([self.spin1x,self.spin1y,self.spin1z])
-            chi2Vec = np.array([self.spin2x,self.spin2y,self.spin2z])
+            chi1Vec = np.array([self.s1x,self.s1y,self.s1z])
+            chi2Vec = np.array([self.s2x,self.s2y,self.s2z])
             S0 = (chi1Vec*self.m1+chi2Vec*self.m2)/(self.m1+self.m2)
             return S0  # VECTOR
         if p == 'chi_p':
@@ -850,12 +846,12 @@
             s2mag = np.random.uniform(sMin,sMax)
             s2theta = np.random.uniform(0,np.pi)
             s2phi = np.random.uniform(0,2*np.pi)
-            self.spin1x = s1mag * sin(s1theta) * cos(s1phi)
-            self.spin1y = s1mag * sin(s1theta) * sin(s1phi)
-            self.spin1z = s1mag * cos(s1theta)
-            self.spin2x = s2mag * sin(s2theta) * cos(s2phi)
-            self.spin2y = s2mag * sin(s2theta) * sin(s2phi)
-            self.spin2z = s2mag * cos(s2theta)
+            self.s1x = s1mag * sin(s1theta) * cos(s1phi)
+            self.s1y = s1mag * sin(s1theta) * sin(s1phi)
+            self.s1z = s1mag * cos(s1theta)
+            self.s2x = s2mag * sin(s2theta) * cos(s2phi)
+            self.s2y = s2mag * sin(s2theta) * sin(s2phi)
+            self.s2z = s2mag * cos(s2theta)
         if aligned_spin_Q:
             s1mag = np.random.uniform(sMin,sMax)
             s1theta = self.incl
@@ -863,12 +859,12 @@
             s2mag = np.random.uniform(sMin,sMax)
             s2theta = self.incl
             s2phi = 0.
-            self.spin1x = s1mag * sin(s1theta) * cos(s1phi)
-            self.spin1y = s1mag * sin(s1theta) * sin(s1phi)
-            self.spin1z = s1mag * cos(s1theta)
-            self.spin2x = s2mag * sin(s2theta) * cos(s2phi)
-            self.spin2y = s2mag * sin(s2theta) * sin(s2phi)
-            self.spin2z = s2mag * cos(s2theta)
+            self.s1x = s1mag * sin(s1theta) * cos(s1phi)
+            self.s1y = s1mag * sin(s1theta) * sin(s1phi)
+            self.s1z = s1mag * cos(s1theta)
+            self.s2x = s2mag * sin(s2theta) * cos(s2phi)
+            self.s2y = s2mag * sin(s2theta) * sin(s2phi)
+            self.s2z = s2mag * cos(s2theta)
         if np.isnan(s1mag):
             print " catastrophe "
             sys.exit(0)
@@ -889,8 +885,8 @@
         P.init_via_system_frame(thetaJN=0.1, phiJL=0.1, theta1=0.1, theta2=0.1, phi12=0.1, chi1=1., chi2=1., psiJ=0.)
         """
         # Create basic parameters
-#        self.incl, self.spin1x,self.spin1y, self.spin1z, self.spin2x, self.spin2y, self.spin2z = lalsim.SimInspiralTransformPrecessingInitialConditions(np.float(thetaJN), np.float(phiJL), np.float(theta1),np.float(theta2), np.float(phi12), np.float(chi1), chi2, self.m1, self.m2, self.fref)
-        self.incl, self.spin1x,self.spin1y, self.spin1z, self.spin2x, self.spin2y, self.spin2z = lalsim.SimInspiralTransformPrecessingNewInitialConditions(np.float(thetaJN), np.float(phiJL), np.float(theta1),np.float(theta2), np.float(phi12), np.float(chi1), chi2, self.m1, self.m2, self.fref)
+#        self.incl, self.s1x,self.s1y, self.s1z, self.s2x, self.s2y, self.s2z = lalsim.SimInspiralTransformPrecessingInitialConditions(np.float(thetaJN), np.float(phiJL), np.float(theta1),np.float(theta2), np.float(phi12), np.float(chi1), chi2, self.m1, self.m2, self.fref)
+        self.incl, self.s1x,self.s1y, self.s1z, self.s2x, self.s2y, self.s2z = lalsim.SimInspiralTransformPrecessingNewInitialConditions(np.float(thetaJN), np.float(phiJL), np.float(theta1),np.float(theta2), np.float(phi12), np.float(chi1), chi2, self.m1, self.m2, self.fref)
         # Define psiL via the deficit angle between Jhat in the radiation frame and the psiJ we want to achieve 
         Jref = self.TotalAngularMomentumAtReferenceOverM2()
         Jhat = Jref/np.sqrt(np.dot(Jref, Jref))
@@ -906,8 +902,8 @@
         PROBLEM: Polarization angle isn't stable (oddly?)
         """
         M = self.m1+self.m2
-        S1 = (self.m1/M)*(self.m1/M) * np.array([self.spin1x,self.spin1y, self.spin1z])
-        S2 = self.m2*self.m2 * np.array([self.spin2x,self.spin2y, self.spin2z])/(M*M)
+        S1 = (self.m1/M)*(self.m1/M) * np.array([self.s1x,self.s1y, self.s1z])
+        S2 = self.m2*self.m2 * np.array([self.s2x,self.s2y, self.s2z])/(M*M)
         Jref = self.TotalAngularMomentumAtReferenceOverM2()
         Jhat = Jref/np.sqrt(np.dot(Jref, Jref))
         Lref = self.OrbitalAngularMomentumAtReferenceOverM2()
@@ -990,23 +986,23 @@
         print "This ChooseWaveformParams has the following parameter values:"
         print "m1 =", self.m1 / lsu_MSUN, "(Msun)"
         print "m2 =", self.m2 / lsu_MSUN, "(Msun)"
-        print "s1x =", self.spin1x
-        print "s1y =", self.spin1y
-        print "s1z =", self.spin1z
-        print "s2x =", self.spin2x
-        print "s2y =", self.spin2y
-        print "s2z =", self.spin2z
-        S1vec = np.array([self.spin1x,self.spin1y,self.spin1z])*self.m1*self.m1
-        S2vec = np.array([self.spin2x,self.spin2y,self.spin2z])*self.m2*self.m2
+        print "s1x =", self.s1x
+        print "s1y =", self.s1y
+        print "s1z =", self.s1z
+        print "s2x =", self.s2x
+        print "s2y =", self.s2y
+        print "s2z =", self.s2z
+        S1vec = np.array([self.s1x,self.s1y,self.s1z])*self.m1*self.m1
+        S2vec = np.array([self.s2x,self.s2y,self.s2z])*self.m2*self.m2
         qval = self.m2/self.m1
         print   " : Vector spin products"
-        print   " : |s1|, |s2| = ", np.sqrt(vecDot([self.spin1x,self.spin1y,self.spin1z],[self.spin1x,self.spin1y,self.spin1z])), np.sqrt(vecDot([self.spin2x,self.spin2y,self.spin2z],[self.spin2x,self.spin2y,self.spin2z]))
-        print   " : s1.s2 = ",  vecDot([self.spin1x,self.spin1y,self.spin1z],[self.spin2x,self.spin2y,self.spin2z])
+        print   " : |s1|, |s2| = ", np.sqrt(vecDot([self.s1x,self.s1y,self.s1z],[self.s1x,self.s1y,self.s1z])), np.sqrt(vecDot([self.s2x,self.s2y,self.s2z],[self.s2x,self.s2y,self.s2z]))
+        print   " : s1.s2 = ",  vecDot([self.s1x,self.s1y,self.s1z],[self.s2x,self.s2y,self.s2z])
         if spin_convention == "L":
             Lhat = np.array([0,0,1]) # CRITICAL to work with modern PE output. Argh. Must swap convention elsewhere
         else:
             Lhat = np.array( [np.sin(self.incl),0,np.cos(self.incl)])  # does NOT correct for psi polar anogle!   Uses OLD convention for spins!
-        print   " : hat(L). s1 x s2 =  ",  vecDot( Lhat, vecCross([self.spin1x,self.spin1y,self.spin1z],[self.spin2x,self.spin2y,self.spin2z]))
+        print   " : hat(L). s1 x s2 =  ",  vecDot( Lhat, vecCross([self.s1x,self.s1y,self.s1z],[self.s2x,self.s2y,self.s2z]))
         print   " : hat(L).(S1(1+q)+S2(1+1/q)) = ", vecDot( Lhat, S1vec*(1+qval)  + S2vec*(1+1./qval) )/(self.m1+self.m2)/(self.m1+self.m2)
         if show_system_frame:
             thePrefix = ""
@@ -1093,8 +1089,8 @@
         return L/(self.m1+self.m2)/(self.m1+self.m2)
     def TotalAngularMomentumAtReference(self):    # does NOT correct for psi polar angle, per convention
         L = self.OrbitalAngularMomentumAtReference()
-        S1 = self.m1*self.m1 * np.array([self.spin1x,self.spin1y, self.spin1z])
-        S2 = self.m2*self.m2 * np.array([self.spin2x,self.spin2y, self.spin2z])
+        S1 = self.m1*self.m1 * np.array([self.s1x,self.s1y, self.s1z])
+        S2 = self.m2*self.m2 * np.array([self.s2x,self.s2y, self.s2z])
         return L+S1+S2
     def TotalAngularMomentumAtReferenceOverM2(self):
         J = self.TotalAngularMomentumAtReference()
@@ -1102,8 +1098,8 @@
 
     def Xi(self):
         L = self.OrbitalAngularMomentumAtReferenceOverM2()
-        S1 = self.m1*self.m1 * np.array([self.spin1x,self.spin1y, self.spin1z])
-        S2 = self.m2*self.m2 * np.array([self.spin2x,self.spin2y, self.spin2z])
+        S1 = self.m1*self.m1 * np.array([self.s1x,self.s1y, self.s1z])
+        S2 = self.m2*self.m2 * np.array([self.s2x,self.s2y, self.s2z])
         S0 = (S1*(1+self.m2/self.m1) + S2*(1+self.m1/self.m2))/(self.m1+self.m2)/(self.m1+self.m2)
         return vecDot(vecUnit(L), S0)
 
@@ -1111,15 +1107,15 @@
         """
         Test if L,S1,S2 all parallel to z
         """
-        return self.incl == 0. and self.spin1y ==0. and self.spin1x==0. and self.spin2x==0. and self.spin2y==0.
+        return self.incl == 0. and self.s1y ==0. and self.s1x==0. and self.s2x==0. and self.s2y==0.
 
     def SoftAlignedQ(self):
         """
         Test if L,S1,S2 all parallel to *one another*
         """
         Lvec = np.array( [np.sin(self.incl),0,np.cos(self.incl)])  # does NOT correct for psi polar angle!
-        S1 = np.array([self.spin1x,self.spin1y, self.spin1z])
-        S2 = np.array([self.spin2x,self.spin2y, self.spin2z])
+        S1 = np.array([self.s1x,self.s1y, self.s1z])
+        S2 = np.array([self.s2x,self.s2y, self.s2z])
         if np.dot(S1,S1) < 1e-5:
             S1hat = Lvec
         else:
@@ -1144,12 +1140,12 @@
         self.phiref = row.coa_phase
         self.m1 = row.mass1 * lsu_MSUN
         self.m2 = row.mass2 * lsu_MSUN
-        self.spin1x = row.spin1x
-        self.spin1y = row.spin1y
-        self.spin1z = row.spin1z
-        self.spin2x = row.spin2x
-        self.spin2y = row.spin2y
-        self.spin2z = row.spin2z
+        self.s1x = row.spin1x
+        self.s1y = row.spin1y
+        self.s1z = row.spin1z
+        self.s2x = row.spin2x
+        self.s2y = row.spin2y
+        self.s2z = row.spin2z
         self.fmin = row.f_lower
         self.dist = row.distance * lsu_PC * 1.e6
         self.incl = row.inclination
@@ -1186,12 +1182,12 @@
         # Set all parameters to default value of zero
         for slot in row.__slots__: setattr(row, slot, 0.)
         # Copy parameters
-        row.spin1x = self.spin1x
-        row.spin1y = self.spin1y
-        row.spin1z = self.spin1z
-        row.spin2x = self.spin2x
-        row.spin2y = self.spin2y
-        row.spin2z = self.spin2z
+        row.spin1x = self.s1x
+        row.spin1y = self.s1y
+        row.spin1z = self.s1z
+        row.spin2x = self.s2x
+        row.spin2y = self.s2y
+        row.spin2z = self.s2z
         row.mass1 = self.m1/lsu_MSUN
         row.mass2 = self.m2/lsu_MSUN
         row.mchirp = mchirp(row.mass1,row.mass2)

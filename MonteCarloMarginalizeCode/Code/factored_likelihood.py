# Copyright (C) 2013  Evan Ochsner, R. O'Shaughnessy
#
# This program is free software; you can redistribute it and/or modify it
# under the terms of the GNU General Public License as published by the
# Free Software Foundation; either version 2 of the License, or (at your
# option) any later version.
#
# This program is distributed in the hope that it will be useful, but
# WITHOUT ANY WARRANTY; without even the implied warranty of
# MERCHANTABILITY or FITNESS FOR A PARTICULAR PURPOSE.  See the GNU General
# Public License for more details.
#
# You should have received a copy of the GNU General Public License along
# with this program; if not, write to the Free Software Foundation, Inc.,
# 51 Franklin Street, Fifth Floor, Boston, MA  02110-1301, USA.

"""
Code to compute the log likelihood of parameters of a gravitational
waveform. Precomputes terms that depend only on intrinsic parameters
and computes the log likelihood for given values of extrinsic parameters

Requires python SWIG bindings of the LIGO Algorithms Library (LAL)
"""

import lal
import lalsimulation as lalsim
import lalsimutils as lsu
import numpy as np
from scipy import interpolate, integrate
from scipy import special
from itertools import product



__author__ = "Evan Ochsner <evano@gravity.phys.uwm.edu>, R. O'Shaughnessy"

try:
	import NRWaveformCatalogManager as nrwf
	useNR =True
        print " factored_likelihood.py : NRWaveformCatalogManager available "
except ImportError:
	useNR=False

try:
        import ROMWaveformManager as romwf
        print " factored_likelihood.py: ROMWaveformManager as romwf"
        useROM=True
        rom_basis_scale = 1.0*1e-21   # Fundamental problem: Inner products with ROM basis vectors/Sh are tiny. Need to rescale to avoid overflow/underflow and simplify comparisons
except ImportError:
        useROM=False
        print " factored_likelihood.py: - no ROM - "
        rom_basis_scale =1

try:
    hasEOB=True
    import EOBTidalExternalC as eobwf
#    import EOBTidalExternal as eobwf
except:
    hasEOB=False
    print " factored_likelihood: no EOB "

distMpcRef = 1000 # a fiducial distance for the template source.
tWindowExplore = [-0.15, 0.15] # Not used in main code.  Provided for backward compatibility for ROS. Should be consistent with t_ref_wind in ILE.
rosDebugMessages = True
rosDebugMessagesDictionary = {}   # Mutable after import (passed by reference). Not clear if it can be used by caling routines
                                                  # BUT if every module has a `PopulateMessagesDictionary' module, I can set their internal copies
rosDebugMessagesDictionary["DebugMessages"] = False
rosDebugMessagesDictionary["DebugMessagesLong"] = False


#
# Main driver functions
#
def PrecomputeLikelihoodTerms(event_time_geo, t_window, P, data_dict,
        psd_dict, Lmax, fMax, analyticPSD_Q=False,
        inv_spec_trunc_Q=False, T_spec=0., verbose=True,
         NR_group=None,NR_param=None,
        ignore_threshold=1e-4,   # dangerous for peak lnL of 25^2/2~300 : biases
       use_external_EOB=False,nr_lookup=False,nr_lookup_valid_groups=None,no_memory=True,perturbative_extraction=False,hybrid_use=False,hybrid_method='taper_add',use_provided_strain=False,ROM_group=None,ROM_param=None,ROM_use_basis=False,ROM_limit_basis_size=None):
    """
    Compute < h_lm(t) | d > and < h_lm | h_l'm' >

    Returns:
        - Dictionary of interpolating functions, keyed on detector, then (l,m)
          e.g. rholms_intp['H1'][(2,2)]
        - Dictionary of "cross terms" <h_lm | h_l'm' > keyed on (l,m),(l',m')
          e.g. crossTerms[((2,2),(2,1))]
        - Dictionary of discrete time series of < h_lm(t) | d >, keyed the same
          as the interpolating functions.
          Their main use is to validate the interpolating functions
    """
    assert data_dict.keys() == psd_dict.keys()
    global distMpcRef
    detectors = data_dict.keys()
    rholms = {}
    rholms_intp = {}
    crossTerms = {}
    crossTermsV = {}

    # Compute hlms at a reference distance, distance scaling is applied later
    P.dist = distMpcRef*1e6*lsu.lsu_PC

    print "  ++++ Template data being computed for the following binary +++ "
    P.print_params()
    if use_external_EOB:
            # Mass sanity check "
            if  (P.m1/lal.MSUN_SI)>3 or P.m2/lal.MSUN_SI>3:
                    print " ----- external EOB code: MASS DANGER ---"
    # Compute all hlm modes with l <= Lmax
    detectors = data_dict.keys()
    # Zero-pad to same length as data - NB: Assuming all FD data same resolution
    P.deltaF = data_dict[detectors[0]].deltaF
    if not( ROM_group is None) and not (ROM_param is None):
       # For ROM, use the ROM basis. Note that hlmoff -> basis_off henceforth
       acatHere= romwf.WaveformModeCatalog(ROM_group,ROM_param,max_nbasis_per_mode=ROM_limit_basis_size,lmax=Lmax)
       if ROM_use_basis:
            if hybrid_use:
               # WARNING
               #    - Hybridization is NOT enabled 
                    print " WARNING: Hybridization will not be applied (obviously) if you are using a ROM basis. "
            bT = acatHere.basis_oft(P,return_numpy=False,force_T=1./P.deltaF)
            # Fake names, to re-use the code below.  
            hlms = {}
            hlms_conj = {}
            for mode in bT:
              if mode[0]<=Lmax:  # don't report waveforms from modes outside the target L range
                if rosDebugMessagesDictionary["DebugMessagesLong"]:
                        print " FFT for mode ", mode, bT[mode].data.length, " note duration = ", bT[mode].data.length*bT[mode].deltaT
                hlms[mode] = lsu.DataFourier(bT[mode])
#                print " FFT for conjugate mode ", mode, bT[mode].data.length
                bT[mode].data.data = np.conj(bT[mode].data.data)
                hlms_conj[mode] = lsu.DataFourier(bT[mode])

                # APPLY SCALE FACTOR
                hlms[mode].data.data *=rom_basis_scale
                hlms_conj[mode].data.data *=rom_basis_scale
       else:
           # this code is modular but inefficient: the waveform is regenerated twice
           hlms = acatHere.hlmoff(P, use_basis=False,force_T=1./P.deltaF,Lmax=Lmax,hybrid_use=hybrid_use,hybrid_method=hybrid_method)  # Must force duration consistency, very annoying
           hlms_conj = acatHere.conj_hlmoff(P, force_T=1./P.deltaF, use_basis=False,Lmax=Lmax,hybrid_use=hybrid_use,hybrid_method=hybrid_method)  # Must force duration consistency, very annoying
           mode_list = hlms.keys()  # make copy: dictionary will change during iteration
           for mode in mode_list:
                   if no_memory and mode[1]==0 and P.SoftAlignedQ():
                           # skip memory modes if requested to do so. DANGER
                        print " WARNING: Deleting memory mode in precompute stage ", mode
                        del hlms[mode]
                        del hlms_conj[mode]
                        continue


    elif (not nr_lookup) and (not NR_group) and ( P.approx ==lalsim.SEOBNRv2 or P.approx == lalsim.SEOBNRv1 or P.approx==lalsim.SEOBNRv3 or P.approx == lsu.lalSEOBv4 or P.approx == lalsim.EOBNRv2 or P.approx == lsu.lalTEOBv2 or P.approx==lsu.lalTEOBv4):
        print "  FACTORED LIKELIHOOD WITH SEOB "    
        hlmst = {}
        if P.approx == lalsim.SEOBNRv3:
                hlmsT = lsu.hlmoft_SEOBv3_dict(P)  # only 2,2 modes -- Lmax irrelevant
        else:
                if useNR:
                        nrwf.HackRoundTransverseSpin(P) # HACK, to make reruns of NR play nicely, without needing to rerun

                hlmsT = lsu.hlmoft_SEOB_dict(P)  # only 2,2 modes -- Lmax irrelevant
        print "  hlm generation complete "    
        if P.approx == lalsim.SEOBNRv3 or  P.deltaF == None: # h_lm(t) was not zero-padded, so do it now
                TDlen = int(1./(P.deltaF*P.deltaT))#TDlen = lsu.nextPow2(hlmsT[(2,2)].data.length)
                print " Resizing to ", TDlen, " from ", hlmsT[(2,2)].data.length
		for mode in hlmsT:
			hlmsT[mode] = lal.ResizeCOMPLEX16TimeSeries(hlmsT[mode],0, TDlen)
                #h22 = hlmsT[(2,2)]
                #h2m2 = hlmsT[(2,-2)]
                #hlmsT[(2,2)] = lal.ResizeCOMPLEX16TimeSeries(h22, 0, TDlen)
                #hlmsT[(2,-2)] = lal.ResizeCOMPLEX16TimeSeries(h2m2, 0, TDlen)
        hlms = {}
        hlms_conj = {}
        for mode in hlmsT:
                print " FFT for mode ", mode, hlmsT[mode].data.length, " note duration = ", hlmsT[mode].data.length*hlmsT[mode].deltaT
                hlms[mode] = lsu.DataFourier(hlmsT[mode])
		print  " -> ", hlms[mode].data.length
                print " FFT for conjugate mode ", mode, hlmsT[mode].data.length
                hlmsT[mode].data.data = np.conj(hlmsT[mode].data.data)
                hlms_conj[mode] = lsu.DataFourier(hlmsT[mode])
    elif (not (NR_group) or not (NR_param)) and  (not use_external_EOB) and (not nr_lookup):
        hlms_list = lsu.hlmoff(P, Lmax) # a linked list of hlms
        if not isinstance(hlms_list, dict):
                hlms = lsu.SphHarmFrequencySeries_to_dict(hlms_list, Lmax) # a dictionary
        else:
                hlms = hlms_list
        hlms_conj_list = lsu.conj_hlmoff(P, Lmax)
        if not isinstance(hlms_list,dict):
                hlms_conj = lsu.SphHarmFrequencySeries_to_dict(hlms_conj_list, Lmax) # a dictionary
        else:
                hlms_conj = hlm_conj_list
    elif (nr_lookup or NR_group) and useNR:
	    # look up simulation
	    # use nrwf to get hlmf
        print " Using NR waveforms "
        group = None
        param = None
        if nr_lookup:
                compare_dict = {}
                compare_dict['q'] = P.m2/P.m1 # Need to match the template parameter. NOTE: VERY IMPORTANT that P is updated with the event params
                compare_dict['s1z'] = P.s1z
                compare_dict['s1x'] = P.s1x
                compare_dict['s1y'] = P.s1y
                compare_dict['s2z'] = P.s2z
                compare_dict['s2x'] = P.s2x
                compare_dict['s2y'] = P.s2y
                print " Parameter matching condition ", compare_dict
                good_sim_list = nrwf.NRSimulationLookup(compare_dict,valid_groups=nr_lookup_valid_groups)
                if len(good_sim_list)< 1:
                        print " ------- NO MATCHING SIMULATIONS FOUND ----- "
                        import sys
                        sys.exit(0)
                        print " Identified set of matching NR simulations ", good_sim_list
                try:
                        print  "   Attempting to pick longest simulation matching  the simulation  "
                        MOmega0  = 1
                        good_sim = None
                        for key in good_sim_list:
                                print key, nrwf.internal_EstimatePeakL2M2Emission[key[0]][key[1]]
                                if nrwf.internal_WaveformMetadata[key[0]][key[1]]['Momega0'] < MOmega0:
                                        good_sim = key
                                        MOmega0 = nrwf.internal_WaveformMetadata[key[0]][key[1]]['Momega0']
                                print " Picked  ",key,  " with MOmega0 ", MOmega0, " and peak duration ", nrwf.internal_EstimatePeakL2M2Emission[key[0]][key[1]]
                except:
                        good_sim  = good_sim_list[0] # pick the first one.  Note we will want to reduce /downselect the lookup process
                group = good_sim[0]
                param = good_sim[1]
        else:
                group = NR_group
                param = NR_param
        print " Identified matching NR simulation ", group, param
	mtot = P.m1 + P.m2
        q = P.m2/P.m1
        # Load the catalog
        wfP = nrwf.WaveformModeCatalog(group, param, \
                                           clean_initial_transient=True,clean_final_decay=True, shift_by_extraction_radius=True, perturbative_extraction=perturbative_extraction,
                                       lmax=Lmax,align_at_peak_l2_m2_emission=True, build_strain_and_conserve_memory=True,use_provided_strain=use_provided_strain)
        # Overwrite the parameters in wfP to set the desired scale
        wfP.P.m1 = mtot/(1+q)
        wfP.P.m2 = mtot*q/(1+q)
        wfP.P.dist =distMpcRef*1e6*lal.PC_SI  # fiducial distance
        wfP.P.approx = P.approx
        wfP.P.deltaT = P.deltaT
        wfP.P.deltaF = P.deltaF
        wfP.P.fmin = P.fmin

        hlms = wfP.hlmoff( deltaT=P.deltaT,force_T=1./P.deltaF,hybrid_use=hybrid_use,hybrid_method=hybrid_method)  # force a window.  Check the time
        hlms_conj = wfP.conj_hlmoff( deltaT=P.deltaT,force_T=1./P.deltaF,hybrid_use=hybrid_use)  # force a window.  Check the time

        if rosDebugMessages:
                print "NR variant: Length check: ",hlms[(2,2)].data.length, data_dict[detectors[0]].data.length
        # Remove memory modes (ALIGNED ONLY: Dangerous for precessing spins)
        if no_memory and wfP.P.SoftAlignedQ():
                for key in hlms.keys():
                        if key[1]==0:
                                hlms[key].data.data *=0.
                                hlms_conj[key].data.data *=0.


    elif hasEOB and use_external_EOB:
            print "    Using external EOB interface (Bernuzzi)    "
            # Code WILL FAIL IF LAMBDA=0
            P.taper = lsu.lsu_TAPER_START
            lambda_crit=1e-3  # Needed to have adequate i/o output 
            if P.lambda1<lambda_crit:
                    P.lambda1=lambda_crit
            if P.lambda2<lambda_crit:
                    P.lambda2=lambda_crit
            if P.deltaT > 1./16384:
                    print " Bad idea to use such a low sampling rate for EOB tidal "
            wfP = eobwf.WaveformModeCatalog(P,lmax=Lmax)
            hlms = wfP.hlmoff(force_T=1./P.deltaF,deltaT=P.deltaT)
            # Reflection symmetric
            hlms_conj = wfP.conj_hlmoff(force_T=1./P.deltaF,deltaT=P.deltaT)

            # Code will not make the EOB waveform shorter, so the code can fail if you have insufficient data, later
            print " External EOB length check ", hlms[(2,2)].data.length, data_dict[detectors[0]].data.length, data_dict[detectors[0]].data.length*P.deltaT
            print " External EOB length check (in M) " , 
            print " Comparison EOB duration check vs epoch vs window size (sec) ", wfP.estimateDurationSec(),  -hlms[(2,2)].epoch, 1./hlms[(2,2)].deltaF
            assert hlms[(2,2)].data.length ==data_dict[detectors[0]].data.length
            if rosDebugMessagesDictionary["DebugMessagesLong"]:
                    hlmT_ref = lsu.DataInverseFourier(hlms[(2,2)])
                    print  " External EOB: Time offset of largest sample (should be zero) ", hlms[(2,2)].epoch + np.argmax(np.abs(hlmT_ref.data.data))*P.deltaT
    elif useNR: # NR signal required
        mtot = P.m1 + P.m2
        # Load the catalog
        wfP = nrwf.WaveformModeCatalog(NR_group, NR_param, \
                                           clean_initial_transient=True,clean_final_decay=True, shift_by_extraction_radius=True, 
                                       lmax=Lmax,align_at_peak_l2_m2_emission=True,use_provided_strain=use_provided_strain)
        # Overwrite the parameters in wfP to set the desired scale
        q = wfP.P.m2/wfP.P.m1
        wfP.P.m1 *= mtot/(1+q)
        wfP.P.m2 *= mtot*q/(1+q)
        wfP.P.dist =distMpcRef*1e6*lal.PC_SI  # fiducial distance.

        hlms = wfP.hlmoff( deltaT=P.deltaT,force_T=1./P.deltaF)  # force a window
    else:
            print " No waveform available "
            import sys
            sys.exit(0)

    if not(ignore_threshold is None) and (not ROM_use_basis):
            crossTermsFiducial = ComputeModeCrossTermIP(hlms,hlms, psd_dict[detectors[0]], 
                                                        P.fmin, fMax,
                                                        1./2./P.deltaT, P.deltaF, analyticPSD_Q, inv_spec_trunc_Q, T_spec)
            theWorthwhileModes =  IdentifyEffectiveModesForDetector(crossTermsFiducial, ignore_threshold, detectors)
            # Make sure worthwhile modes satisfy reflection symmetry! Do not truncate egregiously!
            theWorthwhileModes  = theWorthwhileModes.union(  set([(p,-q) for (p,q) in theWorthwhileModes]))
            print "  Worthwhile modes : ", theWorthwhileModes
            hlmsNew = {}
            hlmsConjNew = {}
            for pair in theWorthwhileModes:
                    hlmsNew[pair]=hlms[pair]
                    hlmsConjNew[pair] = hlms_conj[pair]
            hlms =hlmsNew
            hlms_conj= hlmsConjNew
            if len(hlms.keys()) == 0:
                    print " Failure "
                    import sys
                    sys.exit(0)


    # Print statistics on timeseries provided
    print " Mode  npts(data)   npts epoch  epoch/deltaT "
    for mode in hlms.keys():
        print mode, data_dict[detectors[0]].data.length, hlms[mode].data.length, hlms[mode].data.length*P.deltaT, hlms[mode].epoch, hlms[mode].epoch/P.deltaT

    for det in detectors:
        # This is the event time at the detector
        t_det = ComputeArrivalTimeAtDetector(det, P.phi, P.theta,event_time_geo)
        # The is the difference between the time of the leading edge of the
        # time window we wish to compute the likelihood in, and
        # the time corresponding to the first sample in the rholms
        rho_epoch = data_dict[det].epoch - hlms[hlms.keys()[0]].epoch
        t_shift =  float(float(t_det) - float(t_window) - float(rho_epoch))
#        assert t_shift > 0    # because NR waveforms may start at any time, they don't always have t_shift > 0 ! 
        # tThe leading edge of our time window of interest occurs
        # this many samples into the rholms
        N_shift = int( t_shift / P.deltaT + 0.5 )  # be careful about rounding: might be one sample off!
        # Number of samples in the window [t_ref - t_window, t_ref + t_window]
        N_window = int( 2 * t_window / P.deltaT )
        # Compute cross terms < h_lm | h_l'm' >
        crossTerms[det] = ComputeModeCrossTermIP(hlms, hlms, psd_dict[det], P.fmin,
                fMax, 1./2./P.deltaT, P.deltaF, analyticPSD_Q,
                inv_spec_trunc_Q, T_spec,verbose=verbose)
        crossTermsV[det] = ComputeModeCrossTermIP(hlms_conj, hlms, psd_dict[det], P.fmin,
                fMax, 1./2./P.deltaT, P.deltaF, analyticPSD_Q,
                inv_spec_trunc_Q, T_spec,prefix="V",verbose=verbose)
        # Compute rholm(t) = < h_lm(t) | d >
        rholms[det] = ComputeModeIPTimeSeries(hlms, data_dict[det],
                psd_dict[det], P.fmin, fMax, 1./2./P.deltaT, N_shift, N_window,
                analyticPSD_Q, inv_spec_trunc_Q, T_spec)
        rhoXX = rholms[det][rholms[det].keys()[0]]
        # The vector of time steps within our window of interest
        # for which we have discrete values of the rholms
        # N.B. I don't do simply rho_epoch + t_shift, b/c t_shift is the
        # precise desired time, while we round and shift an integer number of
        # steps of size deltaT
        t = np.arange(N_window) * P.deltaT\
                + float(rho_epoch + N_shift * P.deltaT )
        if verbose:
            print "For detector", det, "..."
            print "\tData starts at %.20g" % float(data_dict[det].epoch)
            print "\trholm starts at %.20g" % float(rho_epoch)
            print "\tEvent time at detector is: %.18g" % float(t_det)
            print "\tInterpolation window has half width %g" % t_window
            print "\tComputed t_shift = %.20g" % t_shift
            print "\t(t_shift should be t_det - t_window - t_rholm = %.20g)" %\
                    (t_det - t_window - float(rho_epoch))
            print "\tInterpolation starts at time %.20g" % t[0]
            print "\t(Should start at t_event - t_window = %.20g)" %\
                    (float(rho_epoch + N_shift * P.deltaT))
        # The minus N_shift indicates we need to roll left
        # to bring the desired samples to the front of the array
        rholms_intp[det] =  InterpolateRholms(rholms[det], t)

    if not ROM_use_basis:
            return rholms_intp, crossTerms, crossTermsV,  rholms, None
    else:
            return rholms_intp, crossTerms, crossTermsV,  rholms, acatHere   # labels are misleading for use_rom_basis

def ReconstructPrecomputedLikelihoodTermsROM(P,acat_rom,rho_intp_rom,crossTerms_rom, crossTermsV_rom, rho_rom,verbose=True):
        """
        Using a set of ROM coefficients for hlm[lm] = coef[l,m,basis] w[basis], reconstructs <h[lm]|data>, <h[lm]|h[l'm']>
        Requires ROM also be loaded in top level, for simplicity
        """
        # Extract coefficients
        coefs = acat_rom.coefficients(P)
        # Identify available modes
        modelist = acat_rom.modes_available      

        detectors = crossTerms_rom.keys()
        rholms = {}
        rholms_intp = {}
        crossTerms = {}
        crossTermsV = {}

        # Reproduce rholms and rholms_intp
        # Loop over detectors
        for det in detectors:
              rholms[det] ={}
              rholms_intp[det] ={}
              # Loop over available modes
              for mode in modelist:
                # Identify relevant terms in the sum
                indx_list_ok = [indx for indx in coefs.keys()  if indx[0]==mode[0] and indx[1]==mode[1]]
                # Discrete case: 
                #   - Create data structure to hold it
                indx0 = indx_list_ok[0]
                rhoTS = lal.CreateCOMPLEX16TimeSeries("rho",rho_rom[det][indx0].epoch,rho_rom[det][indx0].f0,rho_rom[det][indx0].deltaT,rho_rom[det][indx0].sampleUnits,rho_rom[det][indx0].data.length)
                rhoTS.data.data = np.zeros( rho_rom[det][indx0].data.length)   # problems with data initialization common with LAL
                #  - fill the data structure
                fn_list_here = []
                wt_list_here = []
                for indx in indx_list_ok:
                        rhoTS.data.data+= np.conj(coefs[indx])*rho_rom[det][indx].data.data
                        wt_list_here.append(np.conj(coefs[indx]) )
                        fn_list_here = rho_intp_rom[det][indx]
                rholms[det][mode]=rhoTS
                # Interpolated case
                #   - create a lambda structure for it, holding the coefficients.  NOT IMPLEMENTED since not used in production
                if verbose:
                        print " factored_likelihood: ROM: interpolated timeseries ", det, mode, " NOT CREATED"
                wt_list_here = np.array(wt_list_here)
                rholms_intp[det][mode] = lambda t, fns=fn_list_here, wts=wt_list_here: np.sum(np.array(map(fn_list_here,t))*wt_list_here )
        # Reproduce  crossTerms, crossTermsV
        for det in detectors:
              crossTerms[det] ={}
              crossTermsV[det] ={}
              for mode1 in modelist:
                      indx_list_ok1 = [indx for indx in coefs.keys()  if indx[0]==mode1[0] and indx[1]==mode1[1]]
                      for mode2 in modelist:
                              crossTerms[det][(mode1,mode2)] =0.j
                              indx_list_ok2 = [indx for indx in coefs.keys()  if indx[0]==mode2[0] and indx[1]==mode2[1]]
                              crossTerms[det][(mode1,mode2)] = np.sum(np.array([ np.conj(coefs[indx1])*coefs[indx2]*crossTerms_rom[det][(indx1,indx2)] for indx1 in indx_list_ok1 for indx2 in indx_list_ok2]))
                              crossTermsV[det][(mode1,mode2)] = np.sum(np.array([ coefs[indx1]*coefs[indx2]*crossTermsV_rom[det][(indx1,indx2)] for indx1 in indx_list_ok1 for indx2 in indx_list_ok2]))
                              if verbose:
                                      print "       : U populated ", (mode1, mode2), "  = ",crossTerms[det][(mode1,mode2) ]
                                      print "       : V populated ", (mode1, mode2), "  = ",crossTermsV[det][(mode1,mode2) ]
                    
        return rholms_intp, crossTerms, crossTermsV, rholms, None  # Same return pattern as Precompute...


def FactoredLogLikelihood(extr_params, rholms,rholms_intp, crossTerms, crossTermsV,  Lmax,interpolate=True):
    """
    Compute the log-likelihood = -1/2 < d - h | d - h > from:
        - extr_params is an object containing values of all extrinsic parameters
        - rholms_intp is a dictionary of interpolating functions < h_lm(t) | d >
        - crossTerms is a dictionary of < h_lm | h_l'm' >
        - Lmax is the largest l-index of any h_lm mode considered

    N.B. rholms_intp and crossTerms are the first two outputs of the function
    'PrecomputeLikelihoodTerms'
    """
    # Sanity checks
    assert rholms_intp.keys() == crossTerms.keys()
    detectors = rholms_intp.keys()

    RA = extr_params.phi
    DEC =  extr_params.theta
    tref = extr_params.tref # geocenter time
    phiref = extr_params.phiref
    incl = extr_params.incl
    psi = extr_params.psi
    dist = extr_params.dist

    # N.B.: The Ylms are a function of - phiref b/c we are passively rotating
    # the source frame, rather than actively rotating the binary.
    # Said another way, the m^th harmonic of the waveform should transform as
    # e^{- i m phiref}, but the Ylms go as e^{+ i m phiref}, so we must give
    # - phiref as an argument so Y_lm h_lm has the proper phiref dependence
    # In practice, all detectors have the same set of Ylms selected, so we only compute for a subset
    Ylms = ComputeYlms(Lmax, incl, -phiref, selected_modes=rholms_intp[rholms_intp.keys()[0]].keys())

    lnL = 0.
    for det in detectors:
        CT = crossTerms[det]
        CTV = crossTermsV[det]
        F = ComplexAntennaFactor(det, RA, DEC, psi, tref)

        # This is the GPS time at the detector
        t_det = ComputeArrivalTimeAtDetector(det, RA, DEC, tref)
        det_rholms = {}  # rholms evaluated at time at detector
        if (interpolate):
                for key in rholms_intp[det]:
                        func = rholms_intp[det][key]
                        det_rholms[key] = func(float(t_det))
        else:
            # do not interpolate, just use nearest neighbor.
            for key, rhoTS in rholms[det].iteritems():
                tfirst = t_det
                ifirst = int(np.round(( float(tfirst) - float(rhoTS.epoch)) / rhoTS.deltaT) + 0.5)
                det_rholms[key] = rhoTS.data.data[ifirst]


        lnL += SingleDetectorLogLikelihood(det_rholms, CT, CTV,Ylms, F, dist)

    return lnL

def FactoredLogLikelihoodTimeMarginalized(tvals, extr_params, rholms_intp, rholms, crossTerms, crossTermsV, Lmax, interpolate=False):
    """
    Compute the log-likelihood = -1/2 < d - h | d - h > from:
        - extr_params is an object containing values of all extrinsic parameters
        - rholms_intp is a dictionary of interpolating functions < h_lm(t) | d >
        - crossTerms is a dictionary of < h_lm | h_l'm' >
        - Lmax is the largest l-index of any h_lm mode considered

    tvals is an array of timeshifts relative to the detector,
    used to compute the marginalized integral.
    It provides both the time prior and the sample points used for the integral.

    N.B. rholms_intp and crossTerms are the first two outputs of the function
    'PrecomputeLikelihoodTerms'
    """
    # Sanity checks
    assert rholms_intp.keys() == crossTerms.keys()
    detectors = rholms_intp.keys()

    RA = extr_params.phi
    DEC =  extr_params.theta
    tref = extr_params.tref # geocenter time
    phiref = extr_params.phiref
    incl = extr_params.incl
    psi = extr_params.psi
    dist = extr_params.dist

    # N.B.: The Ylms are a function of - phiref b/c we are passively rotating
    # the source frame, rather than actively rotating the binary.
    # Said another way, the m^th harmonic of the waveform should transform as
    # e^{- i m phiref}, but the Ylms go as e^{+ i m phiref}, so we must give
    # - phiref as an argument so Y_lm h_lm has the proper phiref dependence
    Ylms = ComputeYlms(Lmax, incl, -phiref, selected_modes=rholms_intp[rholms.keys()[0]].keys())

#    lnL = 0.
    lnL = np.zeros(len(tvals),dtype=np.float128)
    for det in detectors:
        CT = crossTerms[det]
        CTV = crossTermsV[det]
        F = ComplexAntennaFactor(det, RA, DEC, psi, tref)

        # This is the GPS time at the detector
        t_det = ComputeArrivalTimeAtDetector(det, RA, DEC, tref)
        det_rholms = {}  # rholms evaluated at time at detector
        if ( interpolate ):
            # use the interpolating functions. 
            for key, func in rholms_intp[det].iteritems():
                det_rholms[key] = func(float(t_det)+tvals)
        else:
            # do not interpolate, just use nearest neighbors.
            for key, rhoTS in rholms[det].iteritems():
                tfirst = float(t_det)+tvals[0]
                ifirst = int(np.round(( float(tfirst) - float(rhoTS.epoch)) / rhoTS.deltaT) + 0.5)
                ilast = ifirst + len(tvals)
                det_rholms[key] = rhoTS.data.data[ifirst:ilast]

        lnL += SingleDetectorLogLikelihood(det_rholms, CT, CTV, Ylms, F, dist)

    maxlnL = np.max(lnL)
    return maxlnL + np.log(integrate.simps(np.exp(lnL - maxlnL), dx=tvals[1]-tvals[0]))


#
# Internal functions
#
def SingleDetectorLogLikelihoodModel( crossTermsDictionary,crossTermsVDictionary, tref, RA,DEC, thS,phiS,psi,  dist, Lmax, det):
    """
    DOCUMENT ME!!!
    """
    global distMpcRef

    crossTerms = crossTermsDictionary[det]
    crossTermsV = crossTermsVDictionary[det]
    # N.B.: The Ylms are a function of - phiref b/c we are passively rotating
    # the source frame, rather than actively rotating the binary.
    # Said another way, the m^th harmonic of the waveform should transform as
    # e^{- i m phiref}, but the Ylms go as e^{+ i m phiref}, so we must give
    # - phiref as an argument so Y_lm h_lm has the proper phiref dependence
    Ylms = ComputeYlms(Lmax, thS, -phiS)
    if (det == "Fake"):
        F=1
    else:
        F = ComplexAntennaFactor(det, RA,DEC,psi,tref)
    distMpc = dist/(lsu.lsu_PC*1e6)

#    keys = Ylms.keys()
    keys = crossTermsDictionary.keys()[:0]

    # Eq. 26 of Richard's notes
    # APPROXIMATING V BY U (appropriately swapped).  THIS APPROXIMATION MUST BE FIXED FOR PRECSSING SOURCES
    term2 = 0.
    for pair1 in keys:
        for pair2 in keys:
            term2 += F * np.conj(F) * ( crossTerms[(pair1,pair2)])* np.conj(Ylms[pair1]) * Ylms[pair2] + F*F*Ylms[pair1]*Ylms[pair2]*crossTermsV[(pair1,pair2)]  #((-1)**pair1[0])*crossTerms[((pair1[0],-pair1[1]),pair2)]
    term2 = -np.real(term2) / 4. /(distMpc/distMpcRef)**2
    return term2

def SingleDetectorLogLikelihoodData(epoch,rholmsDictionary,tref, RA,DEC, thS,phiS,psi,  dist, Lmax, det):
    """
    DOCUMENT ME!!!
    """
    global distMpcRef

    # N.B.: The Ylms are a function of - phiref b/c we are passively rotating
    # the source frame, rather than actively rotating the binary.
    # Said another way, the m^th harmonic of the waveform should transform as
    # e^{- i m phiref}, but the Ylms go as e^{+ i m phiref}, so we must give
    # - phiref as an argument so Y_lm h_lm has the proper phiref dependence
    Ylms = ComputeYlms(Lmax, thS, -phiS)
    if (det == "Fake"):
        F=1
        tshift= tref - epoch
    else:
        F = ComplexAntennaFactor(det, RA,DEC,psi,tref)
        detector = lalsim.DetectorPrefixToLALDetector(det)
        tshift = ComputeArrivalTimeAtDetector(det, RA,DEC, tref)
    rholms_intp = rholmsDictionary[det]
    distMpc = dist/(lsu.lsu_PC*1e6)

    term1 = 0.
    for key in rholms_intp.keys():
        l = key[0]
        m = key[1]
        term1 += np.conj(F * Ylms[(l,m)]) * rholms_intp[(l,m)]( float(tshift))
    term1 = np.real(term1) / (distMpc/distMpcRef)

    return term1

# Prototyping speed of time marginalization.  Not yet confirmed
def NetworkLogLikelihoodTimeMarginalized(epoch,rholmsDictionary,crossTerms,crossTermsV, tref, RA,DEC, thS,phiS,psi,  dist, Lmax, detList):
    """
    DOCUMENT ME!!!
    """
    global distMpcRef

    # N.B.: The Ylms are a function of - phiref b/c we are passively rotating
    # the source frame, rather than actively rotating the binary.
    # Said another way, the m^th harmonic of the waveform should transform as
    # e^{- i m phiref}, but the Ylms go as e^{+ i m phiref}, so we must give
    # - phiref as an argument so Y_lm h_lm has the proper phiref dependence
    Ylms = ComputeYlms(Lmax, thS, -phiS, selected_modes = rholmsDictionary[rholmsDictionary.keys()[0]].keys())
    distMpc = dist/(lsu.lsu_PC*1e6)

    F = {}
    tshift= {}
    for det in detList:
        F[det] = ComplexAntennaFactor(det, RA,DEC,psi,tref)
        detector = lalsim.DetectorPrefixToLALDetector(det)
        tshift[det] = float(ComputeArrivalTimeAtDetector(det, RA,DEC, tref))   # detector time minus reference time (so far)

    term2 = 0.
    for det in detList:
        for pair1 in rholmsDictionary[det]:
            for pair2 in rholmsDictionary[det]:
                term2 += F[det] * np.conj(F[det]) * ( crossTerms[det][(pair1,pair2)])* np.conj(Ylms[pair1]) * Ylms[pair2]  \
                    + F[det]*F[det]*Ylms[pair1]*Ylms[pair2]*crossTermsV[det][(pair1,pair2)] #((-1)**pair1[0])*crossTerms[det][((pair1[0],-pair1[1]),pair2)]
#                    + F[det]*F[det]*Ylms[pair1]*Ylms[pair2]*((-1)**pair1[0])*crossTerms[det][((pair1[0],-pair1[1]),pair2)]
    term2 = -np.real(term2) / 4. /(distMpc/distMpcRef)**2

    def fnIntegrand(dt):
        term1 = 0.
        for det in detList:
            for pair in rholmsDictionary[det]:
                term1+= np.conj(F[det]*Ylms[pair])*rholmsDictionary[det][pair]( float(tshift[det]) + dt)
        term1 = np.real(term1) / (distMpc/distMpcRef)
        return np.exp(np.max([term1+term2,-15.]))   # avoid hugely negative numbers.  This floor on the log likelihood here will not significantly alter any physical result.

    # empirically this procedure will find a gaussian with width less than  0.5 e (-3) times th window length.  This procedure *should* therefore work for a sub-s window
    LmargTime = integrate.quad(fnIntegrand, tWindowExplore[0], tWindowExplore[1],points=[0],limit=300)[0]  # the second return value is the error
#    LmargTime = integrate.quadrature(fnIntegrand, tWindowExplore[0], tWindowExplore[1],maxiter=400)  # very slow, not reliable
    return np.log(LmargTime)

# Prototyping speed of time marginalization.  Not yet confirmed
def NetworkLogLikelihoodPolarizationMarginalized(epoch,rholmsDictionary,crossTerms, crossTermsV, tref, RA,DEC, thS,phiS,psi,  dist, Lmax, detList):
    """
    DOCUMENT ME!!!
    """
    global distMpcRef

    # N.B.: The Ylms are a function of - phiref b/c we are passively rotating
    # the source frame, rather than actively rotating the binary.
    # Said another way, the m^th harmonic of the waveform should transform as
    # e^{- i m phiref}, but the Ylms go as e^{+ i m phiref}, so we must give
    # - phiref as an argument so Y_lm h_lm has the proper phiref dependence
    Ylms = ComputeYlms(Lmax, thS, -phiS, selected_modes = rholmsDictionary[rholmsDictionary.keys()[0]].keys())
    distMpc = dist/(lsu.lsu_PC*1e6)

    F = {}
    tshift= {}
    for det in detList:
        F[det] = ComplexAntennaFactor(det, RA,DEC,psi,tref)
        detector = lalsim.DetectorPrefixToLALDetector(det)
        tshift[det] = float(ComputeArrivalTimeAtDetector(det, RA,DEC, tref))   # detector time minus reference time (so far)

    term2a = 0.
    term2b = 0.
    for det in detList:
        for pair1 in rholmsDictionary[det]:
            for pair2 in rholmsDictionary[det]:
                term2a += F[det] * np.conj(F[det]) * ( crossTerms[det][(pair1,pair2)])* np.conj(Ylms[pair1]) * Ylms[pair2] 
                term2b += F[det]*F[det]*Ylms[pair1]*Ylms[pair2]*crossTermsV[(pair1,pair2)] #((-1)**pair1[0])*crossTerms[det][((pair1[0],-pair1[1]),pair2)]
    term2a = -np.real(term2a) / 4. /(distMpc/distMpcRef)**2
    term2b = -term2b/4./(distMpc/distMpcRef)**2   # coefficient of exp(-4ipsi)

    term1 = 0.
    for det in detList:
        for pair in rholmsDictionary[det]:
                term1+= np.conj(F[det]*Ylms[pair])*rholmsDictionary[det][pair]( float(tshift[det]) )
    term1 = term1 / (distMpc/distMpcRef)  # coefficient of exp(-2ipsi)

    # if the coefficients of the exponential are too large, do the integral by hand, in the gaussian limit? NOT IMPLEMENTED YET
    if False: #xgterm2a+np.abs(term2b)+np.abs(term1)>100:
        return term2a+ np.log(special.iv(0,np.abs(term1)))  # an approximation, ignoring term2b entirely! 
    else:
        # marginalize over phase.  Ideally done analytically. Only works if the terms are not too large -- otherwise overflow can occur. 
        # Should probably implement a special solution if overflow occurs
        def fnIntegrand(x):
            return np.exp( term2a+ np.real(term2b*np.exp(-4.j*x)+ term1*np.exp(+2.j*x)))/np.pi  # remember how the two terms enter -- note signs!
        LmargPsi = integrate.quad(fnIntegrand,0,np.pi,limit=100,epsrel=1e-4)[0]
        return np.log(LmargPsi)

def SingleDetectorLogLikelihood(rholm_vals, crossTerms,crossTermsV, Ylms, F, dist):
    """
    Compute the value of the log-likelihood at a single detector from
    several intermediate pieces of data.

    Inputs:
      - rholm_vals: A dictionary of values of inner product between data
            and h_lm modes, < h_lm(t*) | d >, at a single time of interest t*
      - crossTerms: A dictionary of inner products between h_lm modes:
            < h_lm | h_l'm' >
      - Ylms: Dictionary of values of -2-spin-weighted spherical harmonic modes
            for a certain inclination and ref. phase, Y_lm(incl, - phiref)
      - F: Complex-valued antenna pattern depending on sky location and
            polarization angle, F = F_+ + i F_x
      - dist: The distance from the source to detector in meters

    Outputs: The value of ln L for a single detector given the inputs.
    """
    global distMpcRef
    distMpc = dist/(lsu.lsu_PC*1e6)
    invDistMpc = distMpcRef/distMpc
    Fstar = np.conj(F)

    # Eq. 35 of Richard's notes
    term1 = 0.
#    for mode in rholm_vals:
    for mode, Ylm in Ylms.iteritems():
        term1 += Fstar * np.conj( Ylms[mode]) * rholm_vals[mode]
    term1 = np.real(term1) *invDistMpc

    # Eq. 26 of Richard's notes
    term2 = 0.
    for pair1 in rholm_vals:
        for pair2 in rholm_vals:
            term2 += F * np.conj(F) * ( crossTerms[(pair1,pair2)])* np.conj(Ylms[pair1]) * Ylms[pair2] \
                + F*F*Ylms[pair1]*Ylms[pair2]*crossTermsV[pair1,pair2] #((-1)**pair1[0])* crossTerms[((pair1[0],-pair1[1]),pair2)]
#                + F*F*Ylms[pair1]*Ylms[pair2]*((-1)**pair1[0])* crossTerms[((pair1[0],-pair1[1]),pair2)]
    term2 = -np.real(term2) / 4. /(distMpc/distMpcRef)**2

    return term1 + term2

def ComputeModeIPTimeSeries(hlms, data, psd, fmin, fMax, fNyq,
        N_shift, N_window, analyticPSD_Q=False,
        inv_spec_trunc_Q=False, T_spec=0.):
    """
    Compute the complex-valued overlap between
    each member of a SphHarmFrequencySeries 'hlms'
    and the interferometer data COMPLEX16FrequencySeries 'data',
    weighted the power spectral density REAL8FrequencySeries 'psd'.

    The integrand is non-zero in the range: [-fNyq, -fmin] \union [fmin, fNyq].
    This integrand is then inverse-FFT'd to get the inner product
    at a discrete series of time shifts.

    Returns a SphHarmTimeSeries object containing the complex inner product
    for discrete values of the reference time tref.  The epoch of the
    SphHarmTimeSeries object is set to account for the transformation
    """
    rholms = {}
    assert data.deltaF == hlms[hlms.keys()[0]].deltaF
    assert data.data.length == hlms[hlms.keys()[0]].data.length
    deltaT = data.data.length/(2*fNyq)

    # Create an instance of class to compute inner product time series
    IP = lsu.ComplexOverlap(fmin, fMax, fNyq, data.deltaF, psd,
            analyticPSD_Q, inv_spec_trunc_Q, T_spec, full_output=True)

    # Loop over modes and compute the overlap time series
    for pair in hlms.keys():
        rho, rhoTS, rhoIdx, rhoPhase = IP.ip(hlms[pair], data)
        rhoTS.epoch = data.epoch - hlms[pair].epoch
#        rholms[pair] = lal.CutCOMPLEX16TimeSeries(rhoTS, N_shift, N_window)  # Warning: code currently fails w/o this cut.
        tmp= lsu.DataRollBins(rhoTS, N_shift)  # restore functionality for bidirectional shifts: waveform need not start at t=0
        rholms[pair] =lal.CutCOMPLEX16TimeSeries(rhoTS, 0, N_window)

    return rholms

def InterpolateRholm(rholm, t):
    h_re = np.real(rholm.data.data)
    h_im = np.imag(rholm.data.data)
    if rosDebugMessages:
        print "Interpolation length check ", len(t), len(h_re)
    # spline interpolate the real and imaginary parts of the time series
    h_real = interpolate.InterpolatedUnivariateSpline(t, h_re[:len(t)], k=3)
    h_imag = interpolate.InterpolatedUnivariateSpline(t, h_im[:len(t)], k=3)
    return lambda ti: h_real(ti) + 1j*h_imag(ti)

    # Little faster
    #def anon_intp(ti):
        #idx = np.searchsorted(t, ti)
        #return rholm.data.data[idx]
    #return anon_intp

    #from pygsl import spline
    #spl_re = spline.cspline(len(t))
    #spl_im = spline.cspline(len(t))
    #spl_re.init(t, np.real(rholm.data.data))
    #spl_im.init(t, np.imag(rholm.data.data))
    #@profile
    #def anon_intp(ti):
        #re = spl_re.eval_e_vector(ti)
        #return re + 1j*im
    #return anon_intp

    # Doesn't work, hits recursion depth
    #from scipy.signal import cspline1d, cspline1d_eval
    #re_coef = cspline1d(np.real(rholm.data.data))
    #im_coef = cspline1d(np.imag(rholm.data.data))
    #dx, x0 = rholm.deltaT, float(rholm.epoch)
    #return lambda ti: cspline1d_eval(re_coef, ti) + 1j*cspline1d_eval(im_coef, ti)


def InterpolateRholms(rholms, t):
    """
    Return a dictionary keyed on mode index tuples, (l,m)
    where each value is an interpolating function of the overlap against data
    as a function of time shift:
    rholm_intp(t) = < h_lm(t) | d >

    'rholms' is a dictionary keyed on (l,m) containing discrete time series of
    < h_lm(t_i) | d >
    't' is an array of the discrete times:
    [t_0, t_1, ..., t_N]
    """
    rholm_intp = {}
    for mode in rholms.keys():
        rholm = rholms[mode]
        # The mode is identically zero, don't bother with it
        if sum(abs(rholm.data.data)) == 0.0:
            continue
        rholm_intp[ mode ] = InterpolateRholm(rholm, t)

    return rholm_intp

def ComputeModeCrossTermIP(hlmsA, hlmsB, psd, fmin, fMax, fNyq, deltaF,
        analyticPSD_Q=False, inv_spec_trunc_Q=False, T_spec=0., verbose=True,prefix="U"):
    """
    Compute the 'cross terms' between waveform modes, i.e.
    < h_lm | h_l'm' >.
    The inner product is weighted by power spectral density 'psd' and
    integrated over the interval [-fNyq, -fmin] \union [fmin, fNyq]

    Returns a dictionary of inner product values keyed by tuples of mode indices
    i.e. ((l,m),(l',m'))
    """
    # Create an instance of class to compute inner product
    IP = lsu.ComplexIP(fmin, fMax, fNyq, deltaF, psd, analyticPSD_Q,
            inv_spec_trunc_Q, T_spec)

    crossTerms = {}

    for mode1 in hlmsA.keys():
        for mode2 in hlmsB.keys():
            crossTerms[ (mode1,mode2) ] = IP.ip(hlmsA[mode1], hlmsB[mode2])
            if verbose:
                print "       : ", prefix, " populated ", (mode1, mode2), "  = ",\
                        crossTerms[(mode1,mode2) ]

    return crossTerms


def ComplexAntennaFactor(det, RA, DEC, psi, tref):
    """
    Function to compute the complex-valued antenna pattern function:
    F+ + i Fx

    'det' is a detector prefix string (e.g. 'H1')
    'RA' and 'DEC' are right ascension and declination (in radians)
    'psi' is the polarization angle
    'tref' is the reference GPS time
    """
    detector = lalsim.DetectorPrefixToLALDetector(det)
    Fp, Fc = lal.ComputeDetAMResponse(detector.response, RA, DEC, psi, lal.GreenwichMeanSiderealTime(tref))

    return Fp + 1j * Fc

def ComputeYlms(Lmax, theta, phi, selected_modes=None):
    """
    Return a dictionary keyed by tuples
    (l,m)
    that contains the values of all
    -2Y_lm(theta,phi)
    with
    l <= Lmax
    -l <= m <= l
    """
    Ylms = {}
    for l in range(2,Lmax+1):
        for m in range(-l,l+1):
            if selected_modes is not None and (l,m) not in selected_modes:
                continue
            Ylms[ (l,m) ] = lal.SpinWeightedSphericalHarmonic(theta, phi,-2, l, m)

    return Ylms

def ComputeArrivalTimeAtDetector(det, RA, DEC, tref):
    """
    Function to compute the time of arrival at a detector
    from the time of arrival at the geocenter.

    'det' is a detector prefix string (e.g. 'H1')
    'RA' and 'DEC' are right ascension and declination (in radians)
    'tref' is the reference time at the geocenter.  It can be either a float (in which case the return is a float) or a GPSTime object (in which case it returns a GPSTime)
    """
    detector = lalsim.DetectorPrefixToLALDetector(det)
    # if tref is a float or a GPSTime object,
    # it shoud be automagically converted in the appropriate way
    return tref + lal.TimeDelayFromEarthCenter(detector.location, RA, DEC, tref)

# Create complex FD data that does not assume Hermitianity - i.e.
# contains positive and negative freq. content
# TIMING INFO: 
#    - epoch set so the merger event occurs at total time P.tref
def non_herm_hoff(P):
    hp, hc = lalsim.SimInspiralChooseTDWaveform(P.phiref, P.deltaT, P.m1, P.m2, 
            P.s1x, P.s1y, P.s1z, P.s2x, P.s2y, P.s2z, P.fmin, P.fref, P.dist, 
            P.incl, P.lambda1, P.lambda2, P.waveFlags, P.nonGRparams,
            P.ampO, P.phaseO, P.approx)
    hp.epoch = hp.epoch + P.tref
    hc.epoch = hc.epoch + P.tref
    hoft = lalsim.SimDetectorStrainREAL8TimeSeries(hp, hc,
             P.phi,  P.theta, P.psi,
            lalsim.InstrumentNameToLALDetector(str(P.detector)))  # Propagates signal to the detector, including beampattern and time delay
    if rosDebugMessages:
        print " +++ Injection creation for detector ", P.detector, " ++ "
        print  "   : Creating signal for injection with epoch ", float(hp.epoch), " and event time centered at ", lsu.stringGPSNice(P.tref)
        Fp, Fc = lal.ComputeDetAMResponse(lalsim.InstrumentNameToLALDetector(str(P.detector)).response, P.phi, P.theta, P.psi, lal.GreenwichMeanSiderealTime(hp.epoch))
        print "  : creating signal for injection with (det, t,RA, DEC,psi,Fp,Fx)= ", P.detector, float(P.tref), P.phi, P.theta, P.psi, Fp, Fc
    if P.taper != lsu.lsu_TAPER_NONE: # Taper if requested
        lalsim.SimInspiralREAL8WaveTaper(hoft.data, P.taper)
    if P.deltaF == None:
        TDlen = nextPow2(hoft.data.length)
    else:
        TDlen = int(1./P.deltaF * 1./P.deltaT)
        assert TDlen >= hoft.data.length

    fwdplan=lal.CreateForwardCOMPLEX16FFTPlan(TDlen,0)
    hoft = lal.ResizeREAL8TimeSeries(hoft, 0, TDlen)
    hoftC = lal.CreateCOMPLEX16TimeSeries("hoft", hoft.epoch, hoft.f0,
            hoft.deltaT, hoft.sampleUnits, TDlen)
    # copy h(t) into a COMPLEX16 array which happens to be purely real
    for i in range(TDlen):
        hoftC.data.data[i] = hoft.data.data[i]
    FDlen = TDlen
    hoff = lal.CreateCOMPLEX16FrequencySeries("Template h(f)", 
            hoft.epoch, hoft.f0, 1./hoft.deltaT/TDlen, lal.lalHertzUnit, 
            FDlen)
    lal.COMPLEX16TimeFreqFFT(hoff, hoftC, fwdplan)
    return hoff


# def rollTimeSeries(series_dict, nRollRight):
#         """
#         rollTimeSeries
#         Deprecated -- see DataRollBins in lalsimutils.py
#         """
#     # Use the fact that we pass by value and that we swig bind numpy arrays
#     for det in series_dict:
#         print " Rolling timeseries ", nRollRight
#         np.roll(series_dict.data.data, nRollRight)

def estimateUpperDistanceBoundInMpc(rholms,crossTerms):  
    # For nonprecessing sources, use the 22 mode to estimate the optimally oriented distance
    Qbar = 0
    nDet = 0
    for det in rholms:
        nDet+=1
        rho22 = rholms[det][( 2, 2)]
        Qbar+=np.abs(crossTerms[det][(2,2), (2,2)])/np.max(np.abs(rho22.data.data))   # one value for each detector
    fudgeFactor = 1.1  # let's give ourselves a buffer -- we can't afford to be too tight
    return fudgeFactor*distMpcRef* Qbar/nDet *np.sqrt(5/(4.*np.pi))/2.

def estimateEventTimeRelative(theEpochFiducial,rholms, rholms_intp):
    
    return 0

def evaluateFast1dInterpolator(x,y,xlow,xhigh):
    indx = np.floor((x-xlow)/(xhigh-xlow) * len(y))
    if indx<0:
        indx = 0
    if indx > len(y):
        indx = len(y)-1
    return (y[indx]*(xhigh-x)  + y[indx+1]*(x-xlow))/(xhigh-xlow)
def makeFast1dInterpolator(y,xlow,xhigh):
    return lambda x: evaluateFast1dInterpolator(x,y, xlow, xhigh)

def NetworkLogLikelihoodTimeMarginalizedDiscrete(epoch,rholmsDictionary,crossTerms, tref, deltaTWindow, RA,DEC, thS,phiS,psi,  dist, Lmax, detList,array_output=False):
    """
    NetworkLogLikelihoodTimeMarginalizedDiscrete
    Uses DiscreteSingleDetectorLogLikelihoodData to calculate the lnL(t) on a discrete grid.
     - Mode 1: array_output = False
       Computes \int L dt/T over tref+deltaTWindow (GPSTime + pair, with |deltaTWindow|=T)
     - Mode 2: array_output = True
       Returns lnL(t) as a raw numpy array.
    """
    global distMpcRef

    # N.B.: The Ylms are a function of - phiref b/c we are passively rotating
    # the source frame, rather than actively rotating the binary.
    # Said another way, the m^th harmonic of the waveform should transform as
    # e^{- i m phiref}, but the Ylms go as e^{+ i m phiref}, so we must give
    # - phiref as an argument so Y_lm h_lm has the proper phiref dependence
    Ylms = ComputeYlms(Lmax, thS, -phiS)
    distMpc = dist/(lsu.lsu_PC*1e6)

    F = {}
    tshift= {}
    for det in detList:
        if (det == "Fake"):
            F[det]=1
            tshift= tref - epoch
        else:
            F[det] = ComplexAntennaFactor(det, RA,DEC,psi,tref)

    term2 = 0.

    keys = constructLMIterator(Lmax)
    for det in detList:
        for pair1 in keys:
            for pair2 in keys:
                term2 += F[det] * np.conj(F[det]) * ( crossTerms[det][(pair1,pair2)])* np.conj(Ylms[pair1]) * Ylms[pair2] + F[det]*F[det]*Ylms[pair1]*Ylms[pair2]*crossTermsV[(pair1,pair2)] #((-1)**pair1[0])*crossTerms[det][((pair1[0],-pair1[1]),pair2)]
    term2 = -np.real(term2) / 4. /(distMpc/distMpcRef)**2


    print detList
    rho22 = rholmsDictionary[detList[0]][( 2,2)]

    nBins =int( (deltaTWindow[1]-deltaTWindow[0])/rho22.deltaT)
    term1 =np.zeros(nBins)
    for det in detList:
        term1+=DiscreteSingleDetectorLogLikelihoodData(epoch, rholmsDictionary, tref+deltaTWindow[0], nBins,RA,DEC, thS,phiS,psi,  dist, Lmax, det)

    # Compute integral.  Note the NORMALIZATION interval is assumed to be tWindow.
    # This is equivalent to dividing by 1/N in *this case*.  That formula will not hold if the prior and integration region are different.  
    if array_output:
        return term1+term2  # output is lnL(t), NO marginalization
    else:
        LmargTime = rho22.deltaT*np.sum(np.exp(term1+term2))/(deltaTWindow[1]-deltaTWindow[0])  
        return np.log(LmargTime)

def DiscreteSingleDetectorLogLikelihoodData(epoch,rholmsDictionary, tStart,nBins, RA,DEC, thS,phiS,psi,  dist, Lmax, det):
    """
    DiscreteSingleDetectorLogLikelihoodData
    Returns lnLdata array, evaluated at the geocenter, based on a DISCRETE timeshift.
       - At low sampling rates, this procedure will be considerably time offset (~ ms). 
         It will also be undersampled for use in integration. 
    Return value is 
       - a RAW numpy array
       - associated with nBins following tStart
    Uses 'tStart' (a GPSTime) to identify the current detector orientations and hence time of flight delay.  
       - the assumption is that nBins will be very small
    Does NOT 
       - resample the  Q array : it is nearest-neighbor timeshifted before computing lnL
    """
    global distMpcRef

    # N.B.: The Ylms are a function of - phiref b/c we are passively rotating
    # the source frame, rather than actively rotating the binary.
    # Said another way, the m^th harmonic of the waveform should transform as
    # e^{- i m phiref}, but the Ylms go as e^{+ i m phiref}, so we must give
    # - phiref as an argument so Y_lm h_lm has the proper phiref dependence
    Ylms = ComputeYlms(Lmax, thS, -phiS)
    if (det == "Fake"):
        F=1
        tshift= tStart - epoch
    else:
        F = ComplexAntennaFactor(det, RA,DEC,psi,tStart)
        detector = lalsim.DetectorPrefixToLALDetector(det)
        tshift = ComputeArrivalTimeAtDetector(det, RA,DEC, tStart)  -  epoch   # detector time minus reference time (so far)
    rholms_grid = rholmsDictionary[det]
    distMpc = dist/(lsu.lsu_PC*1e6)

    rho22 = rholms_grid[( 2,2)]
    nShiftL = int(  float(tshift)/rho22.deltaT)

    term1 = 0.
    # Only loop over terms available in the keys
    for key in rholms_grid.keys():
#    for l in range(2,Lmax+1):
#        for m in range(-l,l+1):
            l = int(key[0])
            m = int(key[1])
            rhoTSnow  = rholms_grid[( l,m)]
            term1 += np.conj(F * Ylms[(l,m)]) * np.roll(rhoTSnow.data.data,nShiftL)
    term1 = np.real(term1) / (distMpc/distMpcRef)

    nBinLow = int(( tStart + tshift  - rho22.epoch )/rho22.deltaT)   # time interval is specified in GEOCENTER, but rho is at each IFO

    if (nBinLow>-1):
        return term1[nBinLow:nBinLow+nBins]
    else:
        tmp = np.roll(term1,nBinLow) # Good enough
        return tmp[0:nBins] # Good enough

def constructLMIterator(Lmax):  # returns a list of (l,m) pairs covering all modes, as a list.  Useful for building iterators without nested lists
    mylist = []
    for L in np.arange(2, Lmax+1):
        for m in np.arange(-L, L+1):
            mylist.append((L,m))
    return mylist


def IdentifyEffectiveModesForDetector(crossTermsOneDetector, fac,det):
    # extract a list of possible pairs
    pairsOfPairs = crossTermsOneDetector.keys()
    pairsUnion = []
    for x in pairsOfPairs:
        pairsUnion.append(x[1])
    pairsUnion = set(pairsUnion)  # a list of unique pairs that occur in crossTerms' first index
    
    # Find modes which are less effective
    pairsIneffective = []
    for pair in pairsUnion:
        isEffective = False
        threshold = crossTermsOneDetector[((2,2),(2,2))]*fac
        for pair2 in pairsUnion:
            if crossTermsOneDetector[(pair,pair2)] > threshold:
                isEffective = True
        if not isEffective:
            pairsIneffective.append(pair)
            if rosDebugMessagesDictionary["DebugMessages"]:
                print "   ", pair, " - no significant impact on U, less than ", threshold

    return pairsUnion - set(pairsIneffective)

####
#### Reimplementation with arrays   [NOT YET GENERALIZED TO USE V]
####

def PackLikelihoodDataStructuresAsArrays(pairKeys, rholms_intpDictionaryForDetector, rholmsDictionaryForDetector,crossTermsForDetector):
    """
    Accepts list of LM pairs, dictionary for rholms against keys, and cross terms (a dictionary)

    PROBLEM: Different detectors may have different time zeros. User must use the returned arrays with great care.
    """
    #print pairKeys, rholmsDictionaryForDetector
    nKeys  = len(pairKeys)
    keyRef = pairKeys[0]
    npts = rholmsDictionaryForDetector[keyRef].data.length


    ### Step 0: Create two lookup tables: index->pair and pair->index
    lookupNumberToKeys = np.zeros((nKeys,2),dtype=np.int)
    lookupKeysToNumber = {}
    for indx, val in enumerate(pairKeys):
        lookupNumberToKeys[indx][0]= val[0]  
        lookupNumberToKeys[indx][1]= val[1]  
        lookupKeysToNumber[val] = indx
    # Now create a *second* lookup table, for complex-conjugation-in-time: (l,m)->(l,-m)
    lookupNumberToNumberConjugation = np.zeros(nKeys,dtype=np.int)
    for indx in np.arange(nKeys):
        l = lookupNumberToKeys[indx][0]
        m = lookupNumberToKeys[indx][1]
        indxOut = lookupKeysToNumber[(l,-m)]
        lookupNumberToNumberConjugation[indx] = indxOut
        
    ### Step 1: Convert crossTermsForDetector explicitly into a matrix
    crossTermsArrayU = np.zeros((nKeys,nKeys),dtype=np.complex)   # Make sure complex numbers can be stored
    crossTermsArrayV = np.zeros((nKeys,nKeys),dtype=np.complex)   # Make sure complex numbers can be stored
    for pair1 in pairKeys:
        for pair2 in pairKeys:
            indx1 = lookupKeysToNumber[pair1]
            indx2 = lookupKeysToNumber[pair2]
            crossTermsArrayU[indx1][indx2] = crossTermsForDetector[(pair1,pair2)]
            pair1New = (pair1[0], -pair1[1])
            crossTermsArrayV[indx1][indx2] = (-1)**pair1[0]*crossTermsForDetector[(pair1New,pair2)]   # this actually should be a seperate array in general; we are assuming reflection symmetry to populate it
    if rosDebugMessagesDictionary["DebugMessagesLong"]:
        print  " Built cross-terms matrix ", crossTermsArray

    ### Step 2: Convert rholmsDictionaryForDetector
    rholmArray = np.zeros((nKeys,npts),dtype=np.complex)
    for pair1 in pairKeys:
        indx1 = lookupKeysToNumber[pair1]
        rholmArray[indx1][:] = rholmsDictionaryForDetector[pair1].data.data  # Copy the array of time values.

    ### Step 3: Create rholm_intp array-ized structure
    rholm_intpArray = range(nKeys)   # create a flexible python array of the desired size, to hold function pointers
    if rholms_intpDictionaryForDetector:
        for pair1 in pairKeys:
            indx1 = lookupKeysToNumber[pair1]
            rholm_intpArray[indx1] = rholms_intpDictionaryForDetector[pair1]
            
    ### step 4: create dictionary (one per detector) with epoch  associated with the starting point for that IFO.  (should be the same for all modes for a given IFO)
    epochHere  = float(rholmsDictionaryForDetector[pair1].epoch)
    
    return lookupNumberToKeys,lookupKeysToNumber, lookupNumberToNumberConjugation, crossTermsArrayU,crossTermsArrayV, rholmArray, rholm_intpArray, epochHere


def SingleDetectorLogLikelihoodDataViaArray(epoch,lookupNK, rholms_intpArrayDict,tref, RA,DEC, thS,phiS,psi,  dist, det):
    """
    SingleDetectorLogLikelihoodDataViaArray evaluates everything using *arrays* for each (l,m) pair
    Note arguments passed are STILL SCALARS
    """
    global distMpcRef

    # N.B.: The Ylms are a function of - phiref b/c we are passively rotating
    # the source frame, rather than actively rotating the binary.
    # Said another way, the m^th harmonic of the waveform should transform as
    # e^{- i m phiref}, but the Ylms go as e^{+ i m phiref}, so we must give
    # - phiref as an argument so Y_lm h_lm has the proper phiref dependence
    Ylms = ComputeYlmsArray(lookupNK[det], thS,-phiS)
    if (det == "Fake"):
        F=np.exp(-2.*1j*psi)  # psi is applied through *F* in our model
        tshift= tref - epoch
    else:
        F = ComplexAntennaFactor(det, RA,DEC,psi,tref)
        detector = lalsim.DetectorPrefixToLALDetector(det)
        tshift = ComputeArrivalTimeAtDetector(det, RA,DEC, tref)  -  epoch   # detector time minus reference time (so far)
    rholmsArray = np.array(map( lambda x : complex(x( float(tshift))) , rholms_intpArrayDict[det]),dtype=complex)  # Evaluate interpolating functions at target time
    distMpc = dist/(lal.PC_SI*1e6)

    # Following loop *should* be implemented as an array multiply!
    term1 = 0.j
    term1 = np.dot(np.conj(F*Ylms),rholmsArray)   # be very careful re how this multiplication is done: suitable to use this form of multiply
    term1 = np.real(term1) / (distMpc/distMpcRef)

    return term1

def DiscreteSingleDetectorLogLikelihoodDataViaArray(tvals,extr_params,lookupNK, rholmsArrayDict,Lmax=2,det='H1'):
    """
    SingleDetectorLogLikelihoodDataViaArray evaluates everything using *arrays* for each (l,m) pair.
    Uses discrete arrays.  Compare to  FactoredLogLikelihoodTimeMarginalized
    """
    global distMpcRef


    RA = extr_params.phi
    DEC =  extr_params.theta
    tref = extr_params.tref # geocenter time
    phiref = extr_params.phiref
    incl = extr_params.incl
    psi = extr_params.psi
    dist = extr_params.dist

    npts = len(tvals)

    Ylms = ComputeYlmsArray(lookupNK[det], incl,-phiref)
    if (det == "Fake"):
        F=np.exp(-2.*1j*psi)  # psi is applied through *F* in our model
        tshift= tref - epoch
    else:
        F = ComplexAntennaFactor(det, RA,DEC,psi,tref)
        detector = lalsim.DetectorPrefixToLALDetector(det)
        t_det = ComputeArrivalTimeAtDetector(det, RA, DEC, tref)
    rhoTS = rholmsArrayDict[det]
    distMpc = dist/(lal.PC_SI*1e6)

    npts = len(rholmsArray[0])
    # Following loop *should* be implemented as an array multiply!
    term1 = np.zeros(npts,dtype=complex)
    term1 = np.dot(np.conj(F*Ylms),rholmsArray)   # be very careful re how this multiplication is done: suitable to use this form of multiply
    term1 = np.real(term1) / (distMpc/distMpcRef)

    # Apply timeshift *at end*, without loss of generality: this is a single detector. Note no subsample interpolation
    # This timeshift should *only* be applied if all detectors start at the same array index!
    nShiftL =int( float(tshift)/deltaT)
    # return structure: different shifts
    term1 = map(lambda x: np.roll(term1,-x), nShiftL)

    return term1

def SingleDetectorLogLikelihoodModelViaArray(lookupNKDict,ctUArrayDict,ctVArrayDict, tref, RA,DEC, thS,phiS,psi,  dist,det):
    """
    DOCUMENT ME!!!
    """
    global distMpcRef

    # N.B.: The Ylms are a function of - phiref b/c we are passively rotating
    # the source frame, rather than actively rotating the binary.
    # Said another way, the m^th harmonic of the waveform should transform as
    # e^{- i m phiref}, but the Ylms go as e^{+ i m phiref}, so we must give
    # - phiref as an argument so Y_lm h_lm has the proper phiref dependence
    U = ctUArrayDict[det]
    V = ctVArrayDict[det]
    Ylms = ComputeYlmsArray(lookupNKDict[det], thS,-phiS)
    if (det == "Fake"):
        F=np.exp(-2.*1j*psi)  # psi is applied through *F* in our model
    else:
        F = ComplexAntennaFactor(det, RA,DEC,psi,tref)
    distMpc = dist/(lal.PC_SI*1e6)


    # Term 2 part 1 : conj(Ylms*F)*crossTermsU*F*Ylms
    # Term 2 part 2:  Ylms*F*crossTermsV*F*Ylms
    term2 = 0.j
    term2 += F*np.conj(F)*(np.dot(np.conj(Ylms), np.dot(U,Ylms)))
    term2 += F*F*np.dot(Ylms,np.dot(V,Ylms))
    term2 = np.sum(term2)

    term2 = -np.real(term2) / 4. /(distMpc/distMpcRef)**2
    return term2


def  FactoredLogLikelihoodViaArray(epoch, P, lookupNKDict, rholms_intpArrayDict, ctUArrayDict,ctVArrayDict):
    """
    FactoredLogLikelihoodViaArray uses the array-ized data structures to compute the log likelihood, a single scalar value.
    This generally is marginally faster, particularly if Lmax is large.
    The timeseries quantities are computed via interpolation onto the desired grid

    Speed-wise, because we extract a *single* scalar value, this code has the same efficiency as FactoredLogLikelihoood

    Note 'P' must have the *sampling rate* set to correctly interpret the event time.
    Note arguments passed are STILL SCALARS
    """
    global distMpcRef

    detectors = rholms_intpArrayDict.keys()

    RA = P.phi
    DEC =  P.theta
    tref = P.tref # geocenter time
    phiref = P.phiref
    incl = P.incl
    psi = P.psi
    dist = P.dist

    deltaT = P.deltaT

    term1 = 0.
    term2 = 0.
    for det in detectors:
        term1 += SingleDetectorLogLikelihoodDataViaArray(epoch,lookupNKDict, rholms_intpArrayDict,tref, RA, DEC, incl,phiref,psi,dist,det)
        term2 += SingleDetectorLogLikelihoodModelViaArray(lookupNKDict, ctUArrayDict, ctVArrayDict, tref, RA, DEC, incl,phiref,psi,dist,det)


    return term1+term2


def  DiscreteFactoredLogLikelihoodViaArray(tvals, P, lookupNKDict, rholmsArrayDict, ctUArrayDict,ctVArrayDict,epochDict,Lmax=2,array_output=False):
    """
    DiscreteFactoredLogLikelihoodViaArray uses the array-ized data structures to compute the log likelihood,
    either as an array vs time *or* marginalized in time. 
    This generally is marginally faster, particularly if Lmax is large.

    The timeseries quantities are computed via discrete shifts of an existing grid

    Note 'P' must have the *sampling rate* set to correctly interpret the event time.
     Note arguments passed are STILL SCALARS
    """
    global distMpcRef

    detectors = rholmsArrayDict.keys()
    npts = len(tvals)

    RA = P.phi
    DEC =  P.theta
    tref = P.tref # geocenter time
    phiref = P.phiref
    incl = P.incl
    psi = P.psi
    dist = P.dist
    distMpc = dist/(lal.PC_SI*1e6)
    invDistMpc = distMpcRef/distMpc

    deltaT = P.deltaT

    lnL = np.zeros(npts,dtype=np.float128)


    for det in detectors:
            U = ctUArrayDict[det]
            V = ctVArrayDict[det]
            Ylms = ComputeYlmsArray(lookupNKDict[det], incl,-phiref)

            F = ComplexAntennaFactor(det, RA, DEC, psi, tref)
            invDistMpc = distMpcRef/distMpc

            t_ref = epochDict[det]

            # This is the GPS time at the detector
            t_det = ComputeArrivalTimeAtDetector(det, RA, DEC, tref)
            tfirst = float(t_det)+tvals[0]
            ifirst = int(round(( float(tfirst) - t_ref) / P.deltaT) + 0.5) # this should be fast, done once
            ilast = ifirst + npts

            det_rholms = np.zeros(( len(lookupNKDict[det]),npts))  # rholms evaluated at time at detector, in window, packed
            # do not interpolate, just use nearest neighbors.
            for indx in np.arange(len(lookupNKDict[det])):
                det_rholms[indx] = rholmsArrayDict[det][indx][ifirst:ilast]

            # Quadratic term: SingleDetectorLogLikelihoodModelViaArray
            term2 = 0.j
            term2 += F*np.conj(F)*(np.dot(np.conj(Ylms), np.dot(U,Ylms)))
            term2 += F*F*np.dot(Ylms,np.dot(V,Ylms))
            term2 = np.sum(term2)
            term2 = -np.real(term2) / 4. /(distMpc/distMpcRef)**2

            # Linear term
            term1 = np.zeros(len(tvals), dtype=complex)
            term1 = np.dot(np.conj(F*Ylms),det_rholms)   # be very careful re how this multiplication is done: suitable to use this form of multiply
            term1 = np.real(term1) / (distMpc/distMpcRef)


    if  array_output:  # return the raw array
        return term1+term2
    else:  # return the marginalized lnL in time
        lnLArray = np.zeros(npts,dtype=np.complex128)   # avoid nan's
        lnLArray = term1+term2
#        lnLmargT = np.log(deltaT*np.sum(np.exp(lnLArray))/Twindow)
        lnLmargT = np.log(integrate.simps(np.exp(lnLArray), dx=deltaT))
        return lnLmargT


def  DiscreteFactoredLogLikelihoodViaArrayVector(tvals, P_vec, lookupNKDict, rholmsArrayDict, ctUArrayDict,ctVArrayDict,epochDict,Lmax=2,array_output=False):
    """
    DiscreteFactoredLogLikelihoodViaArray uses the array-ized data structures to compute the log likelihood,
    either as an array vs time *or* marginalized in time. 
    This generally is marginally faster, particularly if Lmax is large.

    The timeseries quantities are computed via discrete shifts of an existing grid

    Note 'P' must have the *sampling rate* set to correctly interpret the event time.
     Note arguments passed are NOW ARRAYS, in contrast to similar function which does not have 'Vector' postfix
    """
    global distMpcRef

    detectors = rholmsArrayDict.keys()
    npts = len(tvals)
    npts_extrinsic = len(P_vec.phi)

    # All arrays of length `npts_extrinsic`, except for `tref` which is a scalar
    RA = P_vec.phi
    DEC =  P_vec.theta
    tref = P_vec.tref # geocenter time, stored as a scalar
    phiref = P_vec.phiref
    incl = P_vec.incl
    psi = P_vec.psi
    dist = P_vec.dist
    distMpc = dist/(lal.PC_SI*1e6)
    invDistMpc = distMpcRef/distMpc


    deltaT = P_vec.deltaT # this is stored as a scalar

    # Array to use for work
    lnL = np.zeros(npts,dtype=np.float128)
    # Array to use for output
    lnLmargOut = np.zeros(npts_extrinsic, dtype=np.float128)

    for det in detectors:  # strings right now - need to change to make ufunc-able
<<<<<<< HEAD
      # these do not depend on extrinsic params
      U= ctUArrayDict[det]
      V = ctVArrayDict[det]

      # these do depend on extrinsic params
      Ylms_vec = ComputeYlmsArrayVector(lookupNKDict[det], incl,-phiref)
      F_vec = lalF(det, RA, DEC, psi, tref)
      invDistMpc = distMpcRef/distMpc

      t_ref = epochDict[det]  # a constant for each IFO

      # This is the GPS time at the detector...an arra y
      t_det = lalT(det, RA, DEC, tref)
      for indx_ex in np.arange(npts_extrinsic):  # effectively a loop over RA, DEC
            tfirst = float(t_det[indx_ex])+tvals[0]
            d_here = distMpc[indx_ex]
      
            # pull out scalars
            Ylms = Ylms_vec.T[indx_ex].T  # yank out Ylms for this specific set of parameters
            F = float(F_vec.T[indx_ex])  # should be scalar

            # these are scalars
            ifirst = int(round(( float(tfirst) - t_ref) / P_vec.deltaT) + 0.5) # this should be fast, done once
            ilast = ifirst + npts

            det_rholms = np.zeros(( len(lookupNKDict[det]),npts),dtype=complex)  # rholms evaluated at time at detector, in window, packed. Should be the same
            # do not interpolate, just use nearest neighbors.
            for indx in np.arange(len(lookupNKDict[det])):
                det_rholms[indx] = rholmsArrayDict[det][indx][ifirst:ilast]  # as structured in this loop, this will be FIXED window edges

            # Quadratic term: SingleDetectorLogLikelihoodModelViaArray
            term2 = 0.j
            term2 += F*np.conj(F)*(np.dot(np.conj(Ylms), np.dot(U,Ylms)))
            term2 += F*F*np.dot(Ylms,np.dot(V,Ylms))
            term2 = np.sum(term2)
            term2 = -np.real(term2) / 4. /(d_here/distMpcRef)**2

            # Linear term
            term1  = np.zeros(len(tvals), dtype=complex) # workspace
            term1 = np.dot(np.conj(F*Ylms),det_rholms)   # be very careful re how this multiplication is done: suitable to use this form of multiply
            term1 = np.real(term1) / (d_here/distMpcRef)


            lnL = term1+term2
            lnLmargOut[indx_ex] = np.log(integrate.simps(np.exp(lnL), dx=deltaT))
=======
        # These do not depend on extrinsic params.
        # Arrays of shape (n_lms, n_lms).
        # Axis 0 corresponds to (l,m), and axis 1 corresponds to (l',m').
        U = ctUArrayDict[det]
        V = ctVArrayDict[det]

        # These do depend on extrinsic params
        # Array of shape (npts_extrinsic, n_lms,)
        Ylms_vec = ComputeYlmsArrayVector(lookupNKDict[det], incl, -phiref).T
        # Array of shape (npts_extrinsic,)
        F_vec = lalF(det, RA, DEC, psi, tref)
        # Array of shape (npts_extrinsic,)
        invDistMpc = distMpcRef/distMpc

        # Scalar -- is constant for each IFO
        t_ref = epochDict[det]

        # This is the GPS time at the detector, an array of shape (npts_extrinsic,)
        t_det = lalT(det, RA, DEC, tref)

        tfirst = t_det + tvals[0]

        ifirst = (np.round((tfirst-t_ref) / P_vec.deltaT) + 0.5).astype(int)
        ilast = ifirst + npts

        # Note: Very inefficient, need to avoid making `Qlms` by doing the
        # inner product in a CUDA kernel.
        det_rholms = rholmsArrayDict[det]
        Qlms = np.empty((npts_extrinsic, npts, n_lms), dtype=np.complex128)
        for i in range(npts_extrinsic):
            Qlms[i] = det_rholms[ifirst[i]:ilast[i]]

        # Has shape (npts_extrinsic,)
        term2 = (
            (F*np.conj(F)) *
            np.inner(np.conj(Ylms_vec), np.inner(Ylms_vec, U)).real
        )
        term2 += (
            np.square(F) *
            np.inner(Ylms_vec, np.inner(Ylms_vec, V))
        ).real
        term2 *= -0.25 * np.square(distMpc / distMpcRef)

        # Has shape (npts_extrinsic, npts).
        # Starts as term1, and accumulates term2 after.
        lnL_t = np.inner(np.conj(F * Ylms_vec)[..., np.newaxis], Qlms)

        # Accumulate term2 into the time-dependent log likelihood.
        # Have to create a view with an extra axis so they broadcast.
        lnL_t += term2[..., np.newaxis]

        # Take exponential of the log likelihood in-place.
        L_t = numpy.exp(lnL_t, out=lnL_t)

        # Integrate out the time dimension.  We now have an array of shape
        # (npts_extrinsic,)
        L = integrate.simps(L_t, dx=deltaT, axis=-1)

        # Compute log likelihood in-place.
        lnL = numpy.log(L, out=L)

        lnLmargOut += lnL
>>>>>>> 5c453549

    return lnLmargOut


def ComputeYlmsArray(lookupNK, theta, phi):
    """
    Returns an array Ylm[k] where lookup(k) = l,m.  Only computes the LM values needed.
    theta, phi arguments are *scalars*

    SHOULD BE DEPRECATED
    """
    Ylms = np.zeros(len(lookupNK),dtype=complex)
    for indx in np.arange(len(lookupNK)):
            l = int(lookupNK[indx][0])
            m = int(lookupNK[indx][1])
            Ylms[ indx] = lal.SpinWeightedSphericalHarmonic(theta, phi,-2, l, m)
    return Ylms

try: 
        import numba
        from numba import vectorize, complex128, float64, int64
        numba_on = True
        print " Numba on "

        # Very inefficient : decorating
        @vectorize([complex128(float64,float64,int64,int64,int64)])
        def lalylm(th,ph,s,l,m):
                return lal.SpinWeightedSphericalHarmonic(th,ph,s,l,m)
        # @vectorize
        # def lalF(det, RA,DEC,psi,tref):
        #         return ComplexAntennaFactor(det, RA, DEC, psi, tref)
        # @vectorize
        # def lalT(deta, RA, DEC, tref):
                return ComputeArrivalTimeAtDetector(det, RA, DEC, tref)

        def lalF(det, RA, DEC,psi,tref): # note tref is a SCALAR
                F = np.zeros( len(RA), dtype=complex)
                for indx  in np.arange(len(RA)):
                        F[indx] = ComplexAntennaFactor(det, RA[indx],DEC[indx], psi[indx], tref)
                return F
        def lalT(det, RA, DEC,tref): # note tref is a SCALAR
                T = np.zeros( len(RA), dtype=float)
                for indx  in np.arange(len(RA)):
                        T[indx] = ComputeArrivalTimeAtDetector(det, RA[indx],DEC[indx],  tref)
                return T

except:
        numba_on = False
        print " Numba off "
        # Very inefficient
        def lalylm(th,ph,s,l,m):
p                return lal.SpinWeightedSphericalHarmonic(th,ph,s,l,m)
        def lalF(det, RA, DEC,psi,tref):
                if isinstance(RA, float):
                        return ComplexAntennaFactor(det, RA, DEC, psi,tref)
                F = np.zeros( len(RA), dtype=complex)
                for indx  in np.arange(len(RA)):
                        F[indx] = ComplexAntennaFactor(det, RA[indx],DEC[indx], psi[indx], tref)
                return F
        def lalT(det, RA, DEC,tref):
                if isinstance(RA, float):
                        return ComputeArrivalTimeAtDetector(det, RA, DEC,tref)
                T = np.zeros( len(RA), dtype=float)
                for indx  in np.arange(len(RA)):
                        T[indx] = ComputeArrivalTimeAtDetector(det, RA[indx],DEC[indx], tref)
                return T

#        lalF = ComplexAntennaFactor
#        lalT = ComputeArrivalTimeAtDetector

def ComputeYlmsArrayVector(lookupNK, theta,phi):
    """
    Returns an array Ylm[k] where lookup(k) = l,m.  Only computes the LM values needed.
    theta, phi arguments are *vectors*.  Shape is (len(th),len(lookup(NK)))

    Should be combined with the previous routine ComputeYlmsArray (redundant)

    Example:
       th = np.linspace(0,np.pi, 5); lookupNK =[[2,-2], [2,2]]  
       factored_likelihood.ComputeYlmsArrayVector(lookupNK,th,th)
    """

    # Allocate
    Ylms = np.zeros( (len(lookupNK), len(theta)),dtype=complex)

    # Loop over l, m and evaluate.
    for indx in np.arange(len(lookupNK)):
            l = int(lookupNK[indx][0])*np.ones(len(theta),dtype=int)   # use np.repeat instead for speed
            m = int(lookupNK[indx][1])*np.ones(len(theta),dtype=int)
            s = -2 * np.ones(len(theta),dtype=int)

            Ylms[ indx] = lalylm(theta, phi,s, l, m)
    return Ylms<|MERGE_RESOLUTION|>--- conflicted
+++ resolved
@@ -1457,59 +1457,13 @@
     lnLmargOut = np.zeros(npts_extrinsic, dtype=np.float128)
 
     for det in detectors:  # strings right now - need to change to make ufunc-able
-<<<<<<< HEAD
-      # these do not depend on extrinsic params
-      U= ctUArrayDict[det]
-      V = ctVArrayDict[det]
-
-      # these do depend on extrinsic params
-      Ylms_vec = ComputeYlmsArrayVector(lookupNKDict[det], incl,-phiref)
-      F_vec = lalF(det, RA, DEC, psi, tref)
-      invDistMpc = distMpcRef/distMpc
-
-      t_ref = epochDict[det]  # a constant for each IFO
-
-      # This is the GPS time at the detector...an arra y
-      t_det = lalT(det, RA, DEC, tref)
-      for indx_ex in np.arange(npts_extrinsic):  # effectively a loop over RA, DEC
-            tfirst = float(t_det[indx_ex])+tvals[0]
-            d_here = distMpc[indx_ex]
-      
-            # pull out scalars
-            Ylms = Ylms_vec.T[indx_ex].T  # yank out Ylms for this specific set of parameters
-            F = float(F_vec.T[indx_ex])  # should be scalar
-
-            # these are scalars
-            ifirst = int(round(( float(tfirst) - t_ref) / P_vec.deltaT) + 0.5) # this should be fast, done once
-            ilast = ifirst + npts
-
-            det_rholms = np.zeros(( len(lookupNKDict[det]),npts),dtype=complex)  # rholms evaluated at time at detector, in window, packed. Should be the same
-            # do not interpolate, just use nearest neighbors.
-            for indx in np.arange(len(lookupNKDict[det])):
-                det_rholms[indx] = rholmsArrayDict[det][indx][ifirst:ilast]  # as structured in this loop, this will be FIXED window edges
-
-            # Quadratic term: SingleDetectorLogLikelihoodModelViaArray
-            term2 = 0.j
-            term2 += F*np.conj(F)*(np.dot(np.conj(Ylms), np.dot(U,Ylms)))
-            term2 += F*F*np.dot(Ylms,np.dot(V,Ylms))
-            term2 = np.sum(term2)
-            term2 = -np.real(term2) / 4. /(d_here/distMpcRef)**2
-
-            # Linear term
-            term1  = np.zeros(len(tvals), dtype=complex) # workspace
-            term1 = np.dot(np.conj(F*Ylms),det_rholms)   # be very careful re how this multiplication is done: suitable to use this form of multiply
-            term1 = np.real(term1) / (d_here/distMpcRef)
-
-
-            lnL = term1+term2
-            lnLmargOut[indx_ex] = np.log(integrate.simps(np.exp(lnL), dx=deltaT))
-=======
         # These do not depend on extrinsic params.
         # Arrays of shape (n_lms, n_lms).
         # Axis 0 corresponds to (l,m), and axis 1 corresponds to (l',m').
         U = ctUArrayDict[det]
         V = ctVArrayDict[det]
 
+	n_lms = len(U)
         # These do depend on extrinsic params
         # Array of shape (npts_extrinsic, n_lms,)
         Ylms_vec = ComputeYlmsArrayVector(lookupNKDict[det], incl, -phiref).T
@@ -1566,7 +1520,6 @@
         lnL = numpy.log(L, out=L)
 
         lnLmargOut += lnL
->>>>>>> 5c453549
 
     return lnLmargOut
 
@@ -1618,7 +1571,7 @@
         print " Numba off "
         # Very inefficient
         def lalylm(th,ph,s,l,m):
-p                return lal.SpinWeightedSphericalHarmonic(th,ph,s,l,m)
+                return lal.SpinWeightedSphericalHarmonic(th,ph,s,l,m)
         def lalF(det, RA, DEC,psi,tref):
                 if isinstance(RA, float):
                         return ComplexAntennaFactor(det, RA, DEC, psi,tref)

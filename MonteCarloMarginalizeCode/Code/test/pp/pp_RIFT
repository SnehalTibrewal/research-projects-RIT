--- conflicted
+++ resolved
@@ -391,11 +391,8 @@
         print(" NOT VALIDATED/IMPLEMENTED for PP use yet")
         cmd += " --use-osg --use-singularity  --cache-file local.cache "   # run on the OSG, make sure to get frames (rather than try to transfer them).  
         cmd+= " --transfer-file-list  "+here +"/helper_transfer_files.txt"
-<<<<<<< HEAD
-=======
         os.system("echo frames_dir >> helper_transfer_files.txt")
         os.system("echo event_{} >> helper_transfer_files.txt".format(indx))
->>>>>>> 50362ef6
     else:
         cmd += " --cache-file {}/local.cache   ".format(here)
 

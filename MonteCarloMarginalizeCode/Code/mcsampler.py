import sys
import bisect
from collections import defaultdict

import numpy
from scipy import integrate, interpolate
import itertools
import functools

import healpy

from statutils import cumvar

from multiprocessing import Pool

__author__ = "Chris Pankow <pankow@gravity.phys.uwm.edu>"

rosDebugMessages = True

class MCSampler(object):
<<<<<<< HEAD
	"""
	Class to define a set of parameter names, limits, and probability densities.
	"""
	def __init__(self):
		# Parameter names
		self.params = set()
		# parameter -> pdf function object
		self.pdf = {}
		# If the pdfs aren't normalized, this will hold the normalization 
		# constant
		self._pdf_norm = defaultdict(lambda: 1)
		# Cache for the sampling points
		self._rvs = {}
		# Sample point cache
		self._cache = []
		# parameter -> cdf^{-1} function object
		self.cdf = {}
		self.cdf_inv = {}
		# params for left and right limits
		self.llim, self.rlim = {}, {}

		# MEASURES (=priors): ROS needs these at the sampler level, to clearly separate their effects
		# ASSUMES the user insures they are normalized
		self.prior_pdf = {}

	def clear(self):
		"""
		Clear out the parameters and their settings, as well as clear the sample cache.
		"""
		self.params = set()
		self.pdf = {}
		self._pdf_norm = defaultdict(lambda: 1)
		self._rvs = {}
		self._cache = []
		self.cdf = {}
		self.cdf_inv = {}
		self.llim = {}
		self.rlim = {}

	def add_parameter(self, params, pdf,  cdf_inv=None, left_limit=None, right_limit=None,prior_pdf=None):
		"""
		Add one (or more) parameters to sample dimensions. params is either a string describing the parameter, or a tuple of strings. The tuple will indicate to the sampler that these parameters must be sampled together. left_limit and right_limit are on the infinite interval by default, but can and probably should be specified. If several params are given, left_limit, and right_limit must be a set of tuples with corresponding length. Sampling PDF is required, and if not provided, the cdf inverse function will be determined numerically from the sampling PDF.
		"""
		self.params.add(params)
                if rosDebugMessages: 
                        print " Adding parameter ", params, " with limits ", [left_limit, right_limit]
		if isinstance(params, tuple):
			if left_limit is None:
				self.llim[params] = list(float("-inf"))*len(params)
			else:
				self.llim[params] = left_limit
			if right_limit is None:
				self.rlim[params] = list(float("+inf"))*len(params)
			else:
				self.rlim[params] = right_limit
		else:
			if left_limit is None:
				self.llim[params] = float("-inf")
			else:
				self.llim[params] = left_limit
			if right_limit is None:
				self.rlim[params] = float("+inf")
			else:
				self.rlim[params] = right_limit
		self.pdf[params] = pdf
		# FIXME: This only works automagically for the 1d case currently
		self.cdf_inv[params] = cdf_inv or self.cdf_inverse(params)
		if not isinstance(params, tuple):
			self.cdf[params] =  self.cdf_function(params)
                        if prior_pdf is None:
                                self.prior_pdf[params] = lambda x:1
                        else:
                                self.prior_pdf[params] = prior_pdf


	def cdf_function(self, param):
		"""
		Numerically determine the  CDF from a given sampling PDF. If the PDF itself is not normalized, the class will keep an internal record of the normalization and adjust the PDF values as necessary. Returns a function object which is the interpolated CDF.
		"""
		# Solve P'(x) == p(x), with P[lower_boun] == 0
		def dP_cdf(p, x):
			return self.pdf[param](x)
		x_i = numpy.linspace(self.llim[param], self.rlim[param], 1000)
		# Integrator needs to have a step size which doesn't step over the
		# probability mass
		# TODO: Determine h_max.
		cdf = integrate.odeint(dP_cdf, [0], x_i, hmax=0.01*(self.rlim[param]-self.llim[param])).T[0]
		if cdf[-1] != 1.0: # original pdf wasn't normalized
			self._pdf_norm[param] = cdf[-1]
			cdf /= cdf[-1]
		# Interpolate the inverse
		return interpolate.interp1d( x_i,cdf)

	def cdf_inverse(self, param):
		"""
		Numerically determine the inverse CDF from a given sampling PDF. If the PDF itself is not normalized, the class will keep an internal record of the normalization and adjust the PDF values as necessary. Returns a function object which is the interpolated CDF inverse.
		"""
		# Solve P'(x) == p(x), with P[lower_boun] == 0
		def dP_cdf(p, x):
			return self.pdf[param](x)
		x_i = numpy.linspace(self.llim[param], self.rlim[param], 1000)
		# Integrator needs to have a step size which doesn't step over the
		# probability mass
		# TODO: Determine h_max.
		cdf = integrate.odeint(dP_cdf, [0], x_i, hmax=0.01*(self.rlim[param]-self.llim[param])).T[0]
		if cdf[-1] != 1.0: # original pdf wasn't normalized
			self._pdf_norm[param] = cdf[-1]
			cdf /= cdf[-1]
		# Interpolate the inverse
		return interpolate.interp1d(cdf, x_i)

	def draw(self, rvs, *args, **kwargs):
		"""
		Draw a set of random variates for parameter(s) args. Left and right limits are handed to the function. If args is None, then draw *all* parameters. 'rdict' parameter is a boolean. If true, returns a dict matched to param name rather than list. rvs must be either a list of uniform random variates to transform for sampling, or an integer number of samples to draw.
		"""
		if len(args) == 0:
			args = self.params

		if isinstance(rvs, int) or isinstance(rvs, float):
			#
			# Convert all arguments to tuples
			#
			# FIXME: UGH! Really? This was the most elegant thing you could come
			# up with?
			rvs_tmp = [numpy.random.uniform(0,1,(len(p), rvs)) for p in map(lambda i: (i,) if not isinstance(i, tuple) else i, args)]
			rvs_tmp = numpy.array([self.cdf_inv[param](*rv) for (rv, param) in zip(rvs_tmp, args)])
		else:
			rvs_tmp = numpy.array(rvs)


		# FIXME: ELegance; get some of that...
		# This is mainly to ensure that the array can be "splatted", e.g.
		# separated out into its components for matching with args. The case of
		# one argument has to be handled specially.
		res = []
		for (cdf_rv, param) in zip(rvs_tmp, args):
			if len(cdf_rv.shape) == 1:
				res.append((self.pdf[param](cdf_rv)/self._pdf_norm[param], self.prior_pdf[param](cdf_rv), cdf_rv))
			else:
				res.append((self.pdf[param](*cdf_rv)/self._pdf_norm[param], self.prior_pdf[param](*cdf_rv), cdf_rv))

		#
		# Cache the samples we chose
		#
		if len(self._rvs) == 0:
			self._rvs = dict(zip(args, rvs_tmp))
		else:
			rvs_tmp = dict(zip(args, rvs_tmp))
			for p, ar in self._rvs.iteritems():
				self._rvs[p] = numpy.hstack( (ar, rvs_tmp[p]) )

		#
		# Pack up the result if the user wants a dictonary instead
		#
		if kwargs.has_key("rdict"):
			return dict(zip(args, res))
		return zip(*res)

	def save_points(self, intg, prior):
		# NOTE: Will save points from other integrations before this if used more than once.
		self._cache.extend( [ rvs for rvs, ratio, rnd in zip(numpy.array(self._rvs).T, intg/prior, numpy.random.uniform(0, 1, len(prior))) if ratio < 1 or 1.0/ratio < rnd ] )

	# TODO: Idea: have args and kwargs, and let the user pin values via
	# kwargs and integrate through args
	#def integrate(self, func, neff=1, nmax=float("inf"), *args):
	def integrate(self, func, *args, **kwargs):
		"""
		Integrate func, by using n sample points. Right now, all params defined must be passed to args must be provided, but this will change soon.
		kwargs:
		nmax -- total allowed number of sample points, will throw a warning if this number is reached before neff.
		neff -- Effective samples to collect before terminating. If not given, assume infinity
		n -- Number of samples to integrate in a 'chunk' -- default is 1000
		"""

		#
		# Determine stopping conditions
		#
		nmax = kwargs["nmax"] if kwargs.has_key("nmax") else float("inf")
		neff = kwargs["neff"] if kwargs.has_key("neff") else numpy.float128("inf")
		n = kwargs["n"] if kwargs.has_key("n") else min(1000, nmax)
                peakExpected = kwargs["igrandmax"] if kwargs.has_key("igrandmax") else 0   # Do integral as L/e^peakExpected, if possible
                fracCrit = kwargs['igrand_threshold_fraction'] if kwargs.has_key('igrand_threshold_fraction') else 0 # default is to return all
                bReturnPoints = kwargs['full_output'] if kwargs.has_key('full_output') else False
                bUseMultiprocessing = kwargs['use_multiprocessing'] if kwargs.has_key('use_multiprocessing') else False
                nProcesses = kwargs['nprocesses'] if kwargs.has_key('nprocesses') else 2
                bShowEvaluationLog = kwargs['verbose'] if kwargs.has_key('verbose') else False
                bShowEveryEvaluation = kwargs['extremely_verbose'] if kwargs.has_key('extremely_verbose') else False

                if bShowEvaluationLog:
                        print " .... mcsampler : providing verbose output ..... "
                if bUseMultiprocessing:
                        if rosDebugMessages:
                                print " Initiating multiprocessor pool : ", nProcesses
                        p = Pool(nProcesses)

		#
		# TODO: Pin values via kwargs
		#

		int_val1 = numpy.float128(0)
		ntotal = 0
		maxval = -float("Inf")
                maxlnL = -float("Inf")
		eff_samp = 0
		mean, std = None, None 

                #
                # TODO: Allocate memory to return values
                #
                if bReturnPoints:
                        theGoodPoints = numpy.zeros((nmax,len(args)))
                        theGoodlnL = numpy.zeros(nmax)

                # Need FULL history to calculate neff!  No substitutes!
                # Be careful to allocate the larger of n and nmax
                if nmax < float("inf"):
                        nbinsToStore = int(numpy.max([nmax,n]))
                else:
                        nBinsToStore = 1e7    # don't store everything! stop!
                        nmax = nBinsToStore
                theIntegrandFull = numpy.zeros(nmax,dtype=numpy.float128)
                theMaxFull = numpy.zeros(nmax,dtype=numpy.float128)


                if bShowEvaluationLog:
                        print "iteration Neff  rhoMax rhoExpected  sqrt(2*Lmarg)  Lmarg"
                nEval =0
		while eff_samp < neff and ntotal < nmax:
			# Draw our sample points
			p_s, p_prior,  rv = self.draw(n, *args)
=======
    """
    Class to define a set of parameter names, limits, and probability densities.
    """
    def __init__(self):
        # Parameter names
        self.params = set()
        # parameter -> pdf function object
        self.pdf = {}
        # If the pdfs aren't normalized, this will hold the normalization 
        # constant
        self._pdf_norm = defaultdict(lambda: 1)
        # Cache for the sampling points
        self._rvs = {}
        # Sample point cache
        self._cache = []
        # parameter -> cdf^{-1} function object
        self.cdf = {}
        self.cdf_inv = {}
        # params for left and right limits
        self.llim, self.rlim = {}, {}

        # MEASURES (=priors): ROS needs these at the sampler level, to clearly separate their effects
        # ASSUMES the user insures they are normalized
        self.prior_pdf = {}

    def clear(self):
        """
        Clear out the parameters and their settings, as well as clear the sample cache.
        """
        self.params = set()
        self.pdf = {}
        self._pdf_norm = defaultdict(lambda: 1)
        self._rvs = {}
        self._cache = []
        self.cdf = {}
        self.cdf_inv = {}
        self.llim = {}
        self.rlim = {}

    def add_parameter(self, params, pdf,  cdf_inv=None, left_limit=None, right_limit=None, prior_pdf=None):
        """
        Add one (or more) parameters to sample dimensions. params is either a string describing the parameter, or a tuple of strings. The tuple will indicate to the sampler that these parameters must be sampled together. left_limit and right_limit are on the infinite interval by default, but can and probably should be specified. If several params are given, left_limit, and right_limit must be a set of tuples with corresponding length. Sampling PDF is required, and if not provided, the cdf inverse function will be determined numerically from the sampling PDF.
        """
        self.params.add(params)
        if rosDebugMessages: 
            print " Adding parameter ", params, " with limits ", [left_limit, right_limit]
        if isinstance(params, tuple):
            if left_limit is None:
                self.llim[params] = list(float("-inf"))*len(params)
            else:
                self.llim[params] = left_limit
            if right_limit is None:
                self.rlim[params] = list(float("+inf"))*len(params)
            else:
                self.rlim[params] = right_limit
        else:
            if left_limit is None:
                self.llim[params] = float("-inf")
            else:
                self.llim[params] = left_limit
            if right_limit is None:
                self.rlim[params] = float("+inf")
            else:
                self.rlim[params] = right_limit
        self.pdf[params] = pdf
        # FIXME: This only works automagically for the 1d case currently
        self.cdf_inv[params] = cdf_inv or self.cdf_inverse(params)
        if not isinstance(params, tuple):
            self.cdf[params] =  self.cdf_function(params)
            if prior_pdf is None:
                self.prior_pdf[params] = lambda x:1
            else:
                self.prior_pdf[params] = prior_pdf


    def cdf_function(self, param):
        """
        Numerically determine the  CDF from a given sampling PDF. If the PDF itself is not normalized, the class will keep an internal record of the normalization and adjust the PDF values as necessary. Returns a function object which is the interpolated CDF.
        """
        # Solve P'(x) == p(x), with P[lower_boun] == 0
        def dP_cdf(p, x):
            return self.pdf[param](x)
        x_i = numpy.linspace(self.llim[param], self.rlim[param], 1000)
        # Integrator needs to have a step size which doesn't step over the
        # probability mass
        # TODO: Determine h_max.
        cdf = integrate.odeint(dP_cdf, [0], x_i, hmax=0.01*(self.rlim[param]-self.llim[param])).T[0]
        if cdf[-1] != 1.0: # original pdf wasn't normalized
            self._pdf_norm[param] = cdf[-1]
            cdf /= cdf[-1]
        # Interpolate the inverse
        return interpolate.interp1d( x_i,cdf)

    def cdf_inverse(self, param):
        """
        Numerically determine the inverse CDF from a given sampling PDF. If the PDF itself is not normalized, the class will keep an internal record of the normalization and adjust the PDF values as necessary. Returns a function object which is the interpolated CDF inverse.
        """
        # Solve P'(x) == p(x), with P[lower_boun] == 0
        def dP_cdf(p, x):
            return self.pdf[param](x)
        x_i = numpy.linspace(self.llim[param], self.rlim[param], 1000)
        # Integrator needs to have a step size which doesn't step over the
        # probability mass
        # TODO: Determine h_max.
        cdf = integrate.odeint(dP_cdf, [0], x_i, hmax=0.01*(self.rlim[param]-self.llim[param])).T[0]
        if cdf[-1] != 1.0: # original pdf wasn't normalized
            self._pdf_norm[param] = cdf[-1]
            cdf /= cdf[-1]
        # Interpolate the inverse
        return interpolate.interp1d(cdf, x_i)

    def draw(self, rvs, *args, **kwargs):
        """
        Draw a set of random variates for parameter(s) args. Left and right limits are handed to the function. If args is None, then draw *all* parameters. 'rdict' parameter is a boolean. If true, returns a dict matched to param name rather than list. rvs must be either a list of uniform random variates to transform for sampling, or an integer number of samples to draw.
        """
        if len(args) == 0:
            args = self.params

        if isinstance(rvs, int) or isinstance(rvs, float):
            #
            # Convert all arguments to tuples
            #
            # FIXME: UGH! Really? This was the most elegant thing you could come
            # up with?
            rvs_tmp = [numpy.random.uniform(0,1,(len(p), rvs)) for p in map(lambda i: (i,) if not isinstance(i, tuple) else i, args)]
            rvs_tmp = numpy.array([self.cdf_inv[param](*rv) for (rv, param) in zip(rvs_tmp, args)])
        else:
            rvs_tmp = numpy.array(rvs)


        # FIXME: ELegance; get some of that...
        # This is mainly to ensure that the array can be "splatted", e.g.
        # separated out into its components for matching with args. The case of
        # one argument has to be handled specially.
        for (cdf_rv, param) in zip(rvs_tmp, args):
            if len(cdf_rv.shape) == 1:
                res = [(self.pdf[param](cdf_rv)/self._pdf_norm[param], self.prior_pdf[param](cdf_rv), cdf_rv) for (cdf_rv, param) in zip(rvs_tmp, args)]
            else:
                res = [(self.pdf[param](*cdf_rv)/self._pdf_norm[param], self.prior_pdf[param](*cdf_rv), cdf_rv) for (cdf_rv, param) in zip(rvs_tmp, args)]

        #
        # Cache the samples we chose
        #
        if len(self._rvs) == 0:
            self._rvs = dict(zip(args, rvs_tmp))
        else:
            rvs_tmp = dict(zip(args, rvs_tmp))
            for p, ar in self._rvs.iteritems():
                self._rvs[p] = numpy.hstack( (ar, rvs_tmp[p]) )

        #
        # Pack up the result if the user wants a dictonary instead
        #
        if kwargs.has_key("rdict"):
            return dict(zip(args, res))
        return zip(*res)

    def save_points(self, intg, prior):
        # NOTE: Will save points from other integrations before this if used more than once.
        self._cache.extend( [ rvs for rvs, ratio, rnd in zip(numpy.array(self._rvs).T, intg/prior, numpy.random.uniform(0, 1, len(prior))) if ratio < 1 or 1.0/ratio < rnd ] )

    # TODO: Idea: have args and kwargs, and let the user pin values via
    # kwargs and integrate through args
    #def integrate(self, func, neff=1, nmax=float("inf"), *args):
    def integrate(self, func, *args, **kwargs):
        """
        Integrate func, by using n sample points. Right now, all params defined must be passed to args must be provided, but this will change soon.
        kwargs:
        nmax -- total allowed number of sample points, will throw a warning if this number is reached before neff.
        neff -- Effective samples to collect before terminating. If not given, assume infinity
        n -- Number of samples to integrate in a 'chunk' -- default is 1000

        Pinning a value: By specifying a kwarg with the same of an existing parameter, it is possible to "pin" it. The sample draws will always be that value, and the sampling prior will use a delta function at that value.
        """

        #
        # Pin values
        #
        tempcdfdict, temppdfdict = {}, {}
        for p, val in kwargs.iteritems():
            if p in self.params:
                # Store the previous pdf/cdf in case it's already defined
                tempcdfdict[p] = self.cdf_inv[p]
                temppdfdict[p] = self.pdf[p]
                # Set a new one to always return the same value
                self.pdf[p] = functools.partial(delta_func_pdf_vector, val)
                self.cdf_inv[p] = functools.partial(delta_func_samp_vector, val)

        # put it back in the args
        args = tuple(list(args) + filter(lambda p: p in self.params, kwargs.keys()))
        
        #
        # Determine stopping conditions
        #
        nmax = kwargs["nmax"] if kwargs.has_key("nmax") else float("inf")
        neff = kwargs["neff"] if kwargs.has_key("neff") else numpy.float128("inf")
        n = kwargs["n"] if kwargs.has_key("n") else min(1000, nmax)
        peakExpected = kwargs["igrandmax"] if kwargs.has_key("igrandmax") else 0   # Do integral as L/e^peakExpected, if possible
        fracCrit = kwargs['igrand_threshold_fraction'] if kwargs.has_key('igrand_threshold_fraction') else 0 # default is to return all
        bReturnPoints = kwargs['full_output'] if kwargs.has_key('full_output') else False
        bUseMultiprocessing = kwargs['use_multiprocessing'] if kwargs.has_key('use_multiprocessing') else False
        nProcesses = kwargs['nprocesses'] if kwargs.has_key('nprocesses') else 2
        bShowEvaluationLog = kwargs['verbose'] if kwargs.has_key('verbose') else False
        bShowEveryEvaluation = kwargs['extremely_verbose'] if kwargs.has_key('extremely_verbose') else False

        if bShowEvaluationLog:
            print " .... mcsampler : providing verbose output ..... "
        if bUseMultiprocessing:
            if rosDebugMessages:
                print " Initiating multiprocessor pool : ", nProcesses
            p = Pool(nProcesses)

        int_val1 = numpy.float128(0)
        ntotal = 0
        maxval = -float("Inf")
        maxlnL = -float("Inf")
        eff_samp = 0
        mean, std = None, None 

        #
        # TODO: Allocate memory to return values
        #
        if bReturnPoints:
            theGoodPoints = numpy.zeros((nmax,len(args)))
            theGoodlnL = numpy.zeros(nmax)

        # Need FULL history to calculate neff!  No substitutes!
        # Be careful to allocate the larger of n and nmax
        if nmax < float("inf"):
            nbinsToStore = int(numpy.max([nmax,n]))
        else:
            nBinsToStore = 1e7    # don't store everything! stop!
            nmax = nBinsToStore
        theIntegrandFull = numpy.zeros(nmax,dtype=numpy.float128)
        theMaxFull = numpy.zeros(nmax,dtype=numpy.float128)


        if bShowEvaluationLog:
            print "iteration Neff  rhoMax rhoExpected  sqrt(2*Lmarg)  Lmarg"
        nEval =0

        while eff_samp < neff and ntotal < nmax:
            # Draw our sample points
            p_s, p_prior, rv = self.draw(n, *args)
>>>>>>> fe537237
                        
            # Calculate the overall p_s assuming each pdf is independent
            joint_p_s = numpy.prod(p_s, axis=0)
            joint_p_prior = numpy.prod(p_prior, axis=0)
            # ROS fix: Underflow issue: prevent probability from being zero!  This only weakly distorts our result in implausible regions
            # Be very careful: distance prior is in SI units,so the natural scale is 1/(10)^6 * 1/(10^24)
            # FIXME: Non-portable change, breaks universality of the integration.
            joint_p_s  = numpy.maximum(numpy.ones(len(joint_p_s))*1e-50,joint_p_s)

            numpy.testing.assert_array_less(0,joint_p_s)        # >0!  (CANNOT be zero or negative for any sample point, else disaster. Human errors happen.)
            numpy.testing.assert_array_less(0,joint_p_prior)   # >0!  (could be zero if needed.)
            if len(rv[0].shape) != 1:
                rv = rv[0]
            if bUseMultiprocessing:
                fval = p.map(lambda x : func(*x), numpy.transpose(rv))
            else:
                fval = func(*rv)
            int_val = fval*joint_p_prior /joint_p_s
            if bShowEveryEvaluation:
                for i in range(n):
                    print " Evaluation details: p,ps, L = ", joint_p_prior[i], joint_p_s[i], fval[i]

            # Calculate max L (a useful convergence feature) for debug reporting.  Not used for integration
            # Try to avoid nan's
            maxlnL = numpy.log(numpy.max([numpy.exp(maxlnL), numpy.max(fval),numpy.exp(-100)]))   # note if f<0, this will return nearly 0
            # Calculate the effective samples via max over the current evaluations
            # Requires populationg theIntegrandFull, a history of all integrand evaluations.
            maxval = [max(maxval, int_val[0]) if int_val[0] != 0 else maxval]
            for v in int_val[1:]:
                maxval.append( v if v > maxval[-1] and v != 0 else maxval[-1] )
                for i in range(0, int(n)-1):
                    theIntegrandFull[nEval+i] = int_val[i]  # FIXME: Could do this by using maxval[-1] intelligently, rather than storing and resumming all
#                        theIntegrandMaxSoFar = numpy.maximum.accumulate(theIntegrandFull) # For debugging only.  FIXME: should split into max over new data and old

#           eff_samp = (int_val.cumsum()/maxval)[-1] + eff_samp   # ROS: This is wrong (monotonic over blocks of size 'n').  neff can reset to 1 at any time.
            eff_samp = numpy.sum((theIntegrandFull/maxval[-1])[:(ntotal+n-1)])
            # FIXME: Need to bring in the running stddev here
            var = cumvar(int_val, mean, std, ntotal)[-1]
            # FIXME: Reenable caching
            #self.save_points(int_val, joint_p_s)
            #print "%d samples saved" % len(self._cache)
            int_val1 += int_val.sum()
            ntotal += n
            mean = int_val1
            maxval = maxval[-1]
            if bShowEvaluationLog:
                print " :",  ntotal, eff_samp, numpy.sqrt(2*maxlnL), numpy.sqrt(2*peakExpected), numpy.sqrt(2*numpy.log(int_val1/ntotal)), int_val1/ntotal

            if ntotal >= nmax and neff != float("inf"):
                print >>sys.stderr, "WARNING: User requested maximum number of samples reached... bailing."

            # Store our sample points
            if bReturnPoints:
                for i in range(0, int(n)):
                    theGoodPoints[nEval+i] = numpy.transpose(rv)[i]
                    theGoodlnL[nEval+i] = numpy.log(fval[i])
            nEval +=n  # duplicate variable to ntotal.  Need to disentangle


        # If we were pinning any values, undo the changes we did before
        self.cdf_inv = self.cdf_inv.update(tempcdfdict)
        self.pdf = self.pdf.update(temppdfdict)

        # Select points to be returned.
        # Downselect the points passed back: only use high likelihood values. (Hardcoded threshold specific to our problem. Return of these points should probably be optional)
        if bReturnPoints:
            if fracCrit > 0:
                lnLcrit = numpy.power(fracCrit*numpy.sqrt(2*maxlnL),2)/2  # fraction of the SNR being returned
            else:
                lnLcrit = -100  # return everything
            datReduced = numpy.array([ list(theGoodPoints[i])+ [theGoodlnL[i]] for i in range(nEval) if theGoodlnL[i] > lnLcrit ])

            #  Note size is TRUNCATED: only re-evaluated every n points!
            # Need to stretch the buffer, so I have one Lmarg per evaluation
#           LmargArrayRaw = numpy.cumsum(int_val)/(numpy.arange(1,len(int_val)+1)) # array of partial sums.
            LmargArrayRaw = numpy.cumsum(theIntegrandFull)/(numpy.arange(1,len(theIntegrandFull)+1)) # array of partial sums.
            LmargArray = LmargArrayRaw
            # numpy.zeros(nEval)
            # LmargArray[0] = LmargArrayRaw[0]
            # for i in numpy.arange(1,nEval-1):
            #         LmargArray[i+1] == LmargArray[i]
            #         if numpy.mod(i , n ==0):
            #                 LmargArray[i+1] == LmargArrayRaw[(i-1)/n]

            return int_val1/ntotal, var/ntotal, datReduced, numpy.log(LmargArray), eff_samp
        else:
            return int_val1/ntotal, var/ntotal
                

### UTILITIES: Predefined distributions
#  Be careful: vectorization is not always implemented consistently in new versions of numpy
def uniform_samp(a, b, x):   # I prefer to vectorize with the same call for all functions, rather than hardcode vectorization
        if  x>a and x<b:
                return 1/(b-a)
        else:
                return 0
#uniform_samp_vector = numpy.vectorize(uniform_samp,excluded=['a','b'],otypes=[numpy.float])
uniform_samp_vector = numpy.vectorize(uniform_samp,otypes=[numpy.float])

# syntatic sugar : predefine the most common distributions
uniform_samp_phase = numpy.vectorize(lambda x: 1/(2*numpy.pi))
uniform_samp_psi = numpy.vectorize(lambda x: 1/(numpy.pi))
uniform_samp_theta = numpy.vectorize(lambda x: numpy.sin(x)/(2))
uniform_samp_dec = numpy.vectorize(lambda x: numpy.cos(x)/(2))

def quadratic_samp(rmax,x):
        if x<rmax:
                return x**2/(3*rmax**3)
        else:
                return 0

quadratic_samp_vector = numpy.vectorize(quadratic_samp, otypes=[numpy.float])

def inv_uniform_cdf(a, b, x):
    return (b-a)*x+a

def gauss_samp(mu, std, x):
    return 1.0/numpy.sqrt(2*numpy.pi*std**2)*numpy.exp(-(x-mu)**2/2/std**2)

def gauss_samp_withfloor(mu, std, myfloor, x):
    return 1.0/numpy.sqrt(2*numpy.pi*std**2)*numpy.exp(-(x-mu)**2/2/std**2) + myfloor

#gauss_samp_withfloor_vector = numpy.vectorize(gauss_samp_withfloor,excluded=['mu','std','myfloor'],otypes=[numpy.float])
gauss_samp_withfloor_vector = numpy.vectorize(gauss_samp_withfloor,otypes=[numpy.float])


def cos_samp(x):
        return numpy.sin(x)/2   # x from 0, pi

def dec_samp(x):
        return numpy.sin(x+numpy.pi/2)/2   # x from 0, pi

cos_samp_vector = numpy.vectorize(cos_samp,otypes=[numpy.float])
dec_samp_vector = numpy.vectorize(dec_samp,otypes=[numpy.float])

def pseudo_dist_samp(r0,r):
        return r*r*numpy.exp( - (r0/r)*(r0/r)/2. + r0/r)+0.01  # put a floor on probability, so we converge. Note this floor only cuts out NEARBY distances

#pseudo_dist_samp_vector = numpy.vectorize(pseudo_dist_samp,excluded=['r0'],otypes=[numpy.float])
pseudo_dist_samp_vector = numpy.vectorize(pseudo_dist_samp,otypes=[numpy.float])

def delta_func_pdf(x_0, x):
    return 1.0 if x == x_0 else 0.0

delta_func_pdf_vector = numpy.vectorize(delta_func_pdf, otypes=[numpy.float])

def delta_func_samp(x_0, x):
    return x_0

delta_func_samp_vector = numpy.vectorize(delta_func_samp, otypes=[numpy.float])

def sky_rejection(skymap, ra_in, dec_in, massp=1.0):
    """
    Do rejection sampling of the skymap PDF, restricted to the greatest XX % of the mass, ra_in and dec_in will be returned, replaced with the new sample points.
    """

    res = healpy.npix2nside(len(skymap))
    pdf_sorted = sorted([(p, i) for i, p in enumerate(skymap)], reverse=True)
    valid_points = []
    cdf, np = 0, 0
    for p, i in pdf_sorted:
        valid_points.append( healpy.pix2ang(res, i) )
        cdf += p
        np += 1
        if cdf > massp:
            break

    i = 0
    while i < len(ra_in):
        rnd_n = numpy.random.randint(0, np)
        trial = numpy.random.uniform(0, pdf_sorted[0][0])
        #print i, trial, pdf_sorted[rnd_n] 
        # TODO: Ensure (ra, dec) within bounds
        if trial < pdf_sorted[rnd_n][0]:
            dec_in[i], ra_in[i] = valid_points[rnd_n]
            i += 1
    dec_in -= numpy.pi/2
    # FIXME: How does this get reversed?
    dec_in *= -1
    return numpy.array([ra_in, dec_in])
#pseudo_dist_samp_vector = numpy.vectorize(pseudo_dist_samp,excluded=['r0'],otypes=[numpy.float])
pseudo_dist_samp_vector = numpy.vectorize(pseudo_dist_samp,otypes=[numpy.float])


def sanityCheckSamplerIntegrateUnity(sampler,*args,**kwargs):
        return sampler.integrate(lambda *args: 1,*args,**kwargs)<|MERGE_RESOLUTION|>--- conflicted
+++ resolved
@@ -18,238 +18,6 @@
 rosDebugMessages = True
 
 class MCSampler(object):
-<<<<<<< HEAD
-	"""
-	Class to define a set of parameter names, limits, and probability densities.
-	"""
-	def __init__(self):
-		# Parameter names
-		self.params = set()
-		# parameter -> pdf function object
-		self.pdf = {}
-		# If the pdfs aren't normalized, this will hold the normalization 
-		# constant
-		self._pdf_norm = defaultdict(lambda: 1)
-		# Cache for the sampling points
-		self._rvs = {}
-		# Sample point cache
-		self._cache = []
-		# parameter -> cdf^{-1} function object
-		self.cdf = {}
-		self.cdf_inv = {}
-		# params for left and right limits
-		self.llim, self.rlim = {}, {}
-
-		# MEASURES (=priors): ROS needs these at the sampler level, to clearly separate their effects
-		# ASSUMES the user insures they are normalized
-		self.prior_pdf = {}
-
-	def clear(self):
-		"""
-		Clear out the parameters and their settings, as well as clear the sample cache.
-		"""
-		self.params = set()
-		self.pdf = {}
-		self._pdf_norm = defaultdict(lambda: 1)
-		self._rvs = {}
-		self._cache = []
-		self.cdf = {}
-		self.cdf_inv = {}
-		self.llim = {}
-		self.rlim = {}
-
-	def add_parameter(self, params, pdf,  cdf_inv=None, left_limit=None, right_limit=None,prior_pdf=None):
-		"""
-		Add one (or more) parameters to sample dimensions. params is either a string describing the parameter, or a tuple of strings. The tuple will indicate to the sampler that these parameters must be sampled together. left_limit and right_limit are on the infinite interval by default, but can and probably should be specified. If several params are given, left_limit, and right_limit must be a set of tuples with corresponding length. Sampling PDF is required, and if not provided, the cdf inverse function will be determined numerically from the sampling PDF.
-		"""
-		self.params.add(params)
-                if rosDebugMessages: 
-                        print " Adding parameter ", params, " with limits ", [left_limit, right_limit]
-		if isinstance(params, tuple):
-			if left_limit is None:
-				self.llim[params] = list(float("-inf"))*len(params)
-			else:
-				self.llim[params] = left_limit
-			if right_limit is None:
-				self.rlim[params] = list(float("+inf"))*len(params)
-			else:
-				self.rlim[params] = right_limit
-		else:
-			if left_limit is None:
-				self.llim[params] = float("-inf")
-			else:
-				self.llim[params] = left_limit
-			if right_limit is None:
-				self.rlim[params] = float("+inf")
-			else:
-				self.rlim[params] = right_limit
-		self.pdf[params] = pdf
-		# FIXME: This only works automagically for the 1d case currently
-		self.cdf_inv[params] = cdf_inv or self.cdf_inverse(params)
-		if not isinstance(params, tuple):
-			self.cdf[params] =  self.cdf_function(params)
-                        if prior_pdf is None:
-                                self.prior_pdf[params] = lambda x:1
-                        else:
-                                self.prior_pdf[params] = prior_pdf
-
-
-	def cdf_function(self, param):
-		"""
-		Numerically determine the  CDF from a given sampling PDF. If the PDF itself is not normalized, the class will keep an internal record of the normalization and adjust the PDF values as necessary. Returns a function object which is the interpolated CDF.
-		"""
-		# Solve P'(x) == p(x), with P[lower_boun] == 0
-		def dP_cdf(p, x):
-			return self.pdf[param](x)
-		x_i = numpy.linspace(self.llim[param], self.rlim[param], 1000)
-		# Integrator needs to have a step size which doesn't step over the
-		# probability mass
-		# TODO: Determine h_max.
-		cdf = integrate.odeint(dP_cdf, [0], x_i, hmax=0.01*(self.rlim[param]-self.llim[param])).T[0]
-		if cdf[-1] != 1.0: # original pdf wasn't normalized
-			self._pdf_norm[param] = cdf[-1]
-			cdf /= cdf[-1]
-		# Interpolate the inverse
-		return interpolate.interp1d( x_i,cdf)
-
-	def cdf_inverse(self, param):
-		"""
-		Numerically determine the inverse CDF from a given sampling PDF. If the PDF itself is not normalized, the class will keep an internal record of the normalization and adjust the PDF values as necessary. Returns a function object which is the interpolated CDF inverse.
-		"""
-		# Solve P'(x) == p(x), with P[lower_boun] == 0
-		def dP_cdf(p, x):
-			return self.pdf[param](x)
-		x_i = numpy.linspace(self.llim[param], self.rlim[param], 1000)
-		# Integrator needs to have a step size which doesn't step over the
-		# probability mass
-		# TODO: Determine h_max.
-		cdf = integrate.odeint(dP_cdf, [0], x_i, hmax=0.01*(self.rlim[param]-self.llim[param])).T[0]
-		if cdf[-1] != 1.0: # original pdf wasn't normalized
-			self._pdf_norm[param] = cdf[-1]
-			cdf /= cdf[-1]
-		# Interpolate the inverse
-		return interpolate.interp1d(cdf, x_i)
-
-	def draw(self, rvs, *args, **kwargs):
-		"""
-		Draw a set of random variates for parameter(s) args. Left and right limits are handed to the function. If args is None, then draw *all* parameters. 'rdict' parameter is a boolean. If true, returns a dict matched to param name rather than list. rvs must be either a list of uniform random variates to transform for sampling, or an integer number of samples to draw.
-		"""
-		if len(args) == 0:
-			args = self.params
-
-		if isinstance(rvs, int) or isinstance(rvs, float):
-			#
-			# Convert all arguments to tuples
-			#
-			# FIXME: UGH! Really? This was the most elegant thing you could come
-			# up with?
-			rvs_tmp = [numpy.random.uniform(0,1,(len(p), rvs)) for p in map(lambda i: (i,) if not isinstance(i, tuple) else i, args)]
-			rvs_tmp = numpy.array([self.cdf_inv[param](*rv) for (rv, param) in zip(rvs_tmp, args)])
-		else:
-			rvs_tmp = numpy.array(rvs)
-
-
-		# FIXME: ELegance; get some of that...
-		# This is mainly to ensure that the array can be "splatted", e.g.
-		# separated out into its components for matching with args. The case of
-		# one argument has to be handled specially.
-		res = []
-		for (cdf_rv, param) in zip(rvs_tmp, args):
-			if len(cdf_rv.shape) == 1:
-				res.append((self.pdf[param](cdf_rv)/self._pdf_norm[param], self.prior_pdf[param](cdf_rv), cdf_rv))
-			else:
-				res.append((self.pdf[param](*cdf_rv)/self._pdf_norm[param], self.prior_pdf[param](*cdf_rv), cdf_rv))
-
-		#
-		# Cache the samples we chose
-		#
-		if len(self._rvs) == 0:
-			self._rvs = dict(zip(args, rvs_tmp))
-		else:
-			rvs_tmp = dict(zip(args, rvs_tmp))
-			for p, ar in self._rvs.iteritems():
-				self._rvs[p] = numpy.hstack( (ar, rvs_tmp[p]) )
-
-		#
-		# Pack up the result if the user wants a dictonary instead
-		#
-		if kwargs.has_key("rdict"):
-			return dict(zip(args, res))
-		return zip(*res)
-
-	def save_points(self, intg, prior):
-		# NOTE: Will save points from other integrations before this if used more than once.
-		self._cache.extend( [ rvs for rvs, ratio, rnd in zip(numpy.array(self._rvs).T, intg/prior, numpy.random.uniform(0, 1, len(prior))) if ratio < 1 or 1.0/ratio < rnd ] )
-
-	# TODO: Idea: have args and kwargs, and let the user pin values via
-	# kwargs and integrate through args
-	#def integrate(self, func, neff=1, nmax=float("inf"), *args):
-	def integrate(self, func, *args, **kwargs):
-		"""
-		Integrate func, by using n sample points. Right now, all params defined must be passed to args must be provided, but this will change soon.
-		kwargs:
-		nmax -- total allowed number of sample points, will throw a warning if this number is reached before neff.
-		neff -- Effective samples to collect before terminating. If not given, assume infinity
-		n -- Number of samples to integrate in a 'chunk' -- default is 1000
-		"""
-
-		#
-		# Determine stopping conditions
-		#
-		nmax = kwargs["nmax"] if kwargs.has_key("nmax") else float("inf")
-		neff = kwargs["neff"] if kwargs.has_key("neff") else numpy.float128("inf")
-		n = kwargs["n"] if kwargs.has_key("n") else min(1000, nmax)
-                peakExpected = kwargs["igrandmax"] if kwargs.has_key("igrandmax") else 0   # Do integral as L/e^peakExpected, if possible
-                fracCrit = kwargs['igrand_threshold_fraction'] if kwargs.has_key('igrand_threshold_fraction') else 0 # default is to return all
-                bReturnPoints = kwargs['full_output'] if kwargs.has_key('full_output') else False
-                bUseMultiprocessing = kwargs['use_multiprocessing'] if kwargs.has_key('use_multiprocessing') else False
-                nProcesses = kwargs['nprocesses'] if kwargs.has_key('nprocesses') else 2
-                bShowEvaluationLog = kwargs['verbose'] if kwargs.has_key('verbose') else False
-                bShowEveryEvaluation = kwargs['extremely_verbose'] if kwargs.has_key('extremely_verbose') else False
-
-                if bShowEvaluationLog:
-                        print " .... mcsampler : providing verbose output ..... "
-                if bUseMultiprocessing:
-                        if rosDebugMessages:
-                                print " Initiating multiprocessor pool : ", nProcesses
-                        p = Pool(nProcesses)
-
-		#
-		# TODO: Pin values via kwargs
-		#
-
-		int_val1 = numpy.float128(0)
-		ntotal = 0
-		maxval = -float("Inf")
-                maxlnL = -float("Inf")
-		eff_samp = 0
-		mean, std = None, None 
-
-                #
-                # TODO: Allocate memory to return values
-                #
-                if bReturnPoints:
-                        theGoodPoints = numpy.zeros((nmax,len(args)))
-                        theGoodlnL = numpy.zeros(nmax)
-
-                # Need FULL history to calculate neff!  No substitutes!
-                # Be careful to allocate the larger of n and nmax
-                if nmax < float("inf"):
-                        nbinsToStore = int(numpy.max([nmax,n]))
-                else:
-                        nBinsToStore = 1e7    # don't store everything! stop!
-                        nmax = nBinsToStore
-                theIntegrandFull = numpy.zeros(nmax,dtype=numpy.float128)
-                theMaxFull = numpy.zeros(nmax,dtype=numpy.float128)
-
-
-                if bShowEvaluationLog:
-                        print "iteration Neff  rhoMax rhoExpected  sqrt(2*Lmarg)  Lmarg"
-                nEval =0
-		while eff_samp < neff and ntotal < nmax:
-			# Draw our sample points
-			p_s, p_prior,  rv = self.draw(n, *args)
-=======
     """
     Class to define a set of parameter names, limits, and probability densities.
     """
@@ -384,11 +152,12 @@
         # This is mainly to ensure that the array can be "splatted", e.g.
         # separated out into its components for matching with args. The case of
         # one argument has to be handled specially.
-        for (cdf_rv, param) in zip(rvs_tmp, args):
-            if len(cdf_rv.shape) == 1:
-                res = [(self.pdf[param](cdf_rv)/self._pdf_norm[param], self.prior_pdf[param](cdf_rv), cdf_rv) for (cdf_rv, param) in zip(rvs_tmp, args)]
-            else:
-                res = [(self.pdf[param](*cdf_rv)/self._pdf_norm[param], self.prior_pdf[param](*cdf_rv), cdf_rv) for (cdf_rv, param) in zip(rvs_tmp, args)]
+		res = []
+		for (cdf_rv, param) in zip(rvs_tmp, args):
+			if len(cdf_rv.shape) == 1:
+				res.append((self.pdf[param](cdf_rv)/self._pdf_norm[param], self.prior_pdf[param](cdf_rv), cdf_rv))
+			else:
+				res.append((self.pdf[param](*cdf_rv)/self._pdf_norm[param], self.prior_pdf[param](*cdf_rv), cdf_rv))
 
         #
         # Cache the samples we chose
@@ -494,7 +263,6 @@
         while eff_samp < neff and ntotal < nmax:
             # Draw our sample points
             p_s, p_prior, rv = self.draw(n, *args)
->>>>>>> fe537237
                         
             # Calculate the overall p_s assuming each pdf is independent
             joint_p_s = numpy.prod(p_s, axis=0)

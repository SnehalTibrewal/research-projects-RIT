import bisect
from collections import defaultdict

import numpy
from scipy import integrate, interpolate

__author__ = "Chris Pankow <pankow@gravity.phys.uwm.edu>"

# TODO: Move other sampling routines here

class MCSampler(object):
	"""
	Class to define a set of parameter names, limits, and probability densities.
	"""
	def __init__(self):
		# Parameter names
		self.params = set()
		# parameter -> pdf function object
		self.pdf = {}
		# If the pdfs aren't normalized, this will hold the normalization 
		# constant
		self._pdf_norm = defaultdict(lambda: 1)
		# Cache for the sampling points
		self._rvs = None
		# Sample point cache
		self._cache = []
		# parameter -> cdf^{-1} function object
                self.cdf = {}
		self.cdf_inv = {}
		# params for left and right limits
		self.llim, self.rlim = {}, {}

	def clear(self):
		"""
		Clear out the parameters and their settings, as well as clear the sample cache.
		"""
		self.params = set()
		self.pdf = {}
		self._pdf_norm = defaultdict(lambda: 1)
		self._rvs = None
		self._cache = []
		self.cdf = {}
		self.cdf_inv = {}
		self.llim = {}
		self.rlim = {}

	def add_parameter(self, params, pdf, cdf_inv=None, left_limit=None, right_limit=None):
		"""
		Add one (or more) parameters to sample dimensions. params is either a string describing the parameter, or a tuple of strings. The tuple will indicate to the sampler that these parameters must be sampled together. left_limit and right_limit are on the infinite interval by default, but can and probably should be specified. If several params are given, left_limit, and right_limit must be a set of tuples with corresponding length. Sampling PDF is required, and if not provided, the cdf inverse function will be determined numerically from the sampling PDF.
		"""
		self.params.add(params)
		if isinstance(params, tuple):
			if left_limit is None:
				self.llim[params] = list(float("-inf"))*len(params)
			else:
				self.llim[params] = left_limit
			if right_limit is None:
				self.rlim[params] = list(float("+inf"))*len(params)
			else:
				self.rlim[params] = right_limit
		else:
			if left_limit is None:
				self.llim[params] = float("-inf")
			else:
				self.llim[params] = left_limit
			if right_limit is None:
				self.rlim[params] = float("+inf")
			else:
				self.rlim[params] = right_limit
		self.pdf[params] = pdf
		# FIXME: This only works automagically for the 1d case currently
		self.cdf_inv[params] = cdf_inv or self.cdf_inverse(params)
		self.cdf[params] =  self.cdf_function(params)

	def cdf_function(self, param):
		"""
		Numerically determine the  CDF from a given sampling PDF. If the PDF itself is not normalized, the class will keep an internal record of the normalization and adjust the PDF values as necessary. Returns a function object which is the interpolated CDF.
		"""
		# Solve P'(x) == p(x), with P[lower_boun] == 0
		def dP_cdf(p, x):
			return self.pdf[param](x)
		x_i = numpy.linspace(self.llim[param], self.rlim[param], 1000)
		# Integrator needs to have a step size which doesn't step over the
		# probability mass
		# TODO: Determine h_max.
		cdf = integrate.odeint(dP_cdf, [0], x_i, hmax=0.1*(self.rlim[param]-self.llim[param])).T[0]
		if cdf[-1] != 1.0: # original pdf wasn't normalized
			self._pdf_norm[param] = cdf[-1]
			cdf /= cdf[-1]
		# Interpolate the inverse
		return interpolate.interp1d( x_i,cdf)

	def cdf_inverse(self, param):
		"""
		Numerically determine the inverse CDF from a given sampling PDF. If the PDF itself is not normalized, the class will keep an internal record of the normalization and adjust the PDF values as necessary. Returns a function object which is the interpolated CDF inverse.
		"""
		# Solve P'(x) == p(x), with P[lower_boun] == 0
		def dP_cdf(p, x):
			return self.pdf[param](x)
		x_i = numpy.linspace(self.llim[param], self.rlim[param], 1000)
		# Integrator needs to have a step size which doesn't step over the
		# probability mass
		# TODO: Determine h_max.
		cdf = integrate.odeint(dP_cdf, [0], x_i, hmax=0.1*(self.rlim[param]-self.llim[param])).T[0]
		if cdf[-1] != 1.0: # original pdf wasn't normalized
			self._pdf_norm[param] = cdf[-1]
			cdf /= cdf[-1]
		# Interpolate the inverse
		return interpolate.interp1d(cdf, x_i)

	def draw(self, rvs, *args, **kwargs):
		"""
		Draw a set of random variates for parameter(s) args. Left and right limits are handed to the function. If args is None, then draw *all* parameters. 'rdict' parameter is a boolean. If true, returns a dict matched to param name rather than list. rvs must be either a list of uniform random variates to transform for sampling, or an integer number of samples to draw.
		"""
		if len(args) == 0 :
			args = self.params

		if isinstance(rvs, int) or isinstance(rvs, float):
			#
			# Convert all arguments to tuples
			#
			# FIXME: UGH! Really? This was the most elegant thing you could come
			# up with?
			self._rvs = [numpy.random.uniform(0,1,(len(p), rvs)) for p in map(lambda i: (i,) if not isinstance(i, tuple) else i, args)]
			self._rvs = numpy.array([self.cdf_inv[param](*rv) for (rv, param) in zip(self._rvs, args)])
		else:
			self._rvs = numpy.array(rvs)


		# FIXME: ELegance; get some of that...
		# This is mainly to ensure that the array can be "splatted", e.g.
		# separated out into its components for matching with args. The case of
		# one argument has to be handled specially.
		for (cdf_rv, param) in zip(self._rvs, args):
			if len(cdf_rv.shape) == 1:
				res = [(self.pdf[param](cdf_rv)/self._pdf_norm[param], cdf_rv) for (cdf_rv, param) in zip(self._rvs, args)]
			else:
				res = [(self.pdf[param](*cdf_rv)/self._pdf_norm[param], cdf_rv) for (cdf_rv, param) in zip(self._rvs, args)]

		#
		# Cache the samples we chose
		#
		self._rvs = dict(zip(args, self._rvs))

		#
		# Pack up the result if the user wants a dictonary instead
		#
		if kwargs.has_key("rdict"):
			return dict(zip(args, res))
		return zip(*res)

	def save_points(self, intg, prior):
		# NOTE: Will save points from other integrations before this if used more than once.
		self._cache.extend( [ rvs for rvs, ratio, rnd in zip(numpy.array(self._rvs).T, intg/prior, numpy.random.uniform(0, 1, len(prior))) if ratio < 1 or 1.0/ratio < rnd ] )

	# TODO: Idea: have args and kwargs, and let the user pin values via
	# kwargs and integrate through args
	def integrate(self, func, n, *args):
		"""
		Integrate func, by using n sample points. Right now, all params defined must be passed to args must be provided, but this will change soon.
		"""
		p_s, rv = self.draw(n, *args)
		joint_p_s = numpy.prod(p_s, axis=0)
		if len(rv[0].shape) != 1:
			rv = rv[0]
		fval = func(*rv)
		# sum_i f(x_i)/p_s(x_i)
		int_val = fval/joint_p_s
		maxval = [fval[0]/joint_p_s[0] or -float("Inf")]
		for v in int_val[1:]:
			maxval.append( v if v > maxval[-1] and v != 0 else maxval[-1] )
		eff_samp = int_val.cumsum()/maxval
		std = int_val.std()
		#self.save_points(int_val, joint_p_s)
		print "%d samples saved" % len(self._cache)
		int_val1 = int_val.sum()/n
<<<<<<< HEAD
		# FIXME: Running stddev
		# TODO: Wrong n in variance
		return int_val1, std**2/max(1, (n-indx))


### UTILITIES: Predefined distributions
def uniform_samp(a, b, x):   # I prefer to vectorize with the same call for all functions, rather than hardcode vectorization
        if  x>a and x<b:
                return 1/(b-a)
        else:
                return 0
uniform_samp_vector = numpy.vectorize(uniform_samp,excluded=['a','b'],otypes=[numpy.float])

def inv_uniform_cdf(a, b, x):
	return (b-a)*x+a

def gauss_samp(mu, std, x):
	return 1.0/numpy.sqrt(2*numpy.pi*std**2)*numpy.exp(-(x-mu)**2/2/std**2)

def gauss_samp_withfloor(mu, std, myfloor, x):
	return 1.0/numpy.sqrt(2*numpy.pi*std**2)*numpy.exp(-(x-mu)**2/2/std**2) + myfloor

gauss_samp_withfloor_vector = numpy.vectorize(gauss_samp_withfloor,excluded=['mu','std','myfloor'],otypes=[numpy.float])


def cos_samp(x):
        return numpy.sin(x)/2   # x from 0, pi

def dec_samp(x):
        return numpy.sin(x+numpy.pi/2)/2   # x from 0, pi

cos_samp_vector = numpy.vectorize(cos_samp,otypes=[numpy.float])
dec_samp_vector = numpy.vectorize(dec_samp,otypes=[numpy.float])

def pseudo_dist_samp(r0,r):
        return r*r*numpy.exp( - (r0/r)*(r0/r)/2. + r0/r)+0.01  # put a floor on probability, so we converge

pseudo_dist_samp_vector = numpy.vectorize(pseudo_dist_samp,excluded=['r0'],otypes=[numpy.float])
=======
		return int_val1, std**2/n
>>>>>>> 8f6d389a
<|MERGE_RESOLUTION|>--- conflicted
+++ resolved
@@ -25,7 +25,7 @@
 		# Sample point cache
 		self._cache = []
 		# parameter -> cdf^{-1} function object
-                self.cdf = {}
+		self.cdf = {}
 		self.cdf_inv = {}
 		# params for left and right limits
 		self.llim, self.rlim = {}, {}
@@ -174,11 +174,7 @@
 		#self.save_points(int_val, joint_p_s)
 		print "%d samples saved" % len(self._cache)
 		int_val1 = int_val.sum()/n
-<<<<<<< HEAD
-		# FIXME: Running stddev
-		# TODO: Wrong n in variance
-		return int_val1, std**2/max(1, (n-indx))
-
+		return int_val1, std**2/n
 
 ### UTILITIES: Predefined distributions
 def uniform_samp(a, b, x):   # I prefer to vectorize with the same call for all functions, rather than hardcode vectorization
@@ -212,7 +208,4 @@
 def pseudo_dist_samp(r0,r):
         return r*r*numpy.exp( - (r0/r)*(r0/r)/2. + r0/r)+0.01  # put a floor on probability, so we converge
 
-pseudo_dist_samp_vector = numpy.vectorize(pseudo_dist_samp,excluded=['r0'],otypes=[numpy.float])
-=======
-		return int_val1, std**2/n
->>>>>>> 8f6d389a
+pseudo_dist_samp_vector = numpy.vectorize(pseudo_dist_samp,excluded=['r0'],otypes=[numpy.float])
#!/usr/bin/env python
import sys
import functools
import itertools
import bisect

import healpy

import matplotlib
matplotlib.use("Agg")
from matplotlib import pyplot
from mpl_toolkits.basemap import Basemap

import numpy
import scipy.integrate
import scipy.special

from lalinference.bayestar import fits as bfits
from lalinference.bayestar import plot as bplot

from mcsampler import MCSampler



__author__ = "Chris Pankow <pankow@gravity.phys.uwm.edu>"

#
# FITS utilities
#
def make_skymap(samp, res=32, fname=None):
	"""
	Plot the RA and dec distribution in a Mollewide projection.
	"""
	samples = samp._rvs
	smap = numpy.zeros(healpy.nside2npix(res))
	phi, thetar = samples[("ra", "dec")]
	# FIXME: Why is this flipped?
	for ind in healpy.ang2pix(res, numpy.pi - (thetar + numpy.pi/2), numpy.pi*2 - phi):
		smap[ind] += 1
	bfits.write_sky_map(fname or "pe_skymap.fits", smap)

#
# Stat utilities
#
def cumvar(arr):
	"""
	Numerically stable running variance measure. See http://www.johndcook.com/standard_deviation.html for algorithm details.
	"""
	m, s = numpy.zeros(arr.shape), numpy.zeros(arr.shape)
	m[0] = arr[0]
	for i, x in enumerate(arr):
		k = i+1
		if i == 0: continue
		m[i] = m[i-1] + (x-m[i-1])/k
		s[i] = s[i-1] + (x-m[i-1])*(x-m[i])

	return s/numpy.arange(1, len(s)+1)


#
# Plotting utilities
#
def plot_integral(fcn, samp, fargs=None, fname=None):
	"""
	Effectively redoes the process which happens in MCSampler.integrate, but keeps track of the values for plotting.
	"""
	args = []
	p_s = numpy.array([])
	for p in fargs or samp.params:
		if isinstance(p, tuple) and len(p) > 1:
			# FIXME: Will this preserve order?
			for a in samp._rvs[p]:
				args.append(a)
			p_s = numpy.hstack( (p_s, samp.pdf[p](*samp._rvs[p])/samp._pdf_norm[p]) )
		else:
			p_s = numpy.hstack( (p_s, samp.pdf[p](samp._rvs[p])/samp._pdf_norm[p]) )
			args.append(samp._rvs[p])

	p_s.shape = (len(samp.params), len(p_s)/len(samp.params))

	fval = fcn(*args)
	n = len(fval)
	#p_s = numpy.array([ samp.pdf[p](*x)/samp._pdf_norm[p] for p, x in samp._rvs.iteritems() ])
	joint_p_s = numpy.prod(p_s, axis=0)
	int_val = fval/joint_p_s
	maxval = [fval[0]/joint_p_s[0] or -float("Inf")]
	for v in int_val[1:]:
			maxval.append( v if v > maxval[-1] and v != 0 else maxval[-1] )
	eff_samp = int_val.cumsum()/maxval

	pyplot.figure()
	pyplot.subplot(311)
	pyplot.title("Integral estimate")
	n_itr = range(1, len(int_val)+1)
	pyplot.semilogx()
	pyplot.plot(n_itr, int_val.cumsum()/numpy.linspace(1,n,n), 'k-')
	pyplot.ylabel("integral val")
	pyplot.twinx()
	pyplot.ylabel("integral std")
	pyplot.plot(n_itr, numpy.sqrt(cumvar(int_val)/n_itr), 'b-')
	pyplot.grid()
	pyplot.subplot(312)
	pyplot.title("Point integral estimate and maximum over iterations")
	pyplot.plot(n_itr, maxval, 'k-')
	pyplot.plot(n_itr, int_val, 'b-')
	pyplot.grid()
	pyplot.semilogx()
	pyplot.subplot(313)
	pyplot.title("Effective samples")
	pyplot.loglog()
	pyplot.ylabel("N_eff")
	pyplot.plot(range(1, len(int_val)+1), eff_samp, 'k-')
	pyplot.twinx()
	pyplot.loglog()
	pyplot.ylabel("ratio N_eff/N")
	pyplot.plot(range(1, len(int_val)+1), eff_samp/numpy.arange(1,len(int_val)+1), 'b-')
	pyplot.grid()
	pyplot.subplots_adjust(hspace=0.5)
	pyplot.savefig(fname or "integral.png")

def plot_integrand(fcn, x1, x2, fname=None):
	"""
	Plot 1D integrand (fcn) from x1 to x2
	"""
	pyplot.figure()
	x_i = numpy.linspace(x1, x2, 1000)
	pyplot.plot(x_i, fcn(x_i))
<<<<<<< HEAD
	pyplot.savefig("integrand.pdf")
=======
	pyplot.savefig(fname or "integrand.png")
>>>>>>> 8f6d389a


def plot_pdf(samp, fname=None):
	"""
	Plot PDFs of sampling distributions if they are independent
	"""
	pyplot.figure()
	for param in samp.params:
		x_i = numpy.array([numpy.linspace(samp.llim[param], samp.rlim[param], 100)])
		pyplot.plot(x_i[0], map(samp.pdf[param], x_i)[0], '-', label=param)

	pyplot.grid()
	pyplot.legend()
<<<<<<< HEAD
	pyplot.savefig("pdf.pdf")
=======
	pyplot.savefig(fname or "pdf.png")
>>>>>>> 8f6d389a

def plot_cdf_inv(samp, fname=None):
	"""
	Plot inverse CDFs
	"""

	pyplot.figure()
	x_i = numpy.linspace(0, 1, 1000)
	for param, cdfinv in samp.cdf_inv.iteritems():
		pyplot.plot(x_i, map(cdfinv, x_i), '-', label=param)

	pyplot.grid()
	pyplot.legend()
<<<<<<< HEAD
	pyplot.savefig("cdf_inv.pdf")
=======
	pyplot.savefig(fname or "cdf_inv.png")
>>>>>>> 8f6d389a


def plot_one_d_hist(samp, fname=None):
	"""
	Plot one-d histograms of all parameters
	"""
	fig = pyplot.figure(figsize=(10,4))
	samples = samp._rvs
	np = len(samp.params)
	i=1
	for p in samp.params:
		subp = pyplot.subplot(1, np, i)
		i += 1
		pyplot.hist(samples[p], bins=20)
		pyplot.grid()
		pyplot.xlabel(p)
<<<<<<< HEAD
	pyplot.savefig("samples_1d.pdf")
=======
	pyplot.savefig(fname or "samples_1d.png")
>>>>>>> 8f6d389a

def plot_two_d_hist(samp, fname=None):
	"""
	Plot two-d histograms of all parameters
	"""
	samples = samp._rvs
	fig = pyplot.figure(figsize=(10,10))
	np = len(samp.params)-1
	i, j = 1, 1
	label_next = True
	for (p1, p2) in itertools.combinations(samp.params, 2):
		subp = pyplot.subplot(np, np, i)
		s1, s2 = samples[p1], samples[p2]
		hist, yedge, xedge = numpy.histogram2d(s2, s1, bins=(100, 100))
	
		pyplot.imshow(hist.T, extent=(yedge[0], yedge[-1], xedge[-1], xedge[0]), interpolation='nearest')
		im = subp.get_images()
		ex = im[0].get_extent()
		subp.set_aspect(abs((ex[1]-ex[0])/(ex[3]-ex[2])))
		pyplot.colorbar()
		if label_next:
			pyplot.ylabel(p1)
			pyplot.xlabel(p2)
			label_next = False
	
		if i % np == 0:
			i += j
			j += 1
			label_next = True
		i += 1
	
<<<<<<< HEAD
	pyplot.savefig("samples_2d.pdf", figsize=(10,3))

=======
	pyplot.savefig(fname or "samples_2d.png", figsize=(10,3))
>>>>>>> 8f6d389a
	
def plot_ra_dec(samp, use_pdf=False, fname=None, key=("ra", "dec")):
	"""
	Plot the RA and dec distribution in a Mollewide projection.
	"""
	samples = samp._rvs
	if isinstance(key, tuple):
		ra_samp, dec_samp = samples[key]
		ra_min, dec_min = samp.llim[key]
		ra_max, dec_max = samp.rlim[key]
		pdf = samp.pdf[key]
	else:
		ra_samp, dec_samp = samples[key[0]], samples[key[1]]
		ra_min, ra_max = samp.llim[key[0]], samp.rlim[key[0]]
		dec_min, dec_max = samp.llim[key[1]], samp.rlim[key[1]]
		def radec(ra, dec):
			return (samp.pdf[key[0]], samp.pdf[key[1]])
		pdf = radec

	fig = pyplot.figure(figsize=(10,10))
	m = Basemap(projection='moll', lon_0=0, resolution='c')
	if not use_pdf:
		hist, xedge, yedge = numpy.histogram2d(ra_samp, dec_samp, bins=(100, 100), normed=True)
		x, y = numpy.meshgrid(xedge, yedge)
		x *= 180/numpy.pi
		y *= 180/numpy.pi
		m.contourf(x[:-1,:-1], y[:-1,:-1], hist.T, 100, cmap=matplotlib.cm.jet, latlon=True)
	else:
		xedge = numpy.linspace(ra_min, ra_max, 100)
		yedge = numpy.linspace(dec_min, dec_max, 100)
		x, y = numpy.meshgrid(xedge, yedge)
		hist = pdf(x, y)
		x *= 180/numpy.pi
		y *= 180/numpy.pi
		m.contourf(x, y, hist, cmap=matplotlib.cm.jet, latlon=True)

	pyplot.colorbar()
	m.drawparallels(numpy.arange(-90, 120, 30))
	m.drawmeridians(numpy.arange(0, 420, 60))
<<<<<<< HEAD
	pyplot.savefig("radec_proj.pdf")
=======
	pyplot.savefig(fname or "radec_proj.png")
	return hist

#
# Sampling utilities
#

def sky_rejection(skymap, ra_in, dec_in, massp=1.0):
	"""
	Do rejection sampling of the skymap PDF, restricted to the greatest XX % of the mass, ra_in and dec_in will be returned, replaced with the new sample points.
	"""

	res = healpy.npix2nside(len(skymap))
	pdf_sorted = sorted([(p, i) for i, p in enumerate(skymap)], reverse=True)
	valid_points = []
	cdf, np = 0, 0
	for p, i in pdf_sorted:
		valid_points.append( healpy.pix2ang(res, i) )
		cdf += p
		np += 1
		if cdf > massp:
			break

	i = 0
	while i < len(ra_in):
		rnd_n = numpy.random.randint(0, np)
		trial = numpy.random.uniform(0, pdf_sorted[0][0])
		#print i, trial, pdf_sorted[rnd_n] 
		# TODO: Ensure (ra, dec) within bounds
		if trial < pdf_sorted[rnd_n][0]:
			dec_in[i], ra_in[i] = valid_points[rnd_n]
			i += 1
	dec_in -= numpy.pi/2
	# FIXME: How does this get reversed?
	dec_in *= -1
	return numpy.array([ra_in, dec_in])

# TODO: Make a class function
def uniform_samp(a, b, x):
	if type(x) is float:
		return 1.0/(b-a)
	else:
		return numpy.ones(x.shape[0])/(b-a)

# TODO: Make a class function
def inv_uniform_cdf(a, b, x):
	return (b-a)*x+a

def gauss_samp(mu, std, x):
	return 1.0/numpy.sqrt(2*numpy.pi*std**2)*numpy.exp(-(x-mu)**2/2/std**2)

def inv_gauss_cdf(mu, std, x):
	return mu + std*numpy.sqrt(2) * scipy.special.erfinv(2*x-1)
>>>>>>> 8f6d389a

if len(sys.argv)<2:
	print "Usage: mcsamp_test npoints psi"
	exit(-1)

#
# set up bounds on parameters
#

# Polarization angle
#psi_min, psi_max = 0, 2*numpy.pi
psi_min, psi_max = -2*numpy.pi, 2*numpy.pi
psi_val, psi_width = numpy.pi/2, numpy.pi/6
# RA and dec
ra_min, ra_max = 0, 2*numpy.pi
#ra_min, ra_max = -2*numpy.pi, 2*numpy.pi
ra_val, ra_width = numpy.pi/4, 5*numpy.pi/180
dec_min, dec_max = -numpy.pi/2, numpy.pi/2
dec_val, dec_width = -numpy.pi/4, 5*numpy.pi/180
# Inclination angle
inc_min, inc_max = -numpy.pi/2, numpy.pi/2
inc_val, inc_width = -numpy.pi/3, 10*numpy.pi/180
# orbital phi
phi_min, phi_max = 0, 2*numpy.pi
phi_val, phi_width = numpy.pi/5, 10*numpy.pi/180
# distance
dist_min, dist_max = 0.0, 100.0
dist_val, dist_width = 25.0, 25.0

<<<<<<< HEAD
# TODO: Make a class function
def uniform_samp(a, b, x):
	if type(x) is float:
#                if x>b and x< a:
                return 1/(b-a)
#                else:
#                        return 0
	else:
		return numpy.ones(x.shape[0])/(b-a)
=======
>>>>>>> 8f6d389a

samp = MCSampler()

#
# Test some other 1-D integrals
#
"""
test_min, test_max = -10, 10
def integrand_1d(x):
	return numpy.sinc(10*x)
plot_integrand(integrand_1d, test_min, test_max)

samp.add_parameter("p1", functools.partial(uniform_samp, test_min, test_max), None, test_min, test_max)
plot_cdf_inv(samp)
res, var = samp.integrate(integrand_1d, int(sys.argv[1]), "p1")
print res, var
integral = scipy.integrate.quad(integrand_1d, psi_min, psi_max)[0]
print integral
samp.clear()
"""

def integrand_1d(p):
	return 1.0/numpy.sqrt(2*numpy.pi*psi_width**2)*numpy.exp(-(p-psi_val)**2/2.0/psi_width**2)
plot_integrand(integrand_1d, psi_min, psi_max)

#
# Test 1: What happens when we know the exact right answer
#

samp.add_parameter("psi", functools.partial(gauss_samp, psi_val, psi_width), None, psi_min, psi_max)
integralViaSampler = samp.integrate(integrand_1d, 1, "psi")
integral = scipy.integrate.quad(integrand_1d, psi_min, psi_max)[0]
print "scipy answer vs our answer:",  integral, integralViaSampler
plot_pdf(samp)
plot_cdf_inv(samp)
plot_one_d_hist(samp)
samp.clear()

#
# Test 2: Same integrand, uniform sampling
#

samp.add_parameter("psi", functools.partial(uniform_samp, psi_min, psi_max), None, psi_min, psi_max)
print samp.integrate(integrand_1d, int(sys.argv[1]), "psi")
plot_pdf(samp)
plot_cdf_inv(samp)
plot_one_d_hist(samp)
samp.clear()

#
# Test 3: Same integrand, gaussian sampling -- various width and offsets
#
widths = [0.1, 0.2, 0.5, 0.8, 0.9, 0.99, 1.01, 1.1, 1.5, 2, 4, 5, 10]
offsets = [-2.0, -1.0, -0.5, -0.25, -0.1, -0.01, 0.01, 0.1, 0.25, 0.5, 1.0, 2.0]

variances = []
wo = []
for w, o in itertools.product(widths, offsets):
	samp.add_parameter("psi", functools.partial(gauss_samp, psi_val-o*psi_width, w*psi_width), None, psi_min, psi_max)
	print "Width of Gaussian sampler (in units of the width of the integrand: %f" % w
	print "offset of Gaussian sampler (in units of the width of the integrand: %f" % o
	res, var = samp.integrate(integrand_1d, int(sys.argv[1]), "psi")
	variances.append(var)
	wo.append((w, o))
	print res, var

pyplot.figure()
widths, offsets = zip(*wo)
pyplot.grid()
pyplot.xlabel("width in units of $\\sigma_{\\psi}$")
pyplot.ylabel("offset in units of $\\sigma_{\\psi}$")
pyplot.scatter(widths, offsets, c=numpy.log10(numpy.array(variances)))
cbar = pyplot.colorbar()
cbar.set_label("log10 variance")
pyplot.semilogx()
pyplot.savefig("gsamp_variances.pdf")

#
# Testing convergence: Loop over samples and test sigma relation for desired error
# 
pyplot.figure()
for n in 10**(numpy.arange(1,6)):
	ans = []
	for i in range(1000):
		res, var = samp.integrate(integrand_1d, int(sys.argv[1]), "psi")
		ans.append( (res-1.0)/numpy.sqrt(var) )
	pyplot.hist(ans, bins=20, label="%d" % n)
pyplot.title("$(I-\\bar{I})/\\bar\\sigma$")
pyplot.grid()
pyplot.legend()
<<<<<<< HEAD
pyplot.savefig("integral_hist.pdf")
=======
pyplot.savefig("integral_hist.png")
samp.clear()

#
# Test 4: 2D PDFs, rejection sampling, and BAYESTAR
#

#
# Read FITS data
#
smap, smap_meta = bfits.read_sky_map("data/30602.toa.fits.gz")
sides = healpy.npix2nside(len(smap))

#
# For sampling PDF, have the option to apply a temperature argument
#
def bayestar_temp(temp, skymap, lon, lat):
	return bplot._healpix_lookup(skymap, lon, lat)**(1.0/temp)
def bayestar_norm(skymap, lon, lat):
	return bplot._healpix_lookup(skymap, lon, lat)*numpy.cos(lat)

sky_pdf = functools.partial(bayestar_temp, 1, smap)
norm_sky_pdf = functools.partial(bayestar_norm, smap)

#
# Renormalize for the integral
#
#norm = scipy.integrate.dblquad(sky_pdf, dec_min, dec_max, lambda x: ra_min, lambda x: ra_max, epsabs=1e-3, epsrel=1e-3)[0]
norm = scipy.integrate.dblquad(norm_sky_pdf, dec_min, dec_max, lambda x: ra_min, lambda x: ra_max, epsabs=1e-3, epsrel=1e-3)[0]
# FIXME: This shouldn't address variables that are "hidden"
samp._pdf_norm[("ra", "dec")] = norm

#
# Try to integrate the sky PDF itself
#
pix_radsq = len(smap)/4.0/numpy.pi
def integrand_2d(ra, dec):
	#return bayestar_temp(1, smap, ra, dec) * pix_radsq
	return numpy.ones(ra.shape)

generate_sky_points = functools.partial(sky_rejection, smap)
samp.add_parameter(("ra", "dec"), sky_pdf, generate_sky_points, (ra_min, dec_min), (ra_max, dec_max))

print samp.integrate(integrand_2d, int(sys.argv[1]), ("ra", "dec"))
plot_ra_dec(samp)
plot_ra_dec(samp, use_pdf=True, fname="pdf.png")
plot_integral(integrand_2d, samp)
make_skymap(samp)

# FIXME: Never converges
#print "scipy says %g" % scipy.integrate.dblquad(integrand_2d, dec_min, dec_max, lambda x: ra_min, lambda x: ra_max, epsabs=1e-3, epsrel=1e-3)[0]
>>>>>>> 8f6d389a

samp.clear()

#
# Test 5a: Uniform sampling, cdf provided
#
#samp.add_parameter("psi", functools.partial(uniform_samp, psi_min, psi_max), functools.partial(inv_uniform_cdf, psi_min, psi_max), psi_min, psi_max)
#samp.add_parameter("ra", functools.partial(uniform_samp, ra_min, ra_max), functools.partial(inv_uniform_cdf, ra_min, ra_max), ra_min, ra_max)
#samp.add_parameter("dec", functools.partial(uniform_samp, dec_min, dec_max), functools.partial(inv_uniform_cdf, dec_min, dec_max), dec_min, dec_max)

#
# Test 5b: Uniform sampling, cdf provided
#
# Uniform sampling, auto-cdf inverse
#samp.add_parameter("psi", functools.partial(uniform_samp, psi_min, psi_max), None, psi_min, psi_max)
samp.add_parameter("psi", functools.partial(gauss_samp, psi_val, 2*psi_width), None, psi_min, psi_max)
samp.add_parameter("ra", functools.partial(uniform_samp, ra_min, ra_max), None, ra_min, ra_max)
samp.add_parameter("dec", functools.partial(uniform_samp, dec_min, dec_max), None, dec_min, dec_max)
samp.add_parameter("phi", functools.partial(uniform_samp, phi_min, phi_max), None, phi_min, phi_max)
#samp.add_parameter("inc", functools.partial(uniform_samp, inc_min, inc_max), None, inc_min, inc_max)
samp.add_parameter("inc", functools.partial(gauss_samp, inc_val, 2*inc_width), None, inc_min, inc_max)
samp.add_parameter("dist", functools.partial(uniform_samp, dist_min, dist_max), None, dist_min, dist_max)

#
# Test 5c: Gaussian sampling, auto-cdf inverse -- Doesn't work yet
#
#samp.add_parameter("psi", functools.partial(gauss_samp, 0, (psi_max-psi_min)/3.0), None, psi_min, psi_max)
#samp.add_parameter("ra", functools.partial(gauss_samp, 0, (ra_max-ra_min)/10.0), None, ra_min, ra_max)
#samp.add_parameter("dec", functools.partial(gauss_samp, (dec_max+dec_min)/2, (dec_max-dec_min)/10.0), None, dec_min, dec_max)

#
# Full 6-D test
#

a, b, c, d, e, f = 2*psi_width**2, 2*ra_width**2, 2*dec_width**2, 2*inc_width**2, 2*phi_width**2, 2*dist_width**2
norm = 1.0/numpy.sqrt((numpy.pi)**len(samp.params)*a*b*c*d*e*f)
numpy.seterr(invalid="raise")
def integrand(p, r, dec, ph, i, di):
	exponent = -(p-psi_val)**2/a-(r-ra_val)**2/b-(dec-dec_val)**2/c-(i-inc_val)**2/d-(ph-phi_val)**2/e-(di-dist_val)**2/f
<<<<<<< HEAD
	from matplotlib import pyplot
	pyplot.clf()
	decimate = int(len(exponent)/1e5)
	if decimate < 1: decimate = 1
	pyplot.plot(numpy.linspace(1,len(exponent), len(exponent))[::decimate], exponent[::decimate], 'b-')
	#pyplot.plot(exponent)
	pyplot.grid()
	#pyplot.clf()
	pyplot.savefig("exponent.pdf")
	"""
	exponent = ma.masked_less_equal(-(p-psi_val)**2/a-(r-ra_val)**2/b-(dec-dec_val)**2/c-(i-inc_val)**2/d-(ph-phi_val)**2/e-(di-dist_val)**2/f, -700)
	exponent.fill_value = 0
	#print ma.count(exponent)
=======
>>>>>>> 8f6d389a
	return norm * numpy.exp(exponent)

res, var = samp.integrate(integrand, int(sys.argv[1]), "psi", "ra", "dec", "phi", "inc", "dist")
print "Integral value: %f, stddev %f" % (res, numpy.sqrt(var))

plot_integral(integrand, samp, ("psi", "ra", "dec", "phi", "inc", "dist"))
plot_pdf(samp)
plot_cdf_inv(samp)
plot_one_d_hist(samp)
plot_two_d_hist(samp)
plot_ra_dec(samp, key=["ra", "dec"])<|MERGE_RESOLUTION|>--- conflicted
+++ resolved
@@ -125,11 +125,7 @@
 	pyplot.figure()
 	x_i = numpy.linspace(x1, x2, 1000)
 	pyplot.plot(x_i, fcn(x_i))
-<<<<<<< HEAD
-	pyplot.savefig("integrand.pdf")
-=======
 	pyplot.savefig(fname or "integrand.png")
->>>>>>> 8f6d389a
 
 
 def plot_pdf(samp, fname=None):
@@ -143,11 +139,7 @@
 
 	pyplot.grid()
 	pyplot.legend()
-<<<<<<< HEAD
-	pyplot.savefig("pdf.pdf")
-=======
 	pyplot.savefig(fname or "pdf.png")
->>>>>>> 8f6d389a
 
 def plot_cdf_inv(samp, fname=None):
 	"""
@@ -161,11 +153,7 @@
 
 	pyplot.grid()
 	pyplot.legend()
-<<<<<<< HEAD
-	pyplot.savefig("cdf_inv.pdf")
-=======
 	pyplot.savefig(fname or "cdf_inv.png")
->>>>>>> 8f6d389a
 
 
 def plot_one_d_hist(samp, fname=None):
@@ -182,11 +170,7 @@
 		pyplot.hist(samples[p], bins=20)
 		pyplot.grid()
 		pyplot.xlabel(p)
-<<<<<<< HEAD
-	pyplot.savefig("samples_1d.pdf")
-=======
 	pyplot.savefig(fname or "samples_1d.png")
->>>>>>> 8f6d389a
 
 def plot_two_d_hist(samp, fname=None):
 	"""
@@ -218,12 +202,7 @@
 			label_next = True
 		i += 1
 	
-<<<<<<< HEAD
-	pyplot.savefig("samples_2d.pdf", figsize=(10,3))
-
-=======
 	pyplot.savefig(fname or "samples_2d.png", figsize=(10,3))
->>>>>>> 8f6d389a
 	
 def plot_ra_dec(samp, use_pdf=False, fname=None, key=("ra", "dec")):
 	"""
@@ -263,9 +242,6 @@
 	pyplot.colorbar()
 	m.drawparallels(numpy.arange(-90, 120, 30))
 	m.drawmeridians(numpy.arange(0, 420, 60))
-<<<<<<< HEAD
-	pyplot.savefig("radec_proj.pdf")
-=======
 	pyplot.savefig(fname or "radec_proj.png")
 	return hist
 
@@ -319,10 +295,9 @@
 
 def inv_gauss_cdf(mu, std, x):
 	return mu + std*numpy.sqrt(2) * scipy.special.erfinv(2*x-1)
->>>>>>> 8f6d389a
-
-if len(sys.argv)<2:
-	print "Usage: mcsamp_test npoints psi"
+
+if sys.argv[1] is None:
+	print "Usage: mcsamp_test npoints"
 	exit(-1)
 
 #
@@ -349,18 +324,6 @@
 dist_min, dist_max = 0.0, 100.0
 dist_val, dist_width = 25.0, 25.0
 
-<<<<<<< HEAD
-# TODO: Make a class function
-def uniform_samp(a, b, x):
-	if type(x) is float:
-#                if x>b and x< a:
-                return 1/(b-a)
-#                else:
-#                        return 0
-	else:
-		return numpy.ones(x.shape[0])/(b-a)
-=======
->>>>>>> 8f6d389a
 
 samp = MCSampler()
 
@@ -451,9 +414,6 @@
 pyplot.title("$(I-\\bar{I})/\\bar\\sigma$")
 pyplot.grid()
 pyplot.legend()
-<<<<<<< HEAD
-pyplot.savefig("integral_hist.pdf")
-=======
 pyplot.savefig("integral_hist.png")
 samp.clear()
 
@@ -505,7 +465,6 @@
 
 # FIXME: Never converges
 #print "scipy says %g" % scipy.integrate.dblquad(integrand_2d, dec_min, dec_max, lambda x: ra_min, lambda x: ra_max, epsabs=1e-3, epsrel=1e-3)[0]
->>>>>>> 8f6d389a
 
 samp.clear()
 
@@ -545,22 +504,6 @@
 numpy.seterr(invalid="raise")
 def integrand(p, r, dec, ph, i, di):
 	exponent = -(p-psi_val)**2/a-(r-ra_val)**2/b-(dec-dec_val)**2/c-(i-inc_val)**2/d-(ph-phi_val)**2/e-(di-dist_val)**2/f
-<<<<<<< HEAD
-	from matplotlib import pyplot
-	pyplot.clf()
-	decimate = int(len(exponent)/1e5)
-	if decimate < 1: decimate = 1
-	pyplot.plot(numpy.linspace(1,len(exponent), len(exponent))[::decimate], exponent[::decimate], 'b-')
-	#pyplot.plot(exponent)
-	pyplot.grid()
-	#pyplot.clf()
-	pyplot.savefig("exponent.pdf")
-	"""
-	exponent = ma.masked_less_equal(-(p-psi_val)**2/a-(r-ra_val)**2/b-(dec-dec_val)**2/c-(i-inc_val)**2/d-(ph-phi_val)**2/e-(di-dist_val)**2/f, -700)
-	exponent.fill_value = 0
-	#print ma.count(exponent)
-=======
->>>>>>> 8f6d389a
 	return norm * numpy.exp(exponent)
 
 res, var = samp.integrate(integrand, int(sys.argv[1]), "psi", "ra", "dec", "phi", "inc", "dist")

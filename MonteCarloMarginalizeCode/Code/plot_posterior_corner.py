#! /usr/bin/env python

# plot_posterior_corner.py
#
#  --posterior-file f1 --posterior-label n1 --posterior-file f2 --posterior-label n2 ...
#  --parameter p1 --parameter p2 ...
#
# EXAMPLE
#    python plot_posterior_corner.py --posterior-file downloads/TidalP4.dat --parameter lambda1 --parameter lambda2 --parameter mc
#   python plot_posterior_corner.py --parameter mc --parameter eta --posterior-file G298048/production_C00_cleaned_TaylorT4/posterior-samples.dat  --parameter lambdat
#
# USAGE
#    - hardcoded list of colors, used in order, for multiple plots
#

import lalsimutils
import lal
import numpy as np
import argparse

eos_param_names = ['logp1', 'gamma1','gamma2', 'gamma3', 'R1_km', 'R2_km']


try:
    import matplotlib
    print " Matplotlib backend ", matplotlib.get_backend()
    if matplotlib.get_backend() is 'agg':
        fig_extension = '.png'
        bNoInteractivePlots=True
    else:
	matplotlib.use('agg')
        fig_extension = '.png'
        bNoInteractivePlots =True
    from matplotlib import pyplot as plt
    bNoPlots=False
except:
    print " Error setting backend"

import matplotlib.pyplot as plt
from mpl_toolkits.mplot3d import Axes3D
import matplotlib.lines as mlines
import corner

import our_corner
try:
    import bounded_kde
except:
    print " -No 1d kdes- "

dpi_base=200
legend_font_base=16
rc_params = {'backend': 'ps',
             'axes.labelsize': 11,
             'axes.titlesize': 10,
             'font.size': 11,
             'legend.fontsize': legend_font_base,
             'xtick.labelsize': 11,
             'ytick.labelsize': 11,
             #'text.usetex': True,
             'font.family': 'Times New Roman'}#,
             #'font.sans-serif': ['Bitstream Vera Sans']}#,
plt.rcParams.update(rc_params)


print " WARNINGS : BoundedKDE class can oversmooth.  Need to edit options for using this class! "

def render_coord(x,logscale=False):
    if x in lalsimutils.tex_dictionary.keys():
        mystr= lalsimutils.tex_dictionary[x]
        if logscale:
            mystr=mystr.lstrip('$')
            mystr = "$\log_{10}"+mystr
            return mystr
    if 'product(' in x:
        a=x.replace(' ', '') # drop spaces
        a = a[:len(a)-1] # drop last
        a = a[8:]
        terms = a.split(',')
        exprs =map(render_coord, terms)
        exprs = map( lambda x: x.replace('$', ''), exprs)
        my_label = ' '.join(exprs)
        return '$'+my_label+'$'
    else:
        return x

def render_coordinates(coord_names,logparams=[]):
    return map(lambda x: render_coord(x,logscale=(x in logparams)), coord_names)


def add_field(a, descr):
    """Return a new array that is like "a", but has additional fields.

    Arguments:
      a     -- a structured numpy array
      descr -- a numpy type description of the new fields

    The contents of "a" are copied over to the appropriate fields in
    the new array, whereas the new fields are uninitialized.  The
    arguments are not modified.

    >>> sa = numpy.array([(1, 'Foo'), (2, 'Bar')], \
                         dtype=[('id', int), ('name', 'S3')])
    >>> sa.dtype.descr == numpy.dtype([('id', int), ('name', 'S3')])
    True
    >>> sb = add_field(sa, [('score', float)])
    >>> sb.dtype.descr == numpy.dtype([('id', int), ('name', 'S3'), \
                                       ('score', float)])
    True
    >>> numpy.all(sa['id'] == sb['id'])
    True
    >>> numpy.all(sa['name'] == sb['name'])
    True
    """
    if a.dtype.fields is None:
        raise ValueError, "`A' must be a structured numpy array"
    b = np.empty(a.shape, dtype=a.dtype.descr + descr)
    for name in a.dtype.names:
        b[name] = a[name]
    return b

remap_ILE_2_LI = {
 "s1z":"a1z", "s2z":"a2z", 
 "s1x":"a1x", "s1y":"a1y",
 "s2x":"a2x", "s2y":"a2y",
 "chi1_perp":"chi1_perp",
 "chi2_perp":"chi2_perp",
 "chi1":'a1',
 "chi2":'a2',
 "cos_phiJL": 'cos_phiJL',
 "sin_phiJL": 'sin_phiJL',
 "cos_theta1":'costilt1',
 "cos_theta2":'costilt2',
 "theta1":"tilt1",
 "theta2":"tilt2",
  "xi":"chi_eff", 
  "chiMinus":"chi_minus", 
  "delta":"delta", 
  "delta_mc":"delta", 
 "mtot":'mtotal', "mc":"mc", "eta":"eta","m1":"m1","m2":"m2",
  "cos_beta":"cosbeta",
  "beta":"beta",
  "LambdaTilde":"lambdat",
  "DeltaLambdaTilde": "dlambdat",
  "thetaJN":"theta_jn"}
remap_LI_to_ILE = { "a1z":"s1z", "a2z":"s2z", "chi_eff":"xi", "lambdat":"LambdaTilde", 'mtotal':'mtot', "distance":"dist", 'ra':'phi', 'dec':'theta',"phiorb":"phiref"}


def extract_combination_from_LI(samples_LI, p):
    """
    extract_combination_from_LI
      - reads in known columns from posterior samples
      - for selected known combinations not always available, it will compute them from standard quantities
    Unike version in ConstructIntrinsicPosterior, this code does not rely on ChooseWaveformParams to perform coordinate changes...
    """
    if p in samples_LI.dtype.names:  # e.g., we have precomputed it
        return samples_LI[p]
    if p in remap_ILE_2_LI.keys():
       if remap_ILE_2_LI[p] in samples_LI.dtype.names:
         return samples_LI[ remap_ILE_2_LI[p] ]
    # Return cartesian components of spin1, spin2.  NOTE: I may already populate these quantities in 'Add important quantities'
    if (p == 'chi_eff' or p=='xi') and 'a1z' in samples_LI.dtype.names:
        m1 = samples_LI['m1']
        m2 = samples_LI['m2']
        a1z = samples_LI['a1z']
        a2z = samples_LI['a2z']
        return (m1 * a1z + m2*a2z)/(m1+m2)
    if p == 'chiz_plus':
        print " Transforming "
        if 'a1z' in samples_LI.dtype.names:
            return (samples_LI['a1z']+ samples_LI['a2z'])/2.
        if 'theta1' in samples_LI.dtype.names:
            return (samples_LI['a1']*np.cos(samples_LI['theta1']) + samples_LI['a2']*np.cos(samples_LI['theta2']) )/2.
#        return (samples_LI['a1']+ samples_LI['a2'])/2.
    if p == 'chiz_minus':
        print " Transforming "
        if 'a1z' in samples_LI.dtype.names:
            return (samples_LI['a1z']- samples_LI['a2z'])/2.
        if 'theta1' in samples_LI.dtype.names:
            return (samples_LI['a1']*np.cos(samples_LI['theta1']) - samples_LI['a2']*np.cos(samples_LI['theta2']) )/2.
#        return (samples_LI['a1']- samples_LI['a2'])/2.
    if  'theta1' in samples_LI.dtype.names:
        if p == 's1x':
            return samples_LI["a1"]*np.sin(samples_LI[ 'theta1']) * np.cos( samples_LI['phi1'])
        if p == 's1y' :
            return samples_LI["a1"]*np.sin(samples_LI[ 'theta1']) * np.sin( samples_LI['phi1'])
        if p == 's2x':
            return samples_LI["a2"]*np.sin(samples_LI[ 'theta2']) * np.cos( samples_LI['phi2'])
        if p == 's2y':
            return samples_LI["a2"]*np.sin(samples_LI[ 'theta2']) * np.sin( samples_LI['phi2'])
        if p == 'chi1_perp' :
            return samples_LI["a1"]*np.sin(samples_LI[ 'theta1']) 
        if p == 'chi2_perp':
            return samples_LI["a2"]*np.sin(samples_LI[ 'theta2']) 
    elif  'tilt1' in samples_LI.dtype.names:
        if p == 'chi1_perp' :
            return samples_LI["a1"]*np.sin(samples_LI[ 'tilt1']) 
        if p == 'chi2_perp':
            return samples_LI["a2"]*np.sin(samples_LI[ 'tilt2']) 
    else:  # aligned
        if p == 'chi1_perp' :
            return np.zeros(len(samples_LI["m1"])) 
        if p == 'chi2_perp':
            return np.zeros(len(samples_LI["m1"])) 

    if 'lambdat' in samples_LI.dtype.names:  # LI does sampling in these tidal coordinates
        lambda1, lambda2 = lalsimutils.tidal_lambda_from_tilde(samples_LI["m1"], samples_LI["m2"], samples_LI["lambdat"], samples_LI["dlambdat"])
        if p == "lambda1":
            return lambda1
        if p == "lambda2":
            return lambda2
    if p == 'delta' or p=='delta_mc':
        return (samples_LI['m1']  - samples_LI['m2'])/((samples_LI['m1']  + samples_LI['m2']))
    # Return cartesian components of Lhat
    if p == 'product(sin_beta,sin_phiJL)':
        return np.sin(samples_LI[ remap_ILE_2_LI['beta'] ]) * np.sin(  samples_LI['phi_jl'])
    if p == 'product(sin_beta,cos_phiJL)':
        return np.sin(samples_LI[ remap_ILE_2_LI['beta'] ]) * np.cos(  samples_LI['phi_jl'])

    if p == 'mc':
        m1v= samples["m1"]
        m2v = samples["m2"]
        return lalsimutils.mchirp(m1v,m2v)
    if p == 'eta':
        m1v= samples["m1"]
        m2v = samples["m2"]
        return lalsimutils.symRatio(m1v,m2v)

    # Backup : access lambdat if not present
    if (p == 'lambdat' or p=='dlambdat') and 'lambda1' in samples.dtype.names:
        Lt,dLt = lalsimutils.tidal_lambda_tilde(samples['m1'], samples['m2'],  samples['lambda1'], samples['lambda2'])
        if p=='lambdat':
            return Lt
        if p=='dlambdat':
            return dLt

    if p == "q"  and 'm1' in samples.dtype.names:
        return samples["m2"]/samples["m1"]

    print " No access for parameter ", p, " in ", samples.dtype.names
    return np.zeros(len(samples_LI['m1']))  # to avoid causing a hard failure



# Parse arguments
parser = argparse.ArgumentParser()
parser.add_argument("--posterior-file",action='append',help="filename of *.dat file [standard LI output]")
parser.add_argument("--truth-file",type=str, help="file containing the true parameters")
parser.add_argument("--posterior-distance-factor",action='append',help="Sequence of factors used to correct the distances")
parser.add_argument("--truth-event",type=int, default=0,help="file containing the true parameters")
parser.add_argument("--composite-file",action='append',help="filename of *.dat file [standard ILE intermediate]")
parser.add_argument("--flag-tides-in-composite",action='store_true',help='Required, if you want to parse files with tidal parameters')
parser.add_argument("--posterior-label",action='append',help="label for posterior file")
parser.add_argument("--posterior-color",action='append',help="color and linestyle for posterior. PREPENDED onto default list, so defaults exist")
parser.add_argument("--posterior-linestyle",action='append',help="color and linestyle for posterior. PREPENDED onto default list, so defaults exist")
parser.add_argument("--parameter", action='append',help="parameter name (ILE). Note source-frame masses are only natively supported for LI")
parser.add_argument("--parameter-log-scale",action='append',help="Put this parameter in log scale")
parser.add_argument("--change-parameter-label", action='append',help="format name=string. Will be wrapped in $...$")
parser.add_argument("--use-legend",action='store_true')
parser.add_argument("--use-title",default=None,type=str)
parser.add_argument("--use-smooth-1d",action='store_true')
parser.add_argument("--plot-1d-extra",action='store_true')
parser.add_argument("--pdf",action='store_true',help="Export PDF plots")
parser.add_argument("--mc-range",default=None,help='List for mc range. Default is None')
parser.add_argument("--ci-list",default=None,help='List for credible intervals. Default is 0.95,0.9,0.68')
parser.add_argument("--quantiles",default=None,help='List for 1d quantiles intervals. Default is 0.95,0.05')
parser.add_argument("--chi-max",default=1,type=float)
parser.add_argument("--lambda-plot-max",default=2000,type=float)
parser.add_argument("--lnL-cut",default=None,type=float)
parser.add_argument("--sigma-cut",default=0.4,type=float)
opts=  parser.parse_args()
if opts.pdf:
    fig_extension='.pdf'

truth_P_list = None
P_ref = None
if opts.truth_file:
    print " Loading true parameters from  ", opts.truth_file
    truth_P_list  =lalsimutils.xml_to_ChooseWaveformParams_array(opts.truth_file)
    P_ref = truth_P_list[opts.truth_event]
#    P_ref.print_params()

if opts.change_parameter_label:
  for name, new_str in map( lambda c: c.split("="),opts.change_parameter_label):
      if name in lalsimutils.tex_dictionary:
          lalsimutils.tex_dictionary[name] = "$"+new_str+"$"

special_param_ranges = {
  'q':[0,1],
  'eta':[0,0.25],
  'a1z':[-opts.chi_max,opts.chi_max],
  'a2z':[-opts.chi_max,opts.chi_max],
  'chi_eff': [-opts.chi_max,opts.chi_max],  # this can backfire for very narrow constraints
  'lambda1':[0,4000],
  'lambda2':[0,4000],
  'lambdat':[0,4000]
}
if opts.mc_range:
    special_param_ranges['mc'] = eval(opts.mc_range)
    print " mc range ", special_param_ranges['mc']
    


# Parameters
param_list = opts.parameter

# Legend
color_list=['black', 'red', 'green', 'blue','yellow']
if opts.posterior_color:
    color_list  =opts.posterior_color + color_list
else:
    color_list += len(opts.posterior_file)*['black']
linestyle_list = ['-' for k in color_list]
if opts.posterior_linestyle:
    linestyle_list = opts.posterior_linestyle + linestyle_list
#linestyle_remap_contour  = {":", 'dotted', '-'
posterior_distance_factors = np.ones(len(opts.posterior_file))
if opts.posterior_distance_factor:
    for indx in np.arange(len(opts.posterior_file)):
        posterior_distance_factors[indx] = float(opts.posterior_distance_factor[indx])

line_handles = []
corner_legend_location=None; corner_legend_prop=None
if opts.use_legend and opts.posterior_label:
    n_elem = len(opts.posterior_file)
    for indx in np.arange(n_elem):
        my_line = mlines.Line2D([],[],color=color_list[indx],linestyle=linestyle_list[indx],label=opts.posterior_label[indx])
        line_handles.append(my_line)

    corner_legend_location=(0.7, 1.0)
    corner_legend_prop = {'size':8}
# https://stackoverflow.com/questions/7125009/how-to-change-legend-size-with-matplotlib-pyplot
#params = {'legend.fontsize': 20, 'legend.linewidth': 2}
#plt.rcParams.update(params)


# Import
posterior_list = []
posteriorP_list = []
label_list = []
# Load posterior files
if opts.posterior_file:
 for fname in opts.posterior_file:
    samples = np.genfromtxt(fname,names=True)
    if not 'mtotal' in samples.dtype.names and 'mc' in samples.dtype.names:  # raw LI samples use 
        q_here = samples['q']
        eta_here = q_here/(1+q_here)
        mc_here = samples['mc']
        mtot_here = mc_here / np.power(eta_here, 3./5.)
        m1_here = mtot_here/(1+q_here)
        samples = add_field(samples, [('mtotal', float)]); samples['mtotal'] = mtot_here
        samples = add_field(samples, [('eta', float)]); samples['eta'] = eta_here
        samples = add_field(samples, [('m1', float)]); samples['m1'] = m1_here
        samples = add_field(samples, [('m2', float)]); samples['m2'] = mtot_here * q_here/(1+q_here)

    if (not 'theta1' in samples.dtype.names)  and ('a1x' in samples.dtype.names):  # probably does not have polar coordinates
        chiperp_here = np.sqrt( samples['a1x']**2+ samples['a1y']**2)
        chi1_here = np.sqrt( samples['a1z']**2 + chiperp_here**2)
        theta1_here = np.arctan( samples['a1z']/chiperp_here)
        phi1_here = np.angle(samples['a1x']+1j*samples['a1y'])
        samples = add_field(samples, [('chi1', float)]); samples['chi1'] = chi1_here
        samples = add_field(samples, [('theta1', float)]); samples['theta1'] = theta1_here
        samples = add_field(samples, [('phi1', float)]); samples['phi1'] = phi1_here
        
        # we almost certainly use standard
        chi1_perp = np.sqrt(samples['a1x']**2 + samples['a1y']**2)
        chi2_perp = np.sqrt(samples['a2x']**2 + samples['a2y']**2)
        samples = add_field(samples, [('chi1_perp',float)]); samples['chi1_perp'] = chi1_perp
        samples = add_field(samples, [('chi2_perp',float)]); samples['chi2_perp'] = chi2_perp
        
    elif "theta1" in samples.dtype.names:
        a1x_dat = samples["a1"]*np.sin(samples["theta1"])*np.cos(samples["phi1"])
        a1y_dat = samples["a1"]*np.sin(samples["theta1"])*np.sin(samples["phi1"])
        chi1_perp = samples["a1"]*np.sin(samples["theta1"])

        a2x_dat = samples["a2"]*np.sin(samples["theta2"])*np.cos(samples["phi2"])
        a2y_dat = samples["a2"]*np.sin(samples["theta2"])*np.sin(samples["phi2"])
        chi2_perp = samples["a2"]*np.sin(samples["theta2"])

                                      
        samples = add_field(samples, [('a1x', float)]);  samples['a1x'] = a1x_dat
        samples = add_field(samples, [('a1y', float)]); samples['a1y'] = a1y_dat
        samples = add_field(samples, [('a2x', float)]);  samples['a2x'] = a2x_dat
        samples = add_field(samples, [('a2y', float)]);  samples['a2y'] = a2y_dat
        samples = add_field(samples, [('chi1_perp',float)]); samples['chi1_perp'] = chi1_perp
        samples = add_field(samples, [('chi2_perp',float)]); samples['chi2_perp'] = chi2_perp
        if not 'chi_eff' in samples.dtype.names:
            samples = add_field(samples, [('chi_eff',float)]); samples['chi_eff'] = (samples["m1"]*samples["a1z"]+samples["m2"]*samples["a2z"])/(samples["m1"]+samples["m2"])
 
    elif 'a1x' in samples.dtype.names:
        chi1_perp = np.sqrt(samples['a1x']**2 + samples['a1y']**2)
        chi2_perp = np.sqrt(samples['a2x']**2 + samples['a2y']**2)
        samples = add_field(samples, [('chi1_perp',float)]); samples['chi1_perp'] = chi1_perp
        samples = add_field(samples, [('chi2_perp',float)]); samples['chi2_perp'] = chi2_perp

    if 'lambda1' in samples.dtype.names and not ('lambdat' in samples.dtype.names):
        Lt,dLt = lalsimutils.tidal_lambda_tilde(samples['m1'], samples['m2'],  samples['lambda1'], samples['lambda2'])
        samples = add_field(samples, [('lambdat', float)]); samples['lambdat'] = Lt
        samples = add_field(samples, [('dlambdat', float)]); samples['dlambdat'] = dLt


    if 'chi1_perp' in samples.dtype.names:
        # impose Kerr limit, if neede
        npts = len(samples["m1"])
        indx_ok =np.arange(npts)
        chi1_squared = samples['chi1_perp']**2 + samples["a1z"]**2
        chi2_squared = samples["chi2_perp"]**2 + samples["a2z"]**2
        indx_ok = np.logical_and(chi1_squared < opts.chi_max ,chi2_squared < opts.chi_max)
        npts_out = np.sum(indx_ok)
        new_samples = np.recarray( (npts_out,), dtype=samples.dtype)
        for name in samples.dtype.names:
            new_samples[name] = samples[name][indx_ok]
        samples = new_samples


    # Save samples
    posterior_list.append(samples)

    # Continue ... rest not used at present
    continue

    # Populate a P_list with the samples, so I can perform efficient conversion for plots
    # note only the DETECTOR frame properties are stored here
    P_list = []
    P = lalsimutils.ChooseWaveformParams()
    for indx in np.arange(len(samples["m1"])):
        P.m1 = samples["m1"][indx]*lal.MSUN_SI
        P.m2 = samples["m2"][indx]*lal.MSUN_SI
        P.s1x = samples["a1x"][indx]
        P.s1y = samples["a1y"][indx]
        P.s1z = samples["a1z"][indx]
        P.s2x = samples["a2x"][indx]
        P.s2y = samples["a2y"][indx]
        P.s2z = samples["a2z"][indx]
        if "lnL" in samples.keys():
            P.lnL = samples["lnL"][indx]   # creates a new field !
        else:
            P.lnL = -1
        # Populate other parameters as needed ...
        P_list.append(P)
    posteriorP_list.append(P_list)

for indx in np.arange(len(posterior_list)):
    samples = posterior_list[indx]
    fac = posterior_distance_factors[indx]
    if 'dist' in samples.dtype.names:
        samples["dist"]*= fac
    if 'distance' in samples.dtype.names:
        samples["distance"]*= fac

# Import
composite_list = []
field_names=("indx","m1", "m2",  "a1x", "a1y", "a1z", "a2x", "a2y", "a2z","lnL", "sigmaOverL", "ntot", "neff")
if opts.flag_tides_in_composite:
    print " Reading composite file, assuming tide-based format "
    field_names=("indx","m1", "m2",  "a1x", "a1y", "a1z", "a2x", "a2y", "a2z","lambda1", "lambda2", "lnL", "sigmaOverL", "ntot", "neff")
field_formats = [np.float32 for x in field_names]
composite_dtype = [ (x,float) for x in field_names] #np.dtype(names=field_names ,formats=field_formats)
# Load posterior files
if opts.composite_file:
 print opts.composite_file
 for fname in opts.composite_file[:1]:  # Only load the first one!
    print " Loading ... ", fname
    samples = np.loadtxt(fname,dtype=composite_dtype)  # Names are not always available
    if opts.sigma_cut >0:
        npts = len(samples["m1"])
        # strip NAN
        sigma_vals = samples["sigmaOverL"]
        good_sigma = sigma_vals < opts.sigma_cut
        npts_out = np.sum(good_sigma)
        if npts_out < npts:
            new_samples = np.recarray( (npts_out,), dtype=samples.dtype)
            for name in samples.dtype.names:
                new_samples[name] = samples[name][good_sigma]
            samples = new_samples
    if opts.lnL_cut:
        npts = len(samples["m1"])
        # strip NAN
        lnL_vals = samples["lnL"]
        not_nan = np.logical_not(np.isnan(lnL_vals))
        npts_out = np.sum(not_nan)
        if npts_out < npts:
            new_samples = np.recarray( (npts_out,), dtype=samples.dtype)
            for name in samples.dtype.names:
                new_samples[name] = samples[name][not_nan]
            samples = new_samples
        
        # apply cutoff
        indx_ok =np.arange(npts)
        lnL_max = np.max(samples["lnL"])
        print " lnL_max = ", lnL_max
        indx_ok = samples["lnL"]>lnL_max  -opts.lnL_cut
        npts_out = np.sum(indx_ok)
        new_samples = np.recarray( (npts_out,), dtype=samples.dtype)
        for name in samples.dtype.names:
            new_samples[name] = samples[name][indx_ok]
        samples = new_samples
#    samples = np.recarray(samples.T,names=field_names,dtype=field_formats) #,formats=field_formats)
    # If no record names
    # Add mtotal, q, 
    samples=add_field(samples,[('mtotal',float)]); samples["mtotal"]= samples["m1"]+samples["m2"]; 
    samples=add_field(samples,[('q',float)]); samples["q"]= samples["m2"]/samples["m1"]; 
    samples=add_field(samples,[('mc',float)]); samples["mc"] = lalsimutils.mchirp(samples["m1"], samples["m2"])
    samples=add_field(samples,[('eta',float)]); samples["eta"] = lalsimutils.symRatio(samples["m1"], samples["m2"])
    samples=add_field(samples,[('chi_eff',float)]); samples["chi_eff"]= (samples["m1"]*samples["a1z"]+samples["m2"]*samples["a2z"])/(samples["mtotal"]); 
    chi1_perp = np.sqrt(samples['a1x']*samples["a1x"] + samples['a1y']**2)
    chi2_perp = np.sqrt(samples['a2x']**2 + samples['a2y']**2)
    samples = add_field(samples, [('chi1_perp',float)]); samples['chi1_perp'] = chi1_perp
    samples = add_field(samples, [('chi2_perp',float)]); samples['chi2_perp'] = chi2_perp

    if ('lambda1' in samples.dtype.names):
        Lt,dLt = lalsimutils.tidal_lambda_tilde(samples['m1'], samples['m2'],  samples['lambda1'], samples['lambda2'])
        samples= add_field(samples, [('LambdaTilde',float), ('DeltaLambdaTilde',float),('lambdat',float),('dlambdat',float)])
        samples['LambdaTilde'] = samples['lambdat']= Lt
        samples['DeltaLambdaTilde'] = samples['dlambdat']= dLt


    print " Loaded samples from ", fname , len(samples["m1"])
    if True:
        # impose Kerr limit
        npts = len(samples["m1"])
        indx_ok =np.arange(npts)
        chi1_squared = samples["chi1_perp"]**2 + samples["a1z"]**2
        chi2_squared = samples["chi2_perp"]**2 + samples["a2z"]**2
        indx_ok = np.logical_and(chi1_squared < opts.chi_max ,chi2_squared < opts.chi_max)
        npts_out = np.sum(indx_ok)
        if npts_out < npts:
            print " Ok systems ", npts_out
            new_samples = np.recarray( (npts_out,), dtype=samples.dtype)
            for name in samples.dtype.names:
                new_samples[name] = samples[name][indx_ok]
            samples = new_samples
            print " Stripped samples  from ", fname , len(samples["m1"])


    composite_list.append(samples)

    continue


## Plot posterior files

CIs = [0.95,0.9, 0.68]
if opts.ci_list:
    CIs = eval(opts.ci_list)  # force creation
quantiles_1d = [0.05,0.95]
if opts.quantiles:
    quantiles_1d=eval(opts.quantiles)

# Generate labels
<<<<<<< HEAD
=======
if opts.parameter_log_scale is None:
    opts.parameter_log_scale = []
>>>>>>> d4ffc964
labels_tex = render_coordinates(opts.parameter,logparams=opts.parameter_log_scale)#map(lambda x: tex_dictionary[x], coord_names)

fig_base= None
# Create figure workspace for 1d plots
fig_1d_list = []
fig_1d_list_cum = []
#fig_1d_list_ids = []
if opts.plot_1d_extra:
    for indx in np.arange(len(opts.parameter))+5:
        fig_1d_list.append(plt.figure(indx))
        fig_1d_list_cum.append(plt.figure(indx+len(opts.parameter)))
#        fig_1d_list_ids.append(indx)
    plt.figure(1)


# Find parameter ranges
x_range = {}
range_list = []
if opts.posterior_file:
 for param in opts.parameter:
    xmax_list = []
    xmin_list = []
    for indx in np.arange(len(posterior_list)):
        dat_here = None
        samples = posterior_list[indx]
        if param in samples.dtype.names:
            dat_here = samples[param]
        else:
            dat_here = extract_combination_from_LI(samples, param)
        if param in opts.parameter_log_scale:
<<<<<<< HEAD
            dat_here= np.log10(dat_here)
=======
            indx_ok = dat_here > 0
            dat_here= np.log10(dat_here[indx_ok])
>>>>>>> d4ffc964
        if len(dat_here) < 1:
            print " Failed to etract data ", param,  " from ", opts.posterior_file[indx]

        # extend the limits, so we have *extremal* limits 
        xmax_list.append(np.max(dat_here))
        xmin_list.append(np.min(dat_here))
    x_range[param] = np.array([np.min(xmin_list), np.max(xmax_list)])  # give a small buffer
#    if param == 'chi_eff':
#        x_range[param] -= 0.1*np.sign([-1,1])*(x_range[param]+np.array([-1,1]))
            
    if param in special_param_ranges:
        x_range[param] = special_param_ranges[param]

    if param in ['lambda1', 'lambda2', 'lambdat']:
        x_range[param][1] = opts.lambda_plot_max

    range_list.append(x_range[param])
    print param, x_range[param]


my_cmap_values=None
for pIndex in np.arange(len(posterior_list)):
    samples = posterior_list[pIndex]
    sample_names = samples.dtype.names; sample_ref_name  = sample_names[0]
    # Create data for corner plot
    dat_mass = np.zeros( (len(samples[sample_ref_name]), len(labels_tex)) )
    my_cmap_values = color_list[pIndex]
    plot_range_list = []
    smooth_list =[]
    truths_here= None
    if opts.truth_file:
        truths_here = np.zeros(len(opts.parameter))
    for indx in np.arange(len(opts.parameter)):
        param = opts.parameter[indx]
        if param in samples.dtype.names:
            dat_mass[:,indx] = samples[param]
        else:
            dat_mass[:,indx] = extract_combination_from_LI(samples, param)

        if param in opts.parameter_log_scale:
            dat_mass[:,indx] = np.log10(dat_mass[:,indx])

        # Parameter ranges (duplicate)
        dat_here = np.array(dat_mass[:,indx])  # force copy ! I need to sort
        weights = np.ones(len(dat_here))*1.0/len(dat_here)
        if 'weights' in samples.dtype.names:
            weights = samples['weights']
        indx_sort= dat_here.argsort()
        dat_here = dat_here[indx_sort]
        weights =weights[indx_sort]
#
        dat_here.sort() # sort it
        xmin, xmax = x_range[param]
#            xmin = np.min([np.min( posterior_list[x][param]) for x in np.arange(len(posterior_list)) ]) # loop over all
        xmin  = np.min([xmin, np.mean(dat_here)  -4*np.std(dat_here)])
        xmax = np.max([xmax, np.mean(dat_here)  +4*np.std(dat_here)])
#            xmax  = np.max(dat_here)
        if param in special_param_ranges:
                xmin,xmax = special_param_ranges[param]
        plot_range_list.append((xmin,xmax))

        # smoothing list
        smooth_list.append(np.std(dat_here)/np.power(len(dat_here), 1./3))
        
        # truths
        if opts.truth_file:
            param_to_extract = param
            if param in remap_LI_to_ILE.keys():
                param_to_extract  = remap_LI_to_ILE[param]
            if param in eos_param_names:
                continue
            truths_here[indx] = P_ref.extract_param(param_to_extract)
            if param in [ 'mc', 'm1', 'm2', 'mtotal']:
                truths_here[indx] = truths_here[indx]/lal.MSUN_SI
            if param in ['dist', 'distance']:
                truths_here[indx] = truths_here[indx]/lal.PC_SI/1e6
#            print param, truths_here[indx]

        # if 1d plots needed, make them
        if opts.plot_1d_extra:
            range_here = range_list[indx]
            # 1d PDF
            # Set range based on observed results in ALL sets of samples, by default
            fig =fig_1d_list[indx]
            ax = fig.gca()
            ax.set_xlabel(labels_tex[indx])
            ax.set_ylabel('$dP/d'+labels_tex[indx].replace('$','')+"$")
            try:
                my_kde = bounded_kde.BoundedKDE(dat_here,low=xmin,high=xmax)
                xvals = np.linspace(range_here[0],range_here[1],1000)
                yvals = my_kde.evaluate(xvals)
                ax.plot(xvals,yvals,color=my_cmap_values,linestyle= linestyle_list[pIndex])
                if opts.truth_file:
                    ax.axvline(truths_here[indx], color='k',linestyle='dashed')
            except:
                print " Failed to plot 1d KDE for ", labels_tex[indx]

            # 1d CDF
            fig =fig_1d_list_cum[indx]
            ax = fig.gca()
            ax.set_xlabel(labels_tex[indx])
            ax.set_ylabel('$P(<'+labels_tex[indx].replace('$','')+")$")
            xvals = dat_here
            #yvals = np.arange(len(dat_here))*1.0/len(dat_here)
            yvals = np.cumsum(weights)
            yvals = yvals/yvals[-1]
            ax.plot(xvals,yvals,color=my_cmap_values,linestyle= linestyle_list[pIndex] )
            if opts.truth_file:
                ax.axvline(truths_here[indx], color='k',linestyle='dashed')
            ax.set_xlim(xmin,xmax)

    # Add weight columns (unsorted) for overall unsorted plot
    weights = np.ones(len(dat_mass))*1.0/len(dat_mass)
    if 'weights' in samples.dtype.names:
        weights= samples['weights']
        weights = weights/np.sum(weights)
    # plot corner
#    smooth=smooth_list
    smooth1d=None
#    if opts.use_smooth_1d:
#        smooth1d=smooth_list
#        print smooth1d
    fig_base = corner.corner(dat_mass,smooth1d=smooth1d, range=range_list,weights=weights, labels=labels_tex, quantiles=quantiles_1d, plot_datapoints=False, plot_density=False, no_fill_contours=True, contours=True, levels=CIs,fig=fig_base,color=my_cmap_values ,hist_kwargs={'linestyle': linestyle_list[pIndex]}, linestyle=linestyle_list[pIndex],contour_kwargs={'linestyles':linestyle_list[pIndex]},truths=truths_here)


if opts.plot_1d_extra:
    for indx in np.arange(len(opts.parameter)):
        fig = fig_1d_list[indx]
        param = opts.parameter[indx]
        ax = fig.gca()
        # https://matplotlib.org/api/_as_gen/matplotlib.pyplot.legend.html
        if opts.use_legend:
            ax.legend(handles=line_handles, bbox_to_anchor=corner_legend_location, prop=corner_legend_prop,loc=2) 
        fig.savefig(param+fig_extension,dpi=dpi_base)

        fig = fig_1d_list_cum[indx]
        param = opts.parameter[indx]
        ax = fig.gca()
        # https://matplotlib.org/api/_as_gen/matplotlib.pyplot.legend.html
        if opts.use_legend:
            ax.legend(handles=line_handles, prop=corner_legend_prop, loc=4) # bbox_to_anchor=corner_legend_location, 
        fig.savefig(param+"_cum"+fig_extension,dpi=dpi_base)


if composite_list:
  for pIndex in [0]: # np.arange(len(composite_list)):  # should NEVER have more than one
    samples = composite_list[pIndex]
    # Create data for corner plot
    dat_mass = np.zeros( (len(samples["m1"]), len(labels_tex)) )
    lnL = samples["lnL"]
    indx_sorted = lnL.argsort()
    if len(lnL)<1:
        print " Failed to retrieve lnL for composite file ", composite_list[0]

    cm = plt.cm.get_cmap('rainbow') #'RdYlBu_r')
    y_span = lnL.max() - lnL.min()
    print " Composite file : lnL span ", y_span
    y_min = lnL.min()
    cm2 = lambda x: cm(  (x - y_min)/y_span)
    my_cmap_values = cm(    (lnL-y_min)/y_span) 
#    print my_cmap_values[:10]


    truths_here=None
    if opts.truth_file:
        truths_here =np.zeros(len(opts.parameter))
    for indx in np.arange(len(opts.parameter)):
        param = opts.parameter[indx]
        if param in field_names:
            dat_mass[:,indx] = samples[param]
        else:
            print " Trying alternative access for ", param
            dat_mass[:,indx] = extract_combination_from_LI(samples, param)
        # truths
        if opts.truth_file:
            param_to_extract = param
            if param in remap_LI_to_ILE.keys():
                param_to_extract  = remap_LI_to_ILE[param]
            truths_here[indx] = P_ref.extract_param(param_to_extract)
            if param in [ 'mc', 'm1', 'm2', 'mtotal']:
                truths_here[indx] = truths_here[indx]/lal.MSUN_SI
#            print param, truths_here[indx]

    print " Truths here ", truths_here
        

    # fix ranges
    if range_list == [] :
        range_list=None

    # reverse order ... make sure largest plotted last
    dat_mass = dat_mass[indx_sorted]   # Sort by lnL
    my_cmap_values = my_cmap_values[indx_sorted]
#    my_cmap_values = my_cmap_values[::-1]
#    dat_mass = dat_mass[::-1]
            
    # We will need to rewrite 'corner' to do what we want: see the source
    # https://github.com/dfm/corner.py/blob/master/corner/corner.py
    fig_base = our_corner.corner(dat_mass,range=range_list, plot_datapoints=True,weights=np.ones(len(dat_mass))*1.0/len(dat_mass), plot_density=False, no_fill_contours=True, plot_contours=False,contours=False,levels=None,fig=fig_base,data_kwargs={'color':my_cmap_values, 's':1}, truths=truths_here)

    # Create colorbar mappable
#    ax=plt.figure().gca()
#    ax.contourf(lnL, cm)

if opts.use_legend and opts.posterior_label:
    plt.legend(handles=line_handles, bbox_to_anchor=corner_legend_location, prop=corner_legend_prop,loc=4)
#plt.colorbar()  # Will fail, because colors not applied

# title
if opts.use_title:
    print " Addding title ", opts.use_title
    plt.title(opts.use_title)

param_postfix = "_".join(opts.parameter)
res_base = len(opts.parameter)*dpi_base
matplotlib.rcParams.update({'font.size': 11+int(len(opts.parameter)), 'legend.fontsize': legend_font_base+int(1.3*len(opts.parameter))})   # increase font size if I have more panels, to keep similar aspect
plt.savefig("corner_"+param_postfix+fig_extension,dpi=res_base)        # use more resolution, to make sure each image remains of consistent quality<|MERGE_RESOLUTION|>--- conflicted
+++ resolved
@@ -547,11 +547,8 @@
     quantiles_1d=eval(opts.quantiles)
 
 # Generate labels
-<<<<<<< HEAD
-=======
 if opts.parameter_log_scale is None:
     opts.parameter_log_scale = []
->>>>>>> d4ffc964
 labels_tex = render_coordinates(opts.parameter,logparams=opts.parameter_log_scale)#map(lambda x: tex_dictionary[x], coord_names)
 
 fig_base= None
@@ -582,12 +579,8 @@
         else:
             dat_here = extract_combination_from_LI(samples, param)
         if param in opts.parameter_log_scale:
-<<<<<<< HEAD
-            dat_here= np.log10(dat_here)
-=======
             indx_ok = dat_here > 0
             dat_here= np.log10(dat_here[indx_ok])
->>>>>>> d4ffc964
         if len(dat_here) < 1:
             print " Failed to etract data ", param,  " from ", opts.posterior_file[indx]
 

import setuptools

with open("README.md", "r") as fh:
    long_description = fh.read()


with open("requirements.txt",'r') as f:
    lines = f.readlines()
    for indx in range(len(lines)):
        lines[indx]=lines[indx].rstrip()
REQUIREMENTS = {
  "install" : lines #["numpy>=1.14.0","scipy>=1.0.1","h5py", "corner", "numba", "scikit-learn<=0.20"]

 }

#print REQUIREMENTS

my_library_prefixes=["mcsampler", "mcsamplerGPU", "mcsamplerEnsemble", "MonteCarloEnsemble", "lalsimutils",'optimized_gpu_tools', 'Q_inner_product', 'SphericalHarmonics_gpu','vectorized_lal_tools','vectorized_general_tools','ROMWaveformManager','factored_likelihood','xmlutils', 'priors_utils', 'dag_utils','statutils', 'bounded_kde','multivariate_truncnorm', 'senni',"PrecessingFisherMatrix","EOSManager", "EOBTidalExternal","EOBTidalExternalC","BayesianLeastSquares","samples_utils","effectiveFisher",'gmm','weighted_gmm','gaussian_mixture_model','multivariate_truncnorm', "ModifiedScikitFit",'gp','our_corner','spokes','weight_simulations','MonotonicSpline','bounded_kde','xmlutils']
my_library_total = [("MonteCarloMarginalizeCode/Code/"+x+".py") for x in my_library_prefixes]

import glob
my_scripts = glob.glob("MonteCarloMarginalizeCode/Code/bin/*")
#print my_scripts
# No packages found
#print setuptools.find_packages('MonteCarloMarginalizeCode/Code')

my_extra_source  = glob.glob("MonteCarloMarginalizeCode/Code/RIFT/likelihood/cuda*.cu")

# Remove old things
#  - ourio.py, ourparams.py
#  - anything with 'test'
#print " Identified scripts ", my_scripts\
#print setuptools.find_packages('MonteCarloMarginalizeCode/Code')

setuptools.setup(
    name="RIFT",
<<<<<<< HEAD
    version="0.0.15.1rc2", # do not build on OSX machine, side effects
=======
    version="0.0.14.8rc1", # do not build on OSX machine, side effects
>>>>>>> 1d2a6458
    author="Richard O'Shaughnessy",
    author_email="richard.oshaughnessy@ligo.org",
    description="RIFT parameter estimation pipeline. Note branch used is temp-RIT-Tides-port_python3_restructure_package (which will become master shortly)!",
    long_description=long_description,
    long_description_content_type="text/markdown",
    url="https://git.ligo.org/richard-oshaughnessy/research-projects-RIT",
    package_dir = {'':'MonteCarloMarginalizeCode/Code'},
#    py_modules =set(my_library_prefixes),
    packages=setuptools.find_packages('MonteCarloMarginalizeCode/Code'),
    include_package_data=True,
    classifiers=[
        "Programming Language :: Python :: 3",
        "License :: OSI Approved :: MIT License",
        "Operating System :: OS Independent",
    ],
    scripts=my_scripts,
#https://docs.python.org/3/distutils/setupscript.html
# https://docs.python.org/2/distutils/setupscript.html
# Would be preferable to be *global* path, not relative to install. Depends on if doing user install or not
# This pathname puts it in the same place as the other files, in site-packages/
   data_files=[('RIFT/likelihood',my_extra_source)],
   install_requires=REQUIREMENTS["install"]
)<|MERGE_RESOLUTION|>--- conflicted
+++ resolved
@@ -34,11 +34,7 @@
 
 setuptools.setup(
     name="RIFT",
-<<<<<<< HEAD
-    version="0.0.15.1rc2", # do not build on OSX machine, side effects
-=======
-    version="0.0.14.8rc1", # do not build on OSX machine, side effects
->>>>>>> 1d2a6458
+    version="0.0.15.1rc3", # do not build on OSX machine, side effects
     author="Richard O'Shaughnessy",
     author_email="richard.oshaughnessy@ligo.org",
     description="RIFT parameter estimation pipeline. Note branch used is temp-RIT-Tides-port_python3_restructure_package (which will become master shortly)!",

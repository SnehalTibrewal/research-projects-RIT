--- conflicted
+++ resolved
@@ -34,11 +34,7 @@
 
 setuptools.setup(
     name="RIFT",
-<<<<<<< HEAD
-    version="0.0.15.1rc3", # do not build on OSX machine, side effects
-=======
-    version="0.0.14.8", # do not build on OSX machine, side effects
->>>>>>> e3b887df
+    version="0.0.15.1rc4", # do not build on OSX machine, side effects
     author="Richard O'Shaughnessy",
     author_email="richard.oshaughnessy@ligo.org",
     description="RIFT parameter estimation pipeline. Note branch used is temp-RIT-Tides-port_python3_restructure_package (which will become master shortly)!",
